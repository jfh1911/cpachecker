<component name="InspectionProjectProfileManager">
  <profile version="1.0" is_locked="false">
    <option name="myName" value="Project Default" />
    <inspection_tool class="Convert2MethodRef" enabled="false" level="WARNING" enabled_by_default="false" />
    <inspection_tool class="FallthruInSwitchStatement" enabled="true" level="WARNING" enabled_by_default="true" />
    <inspection_tool class="FieldCanBeLocal" enabled="true" level="WARNING" enabled_by_default="true">
      <option name="EXCLUDE_ANNOS">
        <value>
          <list size="1">
            <item index="0" class="java.lang.String" itemvalue="org.sosy_lab.common.configuration.Option" />
          </list>
        </value>
      </option>
      <option name="IGNORE_FIELDS_USED_IN_MULTIPLE_METHODS" value="true" />
    </inspection_tool>
    <inspection_tool class="FieldHidesSuperclassField" enabled="true" level="ERROR" enabled_by_default="true">
      <option name="m_ignoreInvisibleFields" value="true" />
    </inspection_tool>
    <inspection_tool class="Guava" enabled="true" level="WARNING" enabled_by_default="true">
      <option name="checkVariables" value="false" />
      <option name="checkChains" value="false" />
    </inspection_tool>
    <inspection_tool class="IgnoreResultOfCall" enabled="true" level="WARNING" enabled_by_default="true">
      <option name="m_reportAllNonLibraryCalls" value="true" />
      <option name="callCheckString" value="java.io.File,.*,java.io.InputStream,read|skip|available|markSupported,java.io.Writer,read|skip|ready|markSupported,java.lang.Boolean,.*,java.lang.Byte,.*,java.lang.Character,.*,java.lang.Double,.*,java.lang.Float,.*,java.lang.Integer,.*,java.lang.Long,.*,java.lang.Math,.*,java.lang.Object,equals|hashCode|toString,java.lang.Short,.*,java.lang.StrictMath,.*,java.lang.String,.*,java.math.BigInteger,.*,java.math.BigDecimal,.*,java.net.InetAddress,.*,java.net.URI,.*,java.util.UUID,.*,java.util.regex.Matcher,pattern|toMatchResult|start|end|group|groupCount|matches|find|lookingAt|quoteReplacement|replaceAll|replaceFirst|regionStart|regionEnd|hasTransparantBounds|hasAnchoringBounds|hitEnd|requireEnd,java.util.regex.Pattern,.*" />
    </inspection_tool>
    <inspection_tool class="InnerClassVariableHidesOuterClassVariable" enabled="true" level="ERROR" enabled_by_default="true">
      <option name="m_ignoreInvisibleFields" value="true" />
    </inspection_tool>
    <inspection_tool class="JavadocReference" enabled="true" level="WARNING" enabled_by_default="true" />
<<<<<<< HEAD
    <inspection_tool class="LocalCanBeFinal" enabled="true" level="WARNING" enabled_by_default="true">
      <option name="REPORT_VARIABLES" value="true" />
      <option name="REPORT_PARAMETERS" value="true" />
=======
    <inspection_tool class="LocalVariableHidingMemberVariable" enabled="true" level="ERROR" enabled_by_default="true">
      <option name="m_ignoreInvisibleFields" value="true" />
      <option name="m_ignoreStaticMethods" value="true" />
>>>>>>> f1fcbb60
    </inspection_tool>
    <inspection_tool class="NullableProblems" enabled="false" level="WARNING" enabled_by_default="false">
      <option name="REPORT_NULLABLE_METHOD_OVERRIDES_NOTNULL" value="true" />
      <option name="REPORT_NOT_ANNOTATED_METHOD_OVERRIDES_NOTNULL" value="true" />
      <option name="REPORT_NOTNULL_PARAMETER_OVERRIDES_NULLABLE" value="true" />
      <option name="REPORT_NOT_ANNOTATED_PARAMETER_OVERRIDES_NOTNULL" value="true" />
      <option name="REPORT_NOT_ANNOTATED_GETTER" value="true" />
      <option name="REPORT_NOT_ANNOTATED_SETTER_PARAMETER" value="true" />
      <option name="REPORT_ANNOTATION_NOT_PROPAGATED_TO_OVERRIDERS" value="true" />
      <option name="REPORT_NULLS_PASSED_TO_NON_ANNOTATED_METHOD" value="true" />
    </inspection_tool>
    <inspection_tool class="ObsoleteCollection" enabled="true" level="WARNING" enabled_by_default="true">
      <option name="ignoreRequiredObsoleteCollectionTypes" value="false" />
    </inspection_tool>
    <inspection_tool class="OptionalGetWithoutIsPresent" enabled="false" level="WARNING" enabled_by_default="false" />
    <inspection_tool class="OptionalUsedAsFieldOrParameterType" enabled="false" level="WARNING" enabled_by_default="false" />
    <inspection_tool class="ParameterHidingMemberVariable" enabled="true" level="ERROR" enabled_by_default="true">
      <option name="m_ignoreInvisibleFields" value="true" />
      <option name="m_ignoreStaticMethodParametersHidingInstanceFields" value="true" />
      <option name="m_ignoreForConstructors" value="false" />
      <option name="m_ignoreForPropertySetters" value="false" />
      <option name="m_ignoreForAbstractMethods" value="false" />
    </inspection_tool>
    <inspection_tool class="RawUseOfParameterizedType" enabled="true" level="WARNING" enabled_by_default="true" />
    <inspection_tool class="SerializableHasSerialVersionUIDField" enabled="true" level="WARNING" enabled_by_default="true">
      <option name="ignoreAnonymousInnerClasses" value="false" />
      <option name="superClassString" value="" />
    </inspection_tool>
    <inspection_tool class="TrivialIf" enabled="false" level="WARNING" enabled_by_default="false" />
    <inspection_tool class="UnnecessaryContinue" enabled="false" level="WARNING" enabled_by_default="false" />
    <inspection_tool class="UnusedProperty" enabled="false" level="WARNING" enabled_by_default="false" />
  </profile>
</component><|MERGE_RESOLUTION|>--- conflicted
+++ resolved
@@ -28,15 +28,9 @@
       <option name="m_ignoreInvisibleFields" value="true" />
     </inspection_tool>
     <inspection_tool class="JavadocReference" enabled="true" level="WARNING" enabled_by_default="true" />
-<<<<<<< HEAD
-    <inspection_tool class="LocalCanBeFinal" enabled="true" level="WARNING" enabled_by_default="true">
-      <option name="REPORT_VARIABLES" value="true" />
-      <option name="REPORT_PARAMETERS" value="true" />
-=======
     <inspection_tool class="LocalVariableHidingMemberVariable" enabled="true" level="ERROR" enabled_by_default="true">
       <option name="m_ignoreInvisibleFields" value="true" />
       <option name="m_ignoreStaticMethods" value="true" />
->>>>>>> f1fcbb60
     </inspection_tool>
     <inspection_tool class="NullableProblems" enabled="false" level="WARNING" enabled_by_default="false">
       <option name="REPORT_NULLABLE_METHOD_OVERRIDES_NOTNULL" value="true" />
