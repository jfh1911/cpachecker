// This file is part of CPAchecker,
// a tool for configurable software verification:
// https://cpachecker.sosy-lab.org
//
// SPDX-FileCopyrightText: 2007-2020 Dirk Beyer <https://www.sosy-lab.org>
//
// SPDX-License-Identifier: Apache-2.0

package org.sosy_lab.cpachecker.core;

import static com.google.common.base.Verify.verifyNotNull;

import java.util.logging.Level;
import org.checkerframework.checker.nullness.qual.Nullable;
import org.sosy_lab.common.ShutdownManager;
import org.sosy_lab.common.ShutdownNotifier;
import org.sosy_lab.common.configuration.Configuration;
import org.sosy_lab.common.configuration.InvalidConfigurationException;
import org.sosy_lab.common.configuration.Option;
import org.sosy_lab.common.configuration.Options;
import org.sosy_lab.common.log.LogManager;
import org.sosy_lab.cpachecker.cfa.CFA;
import org.sosy_lab.cpachecker.core.algorithm.Algorithm;
import org.sosy_lab.cpachecker.core.algorithm.AnalysisWithRefinableEnablerCPAAlgorithm;
import org.sosy_lab.cpachecker.core.algorithm.AssumptionCollectorAlgorithm;
import org.sosy_lab.cpachecker.core.algorithm.BDDCPARestrictionAlgorithm;
import org.sosy_lab.cpachecker.core.algorithm.CEGARAlgorithm.CEGARAlgorithmFactory;
import org.sosy_lab.cpachecker.core.algorithm.CPAAlgorithm;
import org.sosy_lab.cpachecker.core.algorithm.CounterexampleStoreAlgorithm;
import org.sosy_lab.cpachecker.core.algorithm.CustomInstructionRequirementsExtractingAlgorithm;
import org.sosy_lab.cpachecker.core.algorithm.ExceptionHandlingAlgorithm;
import org.sosy_lab.cpachecker.core.algorithm.ExternalCBMCAlgorithm;
import org.sosy_lab.cpachecker.core.algorithm.InterleavedAlgorithm;
import org.sosy_lab.cpachecker.core.algorithm.MPIPortfolioAlgorithm;
import org.sosy_lab.cpachecker.core.algorithm.NoopAlgorithm;
import org.sosy_lab.cpachecker.core.algorithm.ParallelAlgorithm;
import org.sosy_lab.cpachecker.core.algorithm.ProgramSplitAlgorithm;
import org.sosy_lab.cpachecker.core.algorithm.RestartAlgorithm;
import org.sosy_lab.cpachecker.core.algorithm.RestartWithConditionsAlgorithm;
import org.sosy_lab.cpachecker.core.algorithm.RestrictedProgramDomainAlgorithm;
import org.sosy_lab.cpachecker.core.algorithm.SelectionAlgorithm;
import org.sosy_lab.cpachecker.core.algorithm.TestCaseGeneratorAlgorithm;
import org.sosy_lab.cpachecker.core.algorithm.UndefinedFunctionCollectorAlgorithm;
import org.sosy_lab.cpachecker.core.algorithm.bmc.BMCAlgorithm;
import org.sosy_lab.cpachecker.core.algorithm.bmc.IMCAlgorithm;
import org.sosy_lab.cpachecker.core.algorithm.bmc.pdr.PdrAlgorithm;
import org.sosy_lab.cpachecker.core.algorithm.counterexamplecheck.CounterexampleCheckAlgorithm;
import org.sosy_lab.cpachecker.core.algorithm.explainer.Explainer;
import org.sosy_lab.cpachecker.core.algorithm.impact.ImpactAlgorithm;
import org.sosy_lab.cpachecker.core.algorithm.mpv.MPVAlgorithm;
import org.sosy_lab.cpachecker.core.algorithm.mpv.MPVReachedSet;
import org.sosy_lab.cpachecker.core.algorithm.parallel_bam.ParallelBAMAlgorithm;
import org.sosy_lab.cpachecker.core.algorithm.pcc.AlgorithmWithPropertyCheck;
import org.sosy_lab.cpachecker.core.algorithm.pcc.ConfigReadingProofCheckAlgorithm;
import org.sosy_lab.cpachecker.core.algorithm.pcc.ProofCheckAlgorithm;
import org.sosy_lab.cpachecker.core.algorithm.pcc.ProofCheckAndExtractCIRequirementsAlgorithm;
import org.sosy_lab.cpachecker.core.algorithm.pcc.ResultCheckAlgorithm;
import org.sosy_lab.cpachecker.core.algorithm.residualprogram.ConditionalVerifierAlgorithm;
import org.sosy_lab.cpachecker.core.algorithm.residualprogram.ResidualProgramConstructionAfterAnalysisAlgorithm;
import org.sosy_lab.cpachecker.core.algorithm.residualprogram.ResidualProgramConstructionAlgorithm;
import org.sosy_lab.cpachecker.core.algorithm.residualprogram.slicing.SlicingAlgorithm;
import org.sosy_lab.cpachecker.core.algorithm.termination.TerminationAlgorithm;
import org.sosy_lab.cpachecker.core.algorithm.termination.validation.NonTerminationWitnessValidator;
import org.sosy_lab.cpachecker.core.interfaces.ConfigurableProgramAnalysis;
import org.sosy_lab.cpachecker.core.reachedset.AggregatedReachedSets;
import org.sosy_lab.cpachecker.core.reachedset.AggregatedReachedSets.AggregatedReachedSetManager;
import org.sosy_lab.cpachecker.core.reachedset.ForwardingReachedSet;
import org.sosy_lab.cpachecker.core.reachedset.HistoryForwardingReachedSet;
import org.sosy_lab.cpachecker.core.reachedset.ReachedSet;
import org.sosy_lab.cpachecker.core.reachedset.ReachedSetFactory;
import org.sosy_lab.cpachecker.core.specification.Specification;
import org.sosy_lab.cpachecker.cpa.PropertyChecker.PropertyCheckerCPA;
import org.sosy_lab.cpachecker.cpa.arg.ARGCPA;
import org.sosy_lab.cpachecker.cpa.bam.BAMCPA;
import org.sosy_lab.cpachecker.cpa.bam.BAMCounterexampleCheckAlgorithm;
import org.sosy_lab.cpachecker.cpa.location.LocationCPA;
import org.sosy_lab.cpachecker.exceptions.CPAException;

/**
 * Factory class for the three core components of CPAchecker:
 * algorithm, cpa and reached set.
 */
@Options(prefix="analysis")
public class CoreComponentsFactory {

  @Option(
      secure = true,
      description = "Use explainer algorithm to prove (non-)termination.")
  private boolean useExplainer = false;

  @Option(
      secure = true,
      name = "disable",
      description = "stop CPAchecker after startup (internal option, not intended for users)")
  private boolean disableAnalysis = false;

  @Option(secure=true, description="use assumption collecting algorithm")
  private boolean collectAssumptions = false;

  @Option(secure=true, name="algorithm.conditionAdjustment",
      description="use adjustable conditions algorithm")
  private boolean useAdjustableConditions = false;

  @Option(secure = true, name = "algorithm.pdr", description = "use PDR algorithm")
  private boolean usePDR = false;

  @Option(secure=true, name="algorithm.CEGAR",
      description = "use CEGAR algorithm for lazy counter-example guided analysis"
        + "\nYou need to specify a refiner with the cegar.refiner option."
        + "\nCurrently all refiner require the use of the ARGCPA.")
  private boolean useCEGAR = false;

  @Option(secure=true, description="use a second model checking run (e.g., with CBMC or a different CPAchecker configuration) to double-check counter-examples")
  private boolean checkCounterexamples = false;

  @Option(secure = true, description = "use counterexample check and the BDDCPA Restriction option")
  private boolean checkCounterexamplesWithBDDCPARestriction = false;

  @Option(secure = true, description="After an incomplete analysis constructs a residual program which contains all program paths which are not fully explored")
  private boolean unexploredPathsAsProgram = false;

  @Option(secure = true, description="Solely construct the residual program for a given condition/assumption.")
  private boolean constructResidualProgram = false;

  @Option(secure = true, description="Construct a residual program from condition and verify residual program")
  private boolean asConditionalVerifier = false;

  @Option(secure = true, description = "Construct the program slice for the given configuration.")
  private boolean constructProgramSlice = false;

  @Option(secure=true, name="algorithm.BMC",
      description="use a BMC like algorithm that checks for satisfiability "
        + "after the analysis has finished, works only with PredicateCPA")
  private boolean useBMC = false;

  @Option(
    secure = true,
    name = "algorithm.IMC",
    description = "use McMillan's interpolation-based model checking algorithm, "
        + "works only with PredicateCPA and large-block encoding")
  private boolean useIMC = false;

  @Option(secure=true, name="algorithm.impact",
      description="Use McMillan's Impact algorithm for lazy interpolation")
  private boolean useImpactAlgorithm = false;

  @Option(secure = true, name = "useInterleavedAnalyses",
      description = "start different analyses interleaved and continue after unknown result")
    private boolean useInterleavedAlgorithm = false;

  @Option(secure = true, name = "useTestCaseGeneratorAlgorithm",
      description = "generate test cases for covered test targets")
    private boolean useTestCaseGeneratorAlgorithm = false;

  @Option(secure=true, name="restartAfterUnknown",
      description="restart the analysis using a different configuration after unknown result")
  private boolean useRestartingAlgorithm = false;

  @Option(
    secure = true,
    name = "selectAnalysisHeuristically",
    description = "Use heuristics to select the analysis"
  )
  private boolean useHeuristicSelectionAlgorithm = false;

  @Option(
    secure = true,
    name = "useParallelAnalyses",
    description =
        "Use analyses parallely. The resulting reachedset is the one of the first"
            + " analysis finishing in time. All other analyses are terminated."
  )
  private boolean useParallelAlgorithm = false;

  @Option(
    secure = true,
    name = "algorithm.MPI",
    description = "Use MPI for running analyses in new subprocesses. The resulting reachedset "
        + "is the one of the first analysis returning in time. All other mpi-processes will "
        + "get aborted.")
  private boolean useMPIProcessAlgorithm = false;

  @Option(
      secure = true,
      name = "algorithm.termination",
      description =
          "Use termination algorithm to prove (non-)termination. This needs the TerminationCPA as"
              + " root CPA and an automaton CPA with termination_as_reach.spc in the tree of CPAs.")
  private boolean useTerminationAlgorithm = false;

  @Option(
      secure = true,
      name = "alwaysStoreCounterexamples",
      description = "If not already done by the analysis,"
          + " store a found counterexample in the ARG for later re-use. Does nothing"
          + " if no ARGCPA is used")
  private boolean forceCexStore = false;

  @Option(
    secure = true,
    name = "split.program",
    description = "Split program in subprograms which can be analyzed separately afterwards"
  )
  private boolean splitProgram = false;

  @Option(secure=true,
      description="memorize previously used (incomplete) reached sets after a restart of the analysis")
  private boolean memorizeReachedAfterRestart = false;

  @Option(secure=true, name="algorithm.analysisWithEnabler",
      description="use a analysis which proves if the program satisfies a specified property"
          + " with the help of an enabler CPA to separate differnt program paths")
  private boolean useAnalysisWithEnablerCPAAlgorithm = false;

  @Option(secure=true, name="algorithm.proofCheck",
      description="use a proof check algorithm to validate a previously generated proof")
  private boolean useProofCheckAlgorithm = false;

  @Option(secure=true, name="algorithm.proofCheckReadConfig",
      description="use a proof check algorithm to validate a previously generated proof"
          + "and read the configuration for checking from the proof")
  private boolean useProofCheckAlgorithmWithStoredConfig = false;

  @Option(secure=true, name="algorithm.proofCheckAndGetHWRequirements",
      description="use a proof check algorithm to validate a previously generated proof"
      + "and extract requirements on a (reconfigurable) HW from the proof")
  private boolean useProofCheckAndExtractCIRequirementsAlgorithm = false;

  @Option(secure=true, name="algorithm.proofCheckWithARGCMCStrategy",
      description="use a proof check algorithm that using pcc.strategy=arg.ARG_CMCStrategy to validate a previously generated proof")
  private boolean useProofCheckWithARGCMCStrategy = false;

  @Option(secure=true, name="algorithm.propertyCheck",
      description = "do analysis and then check "
      + "if reached set fulfills property specified by ConfigurableProgramAnalysisWithPropertyChecker")
  private boolean usePropertyCheckingAlgorithm = false;

  @Option(secure=true, name="checkProof",
      description = "do analysis and then check analysis result")
  private boolean useResultCheckAlgorithm = false;

  @Option(
    secure = true,
    name = "algorithm.nonterminationWitnessCheck",
    description =
        "use nontermination witness validator to check a violation witness for termination"
  )
  private boolean useNonTerminationWitnessValidation = false;

  @Option(
      secure = true,
      name = "algorithm.undefinedFunctionCollector",
      description = "collect undefined functions")
  private boolean useUndefinedFunctionCollector = false;

  @Option(secure=true, name="extractRequirements.customInstruction", description="do analysis and then extract pre- and post conditions for custom instruction from analysis result")
  private boolean useCustomInstructionRequirementExtraction = false;

  @Option(secure = true, name = "algorithm.useParallelBAM", description = "run the parallel BAM algortihm.")
  private boolean useParallelBAM = false;

  @Option(secure=true, name="unknownIfUnrestrictedProgram",
      description="stop the analysis with the result unknown if the program does not satisfies certain restrictions.")
  private boolean unknownIfUnrestrictedProgram = false;

  @Option(
      secure = true,
      name = "algorithm.MPV",
      description = "use MPV algorithm for checking multiple properties")
  private boolean useMPV = false;

  @Option(
      secure = true,
      name = "algorithm.CBMC",
      description = "use CBMC as an external tool from CPAchecker")
  boolean runCBMCasExternalTool = false;

  private final Configuration config;
  private final LogManager logger;
  private final @Nullable ShutdownManager shutdownManager;
  private final ShutdownNotifier shutdownNotifier;

  private final ReachedSetFactory reachedSetFactory;
  private final CPABuilder cpaFactory;
  private final AggregatedReachedSets aggregatedReachedSets;
  private final @Nullable AggregatedReachedSetManager aggregatedReachedSetManager;

  public CoreComponentsFactory(
      Configuration pConfig,
      LogManager pLogger,
      ShutdownNotifier pShutdownNotifier,
      AggregatedReachedSets pAggregatedReachedSets)
      throws InvalidConfigurationException {
    config = pConfig;
    logger = pLogger;

    config.inject(this);

    if (analysisNeedsShutdownManager()) {
      shutdownManager = ShutdownManager.createWithParent(pShutdownNotifier);
      shutdownNotifier = shutdownManager.getNotifier();
    } else {
      shutdownManager = null;
      shutdownNotifier = pShutdownNotifier;
    }

    if (useTerminationAlgorithm) {
      aggregatedReachedSetManager = new AggregatedReachedSetManager();
      aggregatedReachedSetManager.addAggregated(pAggregatedReachedSets);
      aggregatedReachedSets = aggregatedReachedSetManager.asView();
    } else {
      aggregatedReachedSetManager = null;
      aggregatedReachedSets = pAggregatedReachedSets;
    }

    reachedSetFactory = new ReachedSetFactory(config, logger);
    cpaFactory = new CPABuilder(config, logger, shutdownNotifier, reachedSetFactory);

    if (checkCounterexamplesWithBDDCPARestriction) {
      checkCounterexamples = true;
    }
  }

  private boolean analysisNeedsShutdownManager() {
    // BMCAlgorithm needs to get a ShutdownManager that also affects the CPA it is used with.
    // We must not create such a new ShutdownManager if it is not needed,
    // because otherwise the GC will throw it away and shutdowns will NOT WORK!
    return !disableAnalysis
        && !useProofCheckAlgorithm
        && !useProofCheckAlgorithmWithStoredConfig
        && !useRestartingAlgorithm
        && !useImpactAlgorithm
        && !runCBMCasExternalTool
        && (useBMC || useIMC);
  }

  public Algorithm createAlgorithm(
      final ConfigurableProgramAnalysis cpa, final CFA cfa, final Specification specification)
      throws InvalidConfigurationException, CPAException, InterruptedException {
    logger.log(Level.FINE, "Creating algorithms");

    if (disableAnalysis) {
      return NoopAlgorithm.INSTANCE;
    }

    Algorithm algorithm;

    if (useUndefinedFunctionCollector) {
      logger.log(Level.INFO, "Using undefined function collector");
      algorithm = new UndefinedFunctionCollectorAlgorithm(config, logger, shutdownNotifier, cfa);
    } else if (useNonTerminationWitnessValidation) {
      logger.log(Level.INFO, "Using validator for violation witnesses for termination");
      algorithm =
          new NonTerminationWitnessValidator(
              cfa, config, logger, shutdownNotifier, specification.getSpecificationAutomata());
    } else if(useProofCheckAlgorithmWithStoredConfig) {
      logger.log(Level.INFO, "Using Proof Check Algorithm");
      algorithm =
          new ConfigReadingProofCheckAlgorithm(config, logger, shutdownNotifier, cfa, specification);
    } else if (useProofCheckAlgorithm || useProofCheckWithARGCMCStrategy) {
      logger.log(Level.INFO, "Using Proof Check Algorithm");
      algorithm =
          new ProofCheckAlgorithm(cpa, config, logger, shutdownNotifier, cfa, specification);

    } else if (useProofCheckAndExtractCIRequirementsAlgorithm) {
      logger.log(Level.INFO, "Using Proof Check Algorithm");
      algorithm =
          new ProofCheckAndExtractCIRequirementsAlgorithm(cpa, config, logger, shutdownNotifier,
              cfa, specification);
    } else if (asConditionalVerifier) {
      logger.log(Level.INFO, "Using Conditional Verifier");
      algorithm = new ConditionalVerifierAlgorithm(config, logger, shutdownNotifier, specification, cfa);
    } else if (useHeuristicSelectionAlgorithm) {
      logger.log(Level.INFO, "Using heuristics to select analysis");
      algorithm = new SelectionAlgorithm(cfa, shutdownNotifier, config, specification, logger);
    } else if (useRestartingAlgorithm) {
      logger.log(Level.INFO, "Using Restarting Algorithm");
      algorithm = RestartAlgorithm.create(config, logger, shutdownNotifier, specification, cfa);
    } else if (useInterleavedAlgorithm) {
      logger.log(Level.INFO, "Using Interleaved Algorithm");
      algorithm = new InterleavedAlgorithm(config, logger, shutdownNotifier, specification, cfa);

    } else if (useImpactAlgorithm) {
      algorithm = new ImpactAlgorithm(config, logger, shutdownNotifier, cpa, cfa);

    } else if (runCBMCasExternalTool) {
      if (cfa.getFileNames().size() > 1) {
        throw new InvalidConfigurationException(
            "Cannot use CBMC as analysis with more than one input file");
      }
      algorithm = new ExternalCBMCAlgorithm(cfa.getFileNames().get(0), config, logger);

    } else if (useParallelAlgorithm) {
      algorithm =
          new ParallelAlgorithm(
              config,
              logger,
              shutdownNotifier,
              specification,
              cfa,
              aggregatedReachedSets);

<<<<<<< HEAD
    } else if (useExplainer) {
      algorithm = new Explainer(
          config,
          logger,
          shutdownNotifier,
          specification,
          cfa);
    }
    else {
=======
    } else if (useMPIProcessAlgorithm) {
      algorithm = new MPIPortfolioAlgorithm(config, logger, shutdownNotifier, specification);

    } else {
>>>>>>> f02fef5e
      algorithm = CPAAlgorithm.create(cpa, logger, config, shutdownNotifier);

      if (constructResidualProgram) {
        algorithm = new ResidualProgramConstructionAlgorithm(cfa, config, logger, shutdownNotifier,
            specification, cpa, algorithm);
      }

      if (constructProgramSlice) {
        logger.log(
            Level.INFO,
            "Constructing program slice. (Sub-)analysis will stop after this"
                + " and ignore other algorithms in this configuration.");
        algorithm = new SlicingAlgorithm(logger, shutdownNotifier, config, cfa, specification);
      }

      if (useParallelBAM) {
        algorithm = new ParallelBAMAlgorithm(cpa, config, logger, shutdownNotifier);
      }

      if (useAnalysisWithEnablerCPAAlgorithm) {
        algorithm = new AnalysisWithRefinableEnablerCPAAlgorithm(algorithm, cpa, cfa, logger, config, shutdownNotifier);
      }

      if (useCEGAR) {
        algorithm =
            new CEGARAlgorithmFactory(algorithm, cpa, logger, config, shutdownNotifier)
                .newInstance();
      }

      if (usePDR) {
        algorithm =
            new PdrAlgorithm(
                algorithm,
                cpa,
                config,
                logger,
                reachedSetFactory,
                shutdownNotifier,
                cfa,
                specification,
                aggregatedReachedSets);
      }

      if (useBMC) {
        verifyNotNull(shutdownManager);
        algorithm =
            new BMCAlgorithm(
                algorithm,
                cpa,
                config,
                logger,
                reachedSetFactory,
                shutdownManager,
                cfa,
                specification,
                aggregatedReachedSets);
      }

      if (useIMC) {
        verifyNotNull(shutdownManager);
        algorithm =
            new IMCAlgorithm(
                algorithm,
                cpa,
                config,
                logger,
                reachedSetFactory,
                shutdownManager,
                cfa,
                specification,
                aggregatedReachedSets);
      }

      if (checkCounterexamples) {
        if (cpa instanceof BAMCPA) {
          algorithm =
              new BAMCounterexampleCheckAlgorithm(
                  algorithm, cpa, config, logger, shutdownNotifier, specification, cfa);
        } else {
          algorithm =
              new CounterexampleCheckAlgorithm(
                  algorithm, cpa, config, specification, logger, shutdownNotifier, cfa);
        }
      }

      algorithm =
          ExceptionHandlingAlgorithm.create(
              config, algorithm, cpa, logger, shutdownNotifier, checkCounterexamples, useCEGAR);

      if (checkCounterexamplesWithBDDCPARestriction) {
        algorithm = new BDDCPARestrictionAlgorithm(algorithm, cpa, config, logger);
      }

      if (useTestCaseGeneratorAlgorithm) {
        algorithm =
            new TestCaseGeneratorAlgorithm(
                algorithm, cfa, config, cpa, logger, shutdownNotifier, specification);
      }

      if (collectAssumptions) {
        algorithm =
            new AssumptionCollectorAlgorithm(algorithm, cpa, config, logger, cfa, shutdownNotifier);
      }

      if (useAdjustableConditions) {
        algorithm = new RestartWithConditionsAlgorithm(algorithm, cpa, config, logger);
      }

      if (splitProgram) {
        algorithm = new ProgramSplitAlgorithm(algorithm, cpa, config, logger, shutdownNotifier);
      }

      if (usePropertyCheckingAlgorithm) {
        if (!(cpa instanceof PropertyCheckerCPA)) {
          throw new InvalidConfigurationException(
              "Property checking algorithm requires CPAWithPropertyChecker as Top CPA");
        }
        algorithm =
            new AlgorithmWithPropertyCheck(algorithm, logger, (PropertyCheckerCPA) cpa);
      }

      if (useResultCheckAlgorithm) {
        algorithm =
            new ResultCheckAlgorithm(
                algorithm, cpa, cfa, config, logger, shutdownNotifier, specification);
      }

      if (useCustomInstructionRequirementExtraction) {
        algorithm = new CustomInstructionRequirementsExtractingAlgorithm(algorithm, cpa, config, logger, shutdownNotifier, cfa);
      }

      if (unexploredPathsAsProgram) {
        algorithm = new ResidualProgramConstructionAfterAnalysisAlgorithm(cfa, algorithm, config, logger, shutdownNotifier, specification);
      }

      if (unknownIfUnrestrictedProgram) {
        algorithm = new RestrictedProgramDomainAlgorithm(algorithm, cfa);
      }

      if (useTerminationAlgorithm) {
        algorithm =
            new TerminationAlgorithm(
                config,
                logger,
                shutdownNotifier,
                cfa,
                reachedSetFactory,
                aggregatedReachedSetManager,
                specification,
                algorithm,
                cpa);
      }

      if (cpa instanceof ARGCPA && forceCexStore) {
        algorithm = new CounterexampleStoreAlgorithm(algorithm, cpa, config, logger, cfa.getMachineModel());
      }

      if (useMPV) {
        algorithm = new MPVAlgorithm(cpa, config, logger, shutdownNotifier, specification, cfa);
      }
    }

    return algorithm;
  }

  public ReachedSet createReachedSet() {
    ReachedSet reached = reachedSetFactory.create();

    if (useInterleavedAlgorithm
        || useRestartingAlgorithm
        || useHeuristicSelectionAlgorithm
        || useParallelAlgorithm
        || asConditionalVerifier
        || useExplainer) {
      // this algorithm needs an indirection so that it can change
      // the actual reached set instance on the fly
      if (memorizeReachedAfterRestart) {
        reached = new HistoryForwardingReachedSet(reached);
      } else {
        reached = new ForwardingReachedSet(reached);
      }
    }
    if (useMPV) {
      reached = new MPVReachedSet(reached);
    }

    return reached;
  }

  public ConfigurableProgramAnalysis createCPA(final CFA cfa, final Specification pSpecification)
      throws InvalidConfigurationException, CPAException {
    logger.log(Level.FINE, "Creating CPAs");

    if (useInterleavedAlgorithm
        || useRestartingAlgorithm
        || useHeuristicSelectionAlgorithm
        || useParallelAlgorithm
        || useProofCheckAlgorithmWithStoredConfig
        || useProofCheckWithARGCMCStrategy
        || asConditionalVerifier
        || useNonTerminationWitnessValidation
        || useUndefinedFunctionCollector
        || constructProgramSlice
        || useExplainer
    ) {
      // hard-coded dummy CPA
      return LocationCPA.factory().set(cfa, CFA.class).setConfiguration(config).createInstance();
    }

    return cpaFactory.buildCPAs(cfa, pSpecification, aggregatedReachedSets);
  }
}<|MERGE_RESOLUTION|>--- conflicted
+++ resolved
@@ -400,7 +400,9 @@
               cfa,
               aggregatedReachedSets);
 
-<<<<<<< HEAD
+    } else if (useMPIProcessAlgorithm) {
+      algorithm = new MPIPortfolioAlgorithm(config, logger, shutdownNotifier, specification);
+
     } else if (useExplainer) {
       algorithm = new Explainer(
           config,
@@ -410,12 +412,6 @@
           cfa);
     }
     else {
-=======
-    } else if (useMPIProcessAlgorithm) {
-      algorithm = new MPIPortfolioAlgorithm(config, logger, shutdownNotifier, specification);
-
-    } else {
->>>>>>> f02fef5e
       algorithm = CPAAlgorithm.create(cpa, logger, config, shutdownNotifier);
 
       if (constructResidualProgram) {
