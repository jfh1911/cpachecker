// This file is part of CPAchecker,
// a tool for configurable software verification:
// https://cpachecker.sosy-lab.org
//
// SPDX-FileCopyrightText: 2007-2020 Dirk Beyer <https://www.sosy-lab.org>
//
// SPDX-License-Identifier: Apache-2.0

package org.sosy_lab.cpachecker.core.algorithm.bmc;

import static com.google.common.collect.FluentIterable.from;
import static org.sosy_lab.cpachecker.util.AbstractStates.extractLocation;

import com.google.common.base.Preconditions;
import com.google.common.collect.FluentIterable;
import com.google.common.collect.HashMultimap;
import com.google.common.collect.ImmutableSet;
import com.google.common.collect.Iterables;
import com.google.common.collect.Multimap;
import com.google.common.collect.Sets;
import java.util.ArrayList;
import java.util.Collection;
import java.util.Collections;
import java.util.HashSet;
import java.util.List;
import java.util.Map;
import java.util.Objects;
import java.util.Optional;
import java.util.Set;
import java.util.function.Predicate;
import java.util.logging.Level;
import org.sosy_lab.common.ShutdownNotifier;
import org.sosy_lab.common.log.LogManager;
import org.sosy_lab.cpachecker.cfa.CFA;
import org.sosy_lab.cpachecker.cfa.model.AssumeEdge;
import org.sosy_lab.cpachecker.cfa.model.CFAEdge;
import org.sosy_lab.cpachecker.cfa.model.CFAEdgeType;
import org.sosy_lab.cpachecker.cfa.model.CFANode;
import org.sosy_lab.cpachecker.core.algorithm.Algorithm;
import org.sosy_lab.cpachecker.core.algorithm.Algorithm.AlgorithmStatus;
import org.sosy_lab.cpachecker.core.algorithm.bmc.candidateinvariants.CandidateInvariant;
import org.sosy_lab.cpachecker.core.interfaces.AbstractState;
import org.sosy_lab.cpachecker.core.interfaces.ConfigurableProgramAnalysis;
import org.sosy_lab.cpachecker.core.interfaces.LoopIterationReportingState;
import org.sosy_lab.cpachecker.core.interfaces.StateSpacePartition;
import org.sosy_lab.cpachecker.core.interfaces.conditions.AdjustableConditionCPA;
import org.sosy_lab.cpachecker.core.interfaces.conditions.ReachedSetAdjustingCPA;
import org.sosy_lab.cpachecker.core.reachedset.ReachedSet;
import org.sosy_lab.cpachecker.core.specification.Specification;
import org.sosy_lab.cpachecker.cpa.arg.ARGState;
import org.sosy_lab.cpachecker.cpa.automaton.Automata;
import org.sosy_lab.cpachecker.cpa.predicate.PredicateAbstractState;
import org.sosy_lab.cpachecker.exceptions.CPAException;
import org.sosy_lab.cpachecker.exceptions.CPATransferException;
import org.sosy_lab.cpachecker.util.AbstractStates;
import org.sosy_lab.cpachecker.util.CFATraversal;
import org.sosy_lab.cpachecker.util.CFATraversal.CFAVisitor;
import org.sosy_lab.cpachecker.util.CFATraversal.TraversalProcess;
import org.sosy_lab.cpachecker.util.CPAs;
import org.sosy_lab.cpachecker.util.LoopStructure;
import org.sosy_lab.cpachecker.util.LoopStructure.Loop;
import org.sosy_lab.cpachecker.util.automaton.TargetLocationProvider;
import org.sosy_lab.cpachecker.util.predicates.pathformula.PathFormula;
import org.sosy_lab.cpachecker.util.predicates.pathformula.PathFormulaManager;
import org.sosy_lab.cpachecker.util.predicates.pathformula.SSAMap;
import org.sosy_lab.cpachecker.util.predicates.smt.FormulaManagerView;
import org.sosy_lab.java_smt.api.BooleanFormula;
import org.sosy_lab.java_smt.api.BooleanFormulaManager;

public final class BMCHelper {

  public static boolean isEndState(AbstractState s) {
    ARGState argState = AbstractStates.extractStateByType(s, ARGState.class);
    return argState != null && argState.getChildren().isEmpty();
  }

  private BMCHelper() {}

  public static BooleanFormula assertAt(
      Iterable<AbstractState> pStates,
      final CandidateInvariant pInvariant,
      final FormulaManagerView pFMGR,
      final PathFormulaManager pPFMGR)
      throws CPATransferException, InterruptedException {
    return assertAt(pStates, pInvariant, pFMGR, pPFMGR, false);
  }

  public static BooleanFormula assertAt(
      Iterable<AbstractState> pStates,
      final CandidateInvariant pInvariant,
      final FormulaManagerView pFMGR,
      final PathFormulaManager pPFMGR,
      boolean pForce)
      throws CPATransferException, InterruptedException {
    return assertAt(
        pStates,
        new FormulaInContext() {

          @Override
          public BooleanFormula getFormulaInContext(PathFormula pContext)
              throws CPATransferException, InterruptedException {
            return pInvariant.getFormula(pFMGR, pPFMGR, pContext);
          }
        },
        pFMGR,
        pForce);
  }

  public static BooleanFormula assertAt(
      Iterable<AbstractState> pStates, FormulaInContext pInvariant, FormulaManagerView pFMGR)
      throws CPATransferException, InterruptedException {
    return assertAt(pStates, pInvariant, pFMGR, false);
  }

  public static BooleanFormula assertAt(
      Iterable<AbstractState> pStates,
      FormulaInContext pInvariant,
      FormulaManagerView pFMGR,
      boolean pForce)
      throws CPATransferException, InterruptedException {
    List<BooleanFormula> result = new ArrayList<>();
    for (AbstractState abstractState : pStates) {
      result.add(assertAt(abstractState, pInvariant, pFMGR, pForce));
    }
    return pFMGR.getBooleanFormulaManager().and(result);
  }

  private static BooleanFormula assertAt(
      AbstractState pState, FormulaInContext pInvariant, FormulaManagerView pFMGR, boolean pForce)
      throws CPATransferException, InterruptedException {
    PredicateAbstractState pas = AbstractStates.extractStateByType(pState, PredicateAbstractState.class);
    PathFormula pathFormula = pas.getPathFormula();
    BooleanFormulaManager bfmgr = pFMGR.getBooleanFormulaManager();
    BooleanFormula stateFormula = pathFormula.getFormula();
    if (bfmgr.isFalse(stateFormula)) {
      return bfmgr.makeTrue();
    }
    SSAMap ssaMap = pathFormula.getSsa().withDefault(1);
    BooleanFormula uninstantiatedFormula = pInvariant.getFormulaInContext(pathFormula);
    BooleanFormula instantiatedFormula = pFMGR.instantiate(uninstantiatedFormula, ssaMap);
    if (pForce) {
      return instantiatedFormula;
    }
    return bfmgr.or(bfmgr.not(stateFormula), instantiatedFormula);
  }

  /**
   * Create a disjunctive formula of all the path formulas in the supplied iterable.
   *
   * @throws InterruptedException if the shutdown notifier signals a shutdown request.
   */
  public static BooleanFormula createFormulaFor(
      Iterable<AbstractState> states, BooleanFormulaManager pBFMGR) throws InterruptedException {
    return createFormulaFor(states, pBFMGR, Optional.empty());
  }

  /**
   * Create a disjunctive formula of all the path formulas in the supplied iterable.
   *
   * @throws InterruptedException if the shutdown notifier signals a shutdown request.
   */
  public static BooleanFormula createFormulaFor(
      Iterable<AbstractState> states,
      BooleanFormulaManager pBFMGR,
      Optional<ShutdownNotifier> pShutdownNotifier)
      throws InterruptedException {

    List<BooleanFormula> pathFormulas = new ArrayList<>();
    for (PredicateAbstractState e :
        AbstractStates.projectToType(states, PredicateAbstractState.class)) {
      if (pShutdownNotifier.isPresent()) {
        pShutdownNotifier.orElseThrow().shutdownIfNecessary();
      }
      // Conjuncting block formula of last abstraction and current path formula
      // works regardless of state is an abstraction state or not.
      BooleanFormula pathFormula =
          pBFMGR.and(
              e.getAbstractionFormula().getBlockFormula().getFormula(),
              e.getPathFormula().getFormula());
      pathFormulas.add(pathFormula);
    }
    final BooleanFormula pathFormulasDisjunction = pBFMGR.or(pathFormulas);

<<<<<<< HEAD
    return pathFormulasDisjunction;
=======
    return pBFMGR.or(pathFormulas);
>>>>>>> aedbc398
  }

  /**
   * Unrolls the given reached set using the algorithm provided to this instance of the bounded
   * model checking algorithm.
   *
   * @param pReachedSet the reached set to unroll.
   * @return {@code true} if the unrolling was sound, {@code false} otherwise.
   * @throws CPAException if an exception occurred during unrolling the reached set.
   * @throws InterruptedException if the unrolling is interrupted.
   */
  public static AlgorithmStatus unroll(
      LogManager pLogger,
      ReachedSet pReachedSet,
      Algorithm pAlgorithm,
      ConfigurableProgramAnalysis pCPA)
      throws CPAException, InterruptedException {
    adjustReachedSet(pLogger, pReachedSet, pCPA);
    return pAlgorithm.run(pReachedSet);
  }

  /**
   * Adjusts the given reached set so that the involved adjustable condition CPAs are able to
   * operate properly without being negatively influenced by states generated earlier under
   * different conditions while trying to retain as many states as possible.
   *
   * @param pReachedSet the reached set to be adjusted.
   */
  public static void adjustReachedSet(
      LogManager pLogger, ReachedSet pReachedSet, ConfigurableProgramAnalysis pCPA)
      throws InterruptedException {
    Preconditions.checkArgument(!pReachedSet.isEmpty());
    CFANode initialLocation = extractLocation(pReachedSet.getFirstState());
    for (AdjustableConditionCPA conditionCPA : CPAs.asIterable(pCPA).filter(AdjustableConditionCPA.class)) {
      if (conditionCPA instanceof ReachedSetAdjustingCPA) {
        ((ReachedSetAdjustingCPA) conditionCPA).adjustReachedSet(pReachedSet);
      } else {
        pReachedSet.clear();
        pLogger.log(Level.WARNING, "Completely clearing the reached set after condition adjustment due to " + conditionCPA.getClass()
            + ". This may drastically impede the efficiency of iterative deepening. Implement ReachedSetAdjustingCPA to avoid this problem.");
        break;
      }
    }
    if (pReachedSet.isEmpty()) {
      pReachedSet.add(
          pCPA.getInitialState(initialLocation, StateSpacePartition.getDefaultPartition()),
          pCPA.getInitialPrecision(initialLocation, StateSpacePartition.getDefaultPartition()));
    }
  }

  public static Set<CFANode> getLoopHeads(CFA pCFA, TargetLocationProvider pTargetLocationProvider) {
    if (pCFA.getLoopStructure().isPresent()
        && pCFA.getLoopStructure().orElseThrow().getAllLoops().isEmpty()) {
      return ImmutableSet.of();
    }
    final Set<CFANode> loopHeads =
        pTargetLocationProvider.tryGetAutomatonTargetLocations(
            pCFA.getMainFunction(),
            Specification.fromAutomata(Collections.singleton(Automata.getLoopHeadTargetAutomaton())));
    if (!pCFA.getLoopStructure().isPresent()) {
      return loopHeads;
    }
    LoopStructure loopStructure = pCFA.getLoopStructure().orElseThrow();
    return from(loopStructure.getAllLoops()).transformAndConcat(pLoop -> {
        if (Sets.intersection(pLoop.getLoopNodes(), loopHeads).isEmpty()) {
          return ImmutableSet.of();
        }
        return pLoop.getLoopHeads();
      }
    ).toSet();
  }

  public static FluentIterable<AbstractState> filterIterationsBetween(
      Iterable<AbstractState> pStates, int pMinIt, int pMaxIt, Set<CFANode> pLoopHeads) {
    Objects.requireNonNull(pLoopHeads);
    if (pMinIt > pMaxIt) {
      throw new IllegalArgumentException(
          String.format("Minimum (%d) not lower than maximum (%d)", pMinIt, pMaxIt));
    }
    return FluentIterable.from(pStates)
        .filter(
            state -> {
              if (state == null) {
                return false;
              }
              LoopIterationReportingState ls =
                  AbstractStates.extractStateByType(state, LoopIterationReportingState.class);
              if (ls == null) {
                return false;
              }
              int minIt = convertIteration(pMinIt, state, pLoopHeads);
              int maxIt = convertIteration(pMaxIt, state, pLoopHeads);
              int actualIt = ls.getDeepestIteration();
              return minIt <= actualIt && actualIt <= maxIt;
            });
  }

  public static FluentIterable<AbstractState> filterIterationsUpTo(
      Iterable<AbstractState> pStates, int pIteration, Set<CFANode> pLoopHeads) {
    return filterIterationsBetween(pStates, 0, pIteration, pLoopHeads);
  }

  public static FluentIterable<AbstractState> filterIteration(
      Iterable<AbstractState> pStates, int pIteration, Set<CFANode> pLoopHeads) {
    return filterIterationsBetween(pStates, pIteration, pIteration, pLoopHeads);
  }

  private static int convertIteration(int pIteration, AbstractState state, Set<CFANode> pLoopHeads) {
    if (pIteration == Integer.MAX_VALUE) {
      throw new IllegalArgumentException(String.format("The highest supported value for an iteration count is %d, which is exceeded by %d", Integer.MAX_VALUE - 1, pIteration));
    }
    /*
     * We want to consider as an "iteration" i
     * all states with loop-iteration counter i that are
     * - either target states or
     * - not at a loop head
     * and all states with loop-iteration counter i+1
     * that are at a loop head.
     *
     * Reason:
     * 1) A target state that is also a loop head
     * does not count as a loop-head for our purposes,
     * because the error "exits" the loop.
     * 2) It is more convenient to make a loop-head state "belong"
     * to the previous iteration instead of the one it starts.
     */

    return !AbstractStates.isTargetState(state) && hasMatchingLocation(state, pLoopHeads)
        ? pIteration + 1
        : pIteration;
  }

  public static boolean hasMatchingLocation(AbstractState state, Set<CFANode> pLocations) {
    return from(AbstractStates.extractLocations(state)).anyMatch(pLocations::contains);
  }

  public static Set<ARGState> filterAncestors(
      Iterable<ARGState> pStates, Predicate<? super AbstractState> pDescendant) {
    Multimap<ARGState, ARGState> parentToTarget = HashMultimap.create();
    for (ARGState state : FluentIterable.from(pStates).filter(pDescendant::test)) {
      if (state.getChildren().isEmpty()) {
        Collection<ARGState> parents = state.getParents();
        for (ARGState parent : parents) {
          parentToTarget.put(parent, state);
        }
      }
    }
    Set<ARGState> redundantStates = new HashSet<>();
    for (Map.Entry<ARGState, Collection<ARGState>> family : parentToTarget.asMap().entrySet()) {
      ARGState parent = family.getKey();
      Collection<ARGState> children = family.getValue();
      Set<CFAEdge> edges =
          FluentIterable.from(children).transformAndConcat(parent::getEdgesToChild).toSet();
      if (edges.size() == 1 && !(edges.iterator().next() instanceof AssumeEdge)) {
        Iterables.addAll(redundantStates, Iterables.skip(children, 1));
      }
    }
    return redundantStates;
  }

  public static boolean isTrivialSelfLoop(Loop pLoop) {
    Set<CFANode> loopHeads = pLoop.getLoopHeads();
    if (loopHeads.size() != 1) {
      return false;
    }
    CFANode loopHead = loopHeads.iterator().next();
    class TrivialSelfLoopVisitor implements CFAVisitor {

      private boolean valid = true;

      @Override
      public TraversalProcess visitEdge(CFAEdge pEdge) {
        if (!pEdge.getEdgeType().equals(CFAEdgeType.BlankEdge)
            || !pLoop.getLoopNodes().contains(pEdge.getSuccessor())) {
          valid = false;
          return TraversalProcess.ABORT;
        }
        if (pEdge.getSuccessor().equals(loopHead)) {
          return TraversalProcess.SKIP;
        }
        return TraversalProcess.CONTINUE;
      }

      @Override
      public TraversalProcess visitNode(CFANode pNode) {
        return TraversalProcess.CONTINUE;
      }
    }

    TrivialSelfLoopVisitor visitor = new TrivialSelfLoopVisitor();
    CFATraversal.dfs().traverseOnce(loopHead, visitor);
    return visitor.valid;
  }

  public static BooleanFormula disjoinStateViolationAssertions(
      BooleanFormulaManager pBfmgr,
      Multimap<BooleanFormula, BooleanFormula> pSuccessorViolationAssertions) {
    List<BooleanFormula> assertions = new ArrayList<>();
    for (Map.Entry<BooleanFormula, Collection<BooleanFormula>> stateWithViolations :
        pSuccessorViolationAssertions.asMap().entrySet()) {
      assertions.add(
          pBfmgr.and(stateWithViolations.getKey(), pBfmgr.and(stateWithViolations.getValue())));
    }
    return pBfmgr.or(assertions);
  }

  static FluentIterable<AbstractState> filterBmcChecked(
      Iterable<AbstractState> pStates, Set<Object> pCheckedKeys) {
    return FluentIterable.from(pStates)
        .filter(
            pArg0 -> {
              if (pArg0 == null) {
                return false;
              }
              LoopIterationReportingState ls =
                  AbstractStates.extractStateByType(pArg0, LoopIterationReportingState.class);
              return ls != null && pCheckedKeys.contains(ls.getPartitionKey());
            });
  }

  public interface FormulaInContext {

    BooleanFormula getFormulaInContext(PathFormula pContext)
        throws CPATransferException, InterruptedException;

  }
}<|MERGE_RESOLUTION|>--- conflicted
+++ resolved
@@ -181,11 +181,7 @@
     }
     final BooleanFormula pathFormulasDisjunction = pBFMGR.or(pathFormulas);
 
-<<<<<<< HEAD
     return pathFormulasDisjunction;
-=======
-    return pBFMGR.or(pathFormulas);
->>>>>>> aedbc398
   }
 
   /**
