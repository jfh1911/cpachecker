--- conflicted
+++ resolved
@@ -47,6 +47,7 @@
 import org.sosy_lab.cpachecker.cfa.ast.c.CExpression;
 import org.sosy_lab.cpachecker.cfa.ast.c.CExpressionAssignmentStatement;
 import org.sosy_lab.cpachecker.cfa.ast.c.CIdExpression;
+import org.sosy_lab.cpachecker.cfa.ast.c.CPointerExpression;
 import org.sosy_lab.cpachecker.cfa.ast.c.CSimpleDeclaration;
 import org.sosy_lab.cpachecker.cfa.ast.c.CStatement;
 import org.sosy_lab.cpachecker.cfa.ast.c.CVariableDeclaration;
@@ -58,14 +59,11 @@
 import org.sosy_lab.cpachecker.cfa.model.c.CLabelNode;
 import org.sosy_lab.cpachecker.cfa.model.c.CStatementEdge;
 import org.sosy_lab.cpachecker.cfa.types.MachineModel;
-<<<<<<< HEAD
-=======
 import org.sosy_lab.cpachecker.cfa.types.c.CFunctionType;
 import org.sosy_lab.cpachecker.cfa.types.c.CPointerType;
 import org.sosy_lab.cpachecker.cfa.types.c.CType;
 import org.sosy_lab.cpachecker.cfa.types.c.CVoidType;
 import org.sosy_lab.cpachecker.core.algorithm.termination.lasso_analysis.RankingRelation;
->>>>>>> ce2cc198
 import org.sosy_lab.cpachecker.cpa.termination.TerminationARGPath;
 import org.sosy_lab.cpachecker.cpa.termination.TerminationTransferRelation;
 import org.sosy_lab.cpachecker.util.LoopStructure.Loop;
@@ -121,8 +119,7 @@
   /**
    * Mapping of relevant variables to the corresponding primed variable.
    */
-  private Map<CVariableDeclaration, CVariableDeclaration> relevantVariables =
-      Collections.emptyMap();
+  private Map<CExpression, CVariableDeclaration> relevantVariables = Collections.emptyMap();
 
   // reusing of intermediate location is required to build counter examples
   private List<CFANode> relevantVariablesInitializationIntermediateLocations =
@@ -201,12 +198,28 @@
 
     String functionName = pLoop.getLoopHeads().iterator().next().getFunctionName();
     ImmutableList.Builder<CFANode> intermediateStates = ImmutableList.builder();
-    Builder<CVariableDeclaration, CVariableDeclaration> builder = ImmutableMap.builder();
+    Builder<CExpression, CVariableDeclaration> builder = ImmutableMap.builder();
 
     for (CVariableDeclaration relevantVariable : pRelevantVariables) {
+      CExpression unprimedVariable = new CIdExpression(DUMMY, relevantVariable);
       CVariableDeclaration primedVariable = TerminationUtils.createPrimedVariable(relevantVariable);
-      builder.put(relevantVariable, primedVariable);
+      builder.put(unprimedVariable, primedVariable);
       intermediateStates.add(new CFANode(functionName));
+
+      // x__TERMINATION_PRIMED__TERMINATION_DEREFERENCED = *x;
+      CType type = relevantVariable.getType();
+      while (type instanceof CPointerType) {
+        type = ((CPointerType) type).getType();
+        if (type instanceof CVoidType || type instanceof CFunctionType) {
+          break; // Cannot declare variable of type void or of function type.
+        }
+
+        unprimedVariable = new CPointerExpression(DUMMY, type, unprimedVariable);
+        primedVariable = TerminationUtils.createDereferencedVariable(primedVariable);
+
+        builder.put(unprimedVariable, primedVariable);
+        intermediateStates.add(new CFANode(functionName));
+      }
     }
 
     // Create a unique target node for each loop
@@ -230,8 +243,9 @@
     resetCfa();
   }
 
-  public CFAEdge createNegatedRankingRelationAssumeEdge(CFANode startNode, CFANode endNode) {
-    return createAssumeEdge(getRankingRelationAsCExpression(), startNode, endNode, false);
+  public CFAEdge createRankingRelationAssumeEdge(
+      CFANode startNode, CFANode endNode, boolean postive) {
+    return createAssumeEdge(getRankingRelationAsCExpression(), startNode, endNode, postive);
   }
 
   public List<CFAEdge> createStemToLoopTransition(CFANode startNode, CFANode endNode) {
@@ -258,10 +272,9 @@
   private List<CStatement> createPrimedVariableAssignments() {
     ImmutableList.Builder<CStatement> builder = ImmutableList.builder();
 
-    for (Entry<CVariableDeclaration, CVariableDeclaration> relevantVariable :
-        relevantVariables.entrySet()) {
-
-      CVariableDeclaration unprimedVariable = relevantVariable.getKey();
+    for (Entry<CExpression, CVariableDeclaration> relevantVariable : relevantVariables.entrySet()) {
+
+      CExpression unprimedVariable = relevantVariable.getKey();
       CVariableDeclaration primedVariable = relevantVariable.getValue();
       CStatement assignment = createAssignmentStatement(primedVariable, unprimedVariable);
 
@@ -310,7 +323,7 @@
 
   public CFAEdge createNegatedRankingRelationAssumeEdgeToTargetNode(CFANode pLoopHead) {
     Preconditions.checkState(targetNode.isPresent());
-    return createNegatedRankingRelationAssumeEdge(pLoopHead, targetNode.get());
+    return createRankingRelationAssumeEdge(pLoopHead, targetNode.get(), false);
   }
 
   private CFANode creatCfaNode(String functionName) {
@@ -318,11 +331,9 @@
   }
 
   private CExpressionAssignmentStatement createAssignmentStatement(
-      CSimpleDeclaration pLeftHandSide, CSimpleDeclaration pRightHandSide) {
+      CSimpleDeclaration pLeftHandSide, CExpression pRightHandSide) {
     return new CExpressionAssignmentStatement(
-        FileLocation.DUMMY,
-        new CIdExpression(FileLocation.DUMMY, pLeftHandSide),
-        new CIdExpression(FileLocation.DUMMY, pRightHandSide));
+        FileLocation.DUMMY, new CIdExpression(FileLocation.DUMMY, pLeftHandSide), pRightHandSide);
   }
 
   public BlankEdge createBlankEdge(CFANode pPredecessor, CFANode pSuccessor, String pDescription) {
