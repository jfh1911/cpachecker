--- conflicted
+++ resolved
@@ -39,17 +39,6 @@
 import org.sosy_lab.cpachecker.exceptions.InvalidQueryException;
 import org.sosy_lab.cpachecker.util.globalinfo.GlobalInfo;
 
-<<<<<<< HEAD
-import java.io.IOException;
-import java.io.Serializable;
-import java.util.ArrayList;
-import java.util.List;
-
-import javax.annotation.Nonnull;
-
-public class CallstackState implements AbstractState, Partitionable,
-AbstractQueryableState, Serializable {
-=======
 /**
  * Abstract state that stores callstack information by maintaning a single-linked list of states
  * that represents the current callstack.
@@ -63,7 +52,6 @@
  */
 public class CallstackState
     implements AbstractState, Partitionable, AbstractQueryableState, Serializable {
->>>>>>> ce2cc198
 
   private static final long serialVersionUID = 3629687385150064994L;
 
