--- conflicted
+++ resolved
@@ -70,15 +70,7 @@
    * @param value value to be assigned.
    */
   void assignConstant(String variableName, Long value) {
-<<<<<<< HEAD
-    if (constantsMap.containsKey(variableName) && constantsMap.get(variableName).equals(value)) {
-      return;
-    }
-
-    constantsMap.put(variableName, value);
-=======
     constantsMap.put(checkNotNull(variableName), checkNotNull(value));
->>>>>>> 430c2af2
   }
 
   void forget(String variableName) {
@@ -87,10 +79,6 @@
 
   public Long getValueFor(String variableName) {
     return checkNotNull(constantsMap.get(variableName));
-  }
-
-  Long getValueOrNull(String variableName) {
-    return constantsMap.get(variableName);
   }
 
   public boolean contains(String variableName) {
@@ -117,22 +105,10 @@
     Map<String, Long> newConstantsMap = new HashMap<String, Long>(size);
 
     for (Map.Entry<String, Long> otherEntry : other.constantsMap.entrySet()) {
-<<<<<<< HEAD
-      String otherKey = otherEntry.getKey();
-      Long otherValue = constantsMap.get(otherKey);
-
-      // both constant maps contain a value for the same constant ...
-      if(otherValue != null) {
-        // ... having identical values
-        if (otherValue.equals(otherEntry.getValue())) {
-          newConstantsMap.put(otherKey, otherValue);
-        }
-=======
       String key = otherEntry.getKey();
 
       if (equal(otherEntry.getValue(), constantsMap.get(key))) {
         newConstantsMap.put(key, otherEntry.getValue());
->>>>>>> 430c2af2
       }
     }
 
