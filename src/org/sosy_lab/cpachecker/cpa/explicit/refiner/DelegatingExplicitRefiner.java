/*
 *  CPAchecker is a tool for configurable software verification.
 *  This file is part of CPAchecker.
 *
 *  Copyright (C) 2007-2012  Dirk Beyer
 *  All rights reserved.
 *
 *  Licensed under the Apache License, Version 2.0 (the "License");
 *  you may not use this file except in compliance with the License.
 *  You may obtain a copy of the License at
 *
 *      http://www.apache.org/licenses/LICENSE-2.0
 *
 *  Unless required by applicable law or agreed to in writing, software
 *  distributed under the License is distributed on an "AS IS" BASIS,
 *  WITHOUT WARRANTIES OR CONDITIONS OF ANY KIND, either express or implied.
 *  See the License for the specific language governing permissions and
 *  limitations under the License.
 *
 *
 *  CPAchecker web page:
 *    http://cpachecker.sosy-lab.org
 */
package org.sosy_lab.cpachecker.cpa.explicit.refiner;

<<<<<<< HEAD
import java.io.PrintStream;
import java.util.Collection;
import java.util.List;
import java.util.logging.Level;
=======
import java.util.ArrayList;
import java.util.Collection;

import javax.annotation.Nullable;
>>>>>>> 21982e81

import org.sosy_lab.common.LogManager;
import org.sosy_lab.common.Pair;
import org.sosy_lab.common.configuration.Configuration;
import org.sosy_lab.common.configuration.InvalidConfigurationException;
import org.sosy_lab.common.configuration.Options;
import org.sosy_lab.cpachecker.cfa.model.CFAEdge;
import org.sosy_lab.cpachecker.cfa.model.CFANode;
import org.sosy_lab.cpachecker.core.CounterexampleInfo;
import org.sosy_lab.cpachecker.core.interfaces.ConfigurableProgramAnalysis;
import org.sosy_lab.cpachecker.core.interfaces.Precision;
import org.sosy_lab.cpachecker.core.interfaces.Statistics;
import org.sosy_lab.cpachecker.core.interfaces.StatisticsProvider;
import org.sosy_lab.cpachecker.core.interfaces.WrapperCPA;
import org.sosy_lab.cpachecker.core.reachedset.UnmodifiableReachedSet;
import org.sosy_lab.cpachecker.cpa.arg.ARGPath;
import org.sosy_lab.cpachecker.cpa.arg.ARGReachedSet;
import org.sosy_lab.cpachecker.cpa.arg.ARGState;
<<<<<<< HEAD
import org.sosy_lab.cpachecker.cpa.arg.Path;
=======
import org.sosy_lab.cpachecker.cpa.arg.AbstractARGBasedRefiner;
import org.sosy_lab.cpachecker.cpa.bdd.BDDPrecision;
>>>>>>> 21982e81
import org.sosy_lab.cpachecker.cpa.explicit.ExplicitCPA;
import org.sosy_lab.cpachecker.cpa.explicit.ExplicitPrecision;
import org.sosy_lab.cpachecker.cpa.explicit.refiner.utils.ExplictFeasibilityChecker;
import org.sosy_lab.cpachecker.cpa.predicate.PredicateAbstractionRefinementStrategy;
import org.sosy_lab.cpachecker.cpa.predicate.PredicateCPA;
import org.sosy_lab.cpachecker.cpa.predicate.PredicateCPARefiner;
import org.sosy_lab.cpachecker.cpa.predicate.PredicateStaticRefiner;
import org.sosy_lab.cpachecker.cpa.predicate.RefinementStrategy;
import org.sosy_lab.cpachecker.exceptions.CPAException;
import org.sosy_lab.cpachecker.exceptions.CPATransferException;
import org.sosy_lab.cpachecker.util.Precisions;
<<<<<<< HEAD
import org.sosy_lab.cpachecker.util.predicates.AbstractionManager;
import org.sosy_lab.cpachecker.util.predicates.AbstractionPredicate;
import org.sosy_lab.cpachecker.util.predicates.ExtendedFormulaManager;
=======
>>>>>>> 21982e81
import org.sosy_lab.cpachecker.util.predicates.FormulaManagerFactory;
import org.sosy_lab.cpachecker.util.predicates.Solver;
import org.sosy_lab.cpachecker.util.predicates.bdd.BDDRegionManager;
import org.sosy_lab.cpachecker.util.predicates.interfaces.Formula;
import org.sosy_lab.cpachecker.util.predicates.interfaces.PathFormulaManager;
<<<<<<< HEAD
import org.sosy_lab.cpachecker.util.predicates.interfaces.RegionManager;
import org.sosy_lab.cpachecker.util.predicates.interfaces.TheoremProver;
import org.sosy_lab.cpachecker.util.predicates.interpolation.AbstractInterpolationBasedRefiner;
import org.sosy_lab.cpachecker.util.predicates.interpolation.CounterexampleTraceInfo;

import com.google.common.collect.Multimap;

public class DelegatingExplicitRefiner
  extends AbstractInterpolationBasedRefiner<Collection<AbstractionPredicate>> {
=======
import org.sosy_lab.cpachecker.util.predicates.interfaces.view.FormulaManagerView;
import org.sosy_lab.cpachecker.util.predicates.interpolation.InterpolationManager;
import org.sosy_lab.cpachecker.util.predicates.pathformula.PathFormulaManagerImpl;

import com.google.common.collect.Multimap;

/**
 * Refiner implementation that delegates to {@link ExplicitInterpolationBasedExplicitRefiner},
 * and if this fails, optionally delegates also to {@link PredicatingExplicitRefiner}.
 */
@Options(prefix="cpa.explicit.refiner")
public class DelegatingExplicitRefiner extends AbstractARGBasedRefiner implements StatisticsProvider {
  /**
   * the flag to determine if initial refinement was done already
   */
  private boolean initialStaticRefinementDone = false;

  /**
   * refiner used for (optional) initial static refinement, based on information extracted solely from the CFA
   */
  private ExplicitStaticRefiner staticRefiner;
>>>>>>> 21982e81

  /**
   * refiner used for explicit interpolation refinement
   */
  private ExplicitInterpolationBasedExplicitRefiner interpolatingRefiner;

  /**
   * backup-refiner used for predicate refinement, when explicit refinement fails (due to lack of expressiveness)
   */
  private PredicateCPARefiner predicatingRefiner;

  /**
   * the hash code of the previous error path
   */
  private int previousErrorPathID = -1;

  /**
   * a counter for debugging purpose
   */
//  private static int counter = 1;

  public static DelegatingExplicitRefiner create(ConfigurableProgramAnalysis cpa) throws CPAException, InvalidConfigurationException {
    if (!(cpa instanceof WrapperCPA)) {
      throw new InvalidConfigurationException(DelegatingExplicitRefiner.class.getSimpleName() + " could not find the ExplicitCPA");
    }

    ExplicitCPA explicitCpa = ((WrapperCPA)cpa).retrieveWrappedCpa(ExplicitCPA.class);
    if (explicitCpa == null) {
      throw new InvalidConfigurationException(DelegatingExplicitRefiner.class.getSimpleName() + " needs a ExplicitCPA");
    }

    DelegatingExplicitRefiner refiner = initialiseExplicitRefiner(cpa, explicitCpa);
    explicitCpa.getStats().addRefiner(refiner);

    return refiner;
  }

  private static DelegatingExplicitRefiner initialiseExplicitRefiner(
      ConfigurableProgramAnalysis cpa, ExplicitCPA explicitCpa)
          throws CPAException, InvalidConfigurationException {
    Configuration config                        = explicitCpa.getConfiguration();
    LogManager logger                           = explicitCpa.getLogger();

<<<<<<< HEAD
    FormulaManagerFactory factory               = null;
    ExtendedFormulaManager formulaManager       = null;
    PathFormulaManager pathFormulaManager       = null;
    Solver solver                               = null;
    AbstractionManager absManager               = null;
    PredicateRefinementManager manager          = null;

    PredicateCPA predicateCpa = ((WrapperCPA)cpa).retrieveWrappedCpa(PredicateCPA.class);
    if(predicateCpa != null) {
      factory                     = predicateCpa.getFormulaManagerFactory();
      formulaManager              = predicateCpa.getFormulaManager();
      pathFormulaManager          = predicateCpa.getPathFormulaManager();
      solver                      = predicateCpa.getSolver();
      absManager                  = predicateCpa.getAbstractionManager();
    } else {
      factory                     = new FormulaManagerFactory(config, logger);
      TheoremProver theoremProver = factory.createTheoremProver();
      RegionManager regionManager = BDDRegionManager.getInstance(config, logger);
      formulaManager              = new ExtendedFormulaManager(factory.getFormulaManager(), config, logger);
      pathFormulaManager          = new PathFormulaManagerImpl(formulaManager, config, logger, explicitCpa.getMachineModel());
      solver                      = new Solver(formulaManager, theoremProver);
      absManager                  = new AbstractionManager(regionManager, formulaManager, config, logger);
=======
    PathFormulaManager pathFormulaManager;
    PredicateCPARefiner backupRefiner    = null;

    PredicateCPA predicateCpa = ((WrapperCPA)cpa).retrieveWrappedCpa(PredicateCPA.class);
    if (predicateCpa != null) {

      FormulaManagerFactory factory               = predicateCpa.getFormulaManagerFactory();
      FormulaManagerView formulaManager           = predicateCpa.getFormulaManager();
      Solver solver                               = predicateCpa.getSolver();
      pathFormulaManager                          = predicateCpa.getPathFormulaManager();
      PredicateStaticRefiner extractor            = predicateCpa.getStaticRefiner();

      InterpolationManager manager = new InterpolationManager(
          formulaManager,
          pathFormulaManager,
          solver,
          factory,
          config,
          logger);

      RefinementStrategy backupRefinementStrategy = new PredicateAbstractionRefinementStrategy(
          config,
          logger,
          formulaManager,
          predicateCpa.getPredicateManager(),
          solver);

      backupRefiner = new PredicateCPARefiner(
          config,
          logger,
          cpa,
          manager,
          formulaManager,
          pathFormulaManager,
          backupRefinementStrategy,
          extractor);

    } else {
      FormulaManagerFactory factory         = new FormulaManagerFactory(config, logger);
      FormulaManagerView formulaManager     = new FormulaManagerView(factory.getFormulaManager(), config, logger);
      pathFormulaManager                    = new PathFormulaManagerImpl(formulaManager, config, logger, explicitCpa.getMachineModel());
>>>>>>> 21982e81
    }

    manager = new PredicateRefinementManager(
        formulaManager,
        pathFormulaManager,
        solver,
        absManager,
        factory,
        config,
        logger);

    return new DelegatingExplicitRefiner(
        config,
        logger,
        cpa,
        formulaManager,
        pathFormulaManager,
<<<<<<< HEAD
        manager);
=======
        backupRefiner,
        explicitCpa.getStaticRefiner());
>>>>>>> 21982e81
  }

  protected DelegatingExplicitRefiner(
      final Configuration config,
      final LogManager logger,
      final ConfigurableProgramAnalysis cpa,
      final ExtendedFormulaManager formulaManager,
      final PathFormulaManager pathFormulaManager,
<<<<<<< HEAD
      final PredicateRefinementManager interpolationManager) throws CPAException, InvalidConfigurationException {

    super(config, logger, cpa, interpolationManager);

    explicitInterpolatingRefiner  = new ExplicitInterpolationBasedExplicitRefiner(config, pathFormulaManager);

    if(((WrapperCPA)cpa).retrieveWrappedCpa(PredicateCPA.class) != null) {
      predicatingRefiner = new PredicatingExplicitRefiner();
    }
=======
      @Nullable final PredicateCPARefiner pBackupRefiner,
      ExplicitStaticRefiner explicitStaticRefiner) throws CPAException, InvalidConfigurationException {
    super(cpa);
    config.inject(this);

    interpolatingRefiner  = new ExplicitInterpolationBasedExplicitRefiner(config, pathFormulaManager);
    predicatingRefiner    = pBackupRefiner;
    staticRefiner         = explicitStaticRefiner;
>>>>>>> 21982e81
  }

  @Override
  protected CounterexampleInfo performRefinement(final ARGReachedSet reached, final ARGPath errorPath)
      throws CPAException, InterruptedException {
    // if path is infeasible, try to refine the precision
    if (!isPathFeasable(errorPath)) {
      if (performExplicitRefinement(reached, errorPath)) {
        return CounterexampleInfo.spurious();
      }
    }

    // if explicit analysis claims that path is feasible, or if explicit refinement failed,
    // refine with predicate analysis if available
    if (predicatingRefiner == null) {
      return CounterexampleInfo.feasible(errorPath, null);
    }
    else {
      return predicatingRefiner.performRefinement(reached, errorPath);
    }
  }

  /**
   * This method performs an explicit refinement.
   *
   * @param reached the current reached set
   * @param errorPath the current error path
   * @throws CPAException when explicit interpolation fails
   */
  private boolean performExplicitRefinement(final ARGReachedSet reached, final ARGPath errorPath) throws CPAException {
    UnmodifiableReachedSet reachedSet   = reached.asReachedSet();
    Precision precision                 = reachedSet.getPrecision(reachedSet.getLastState());
    ExplicitPrecision explicitPrecision = Precisions.extractPrecisionByType(precision, ExplicitPrecision.class);
    BDDPrecision bddPrecision           = Precisions.extractPrecisionByType(precision, BDDPrecision.class);

    ArrayList<Precision> refinedPrecisions = new ArrayList<>(2);
    ArrayList<Class<? extends Precision>> newPrecisionTypes = new ArrayList<>(2);

    ExplicitPrecision refinedExplicitPrecision;
    Pair<ARGState, CFAEdge> interpolationPoint;

    if (!initialStaticRefinementDone && staticRefiner != null) {
      interpolationPoint          = errorPath.get(1);
      refinedExplicitPrecision    = staticRefiner.extractPrecisionFromCfa();
      initialStaticRefinementDone = true;
    }
    else {
      Multimap<CFANode, String> increment = interpolatingRefiner.determinePrecisionIncrement(reachedSet, errorPath);

<<<<<<< HEAD
//System.out.println("\n" + (counter++) + ". " + (new java.util.Date()) + ": final explicit-precisionIncrement: " + precisionIncrement);

    if(precisionIncrement.size() > 0) {
      ExplicitPrecision explicitPrecision = Precisions.extractPrecisionByType(precision, ExplicitPrecision.class);
      explicitPrecision                   = new ExplicitPrecision(explicitPrecision);
      explicitPrecision.getCegarPrecision().addToMapping(precisionIncrement);
=======
      interpolationPoint        = interpolatingRefiner.determineInterpolationPoint(errorPath, increment);
>>>>>>> 21982e81

      //      if (explicitPrecision != null) { // TODO ExplicitRefiner without ExplicitPresicion, possible?
      refinedExplicitPrecision  = new ExplicitPrecision(explicitPrecision, increment);
      refinedPrecisions.add(refinedExplicitPrecision);
      newPrecisionTypes.add(ExplicitPrecision.class);
      //      }

      if (bddPrecision != null) {
        BDDPrecision refinedBDDPrecision = new BDDPrecision(bddPrecision, increment);
        refinedPrecisions.add(refinedBDDPrecision);
        newPrecisionTypes.add(BDDPrecision.class);
      }
    }

    if (refinementSuccessful(errorPath, explicitPrecision, refinedExplicitPrecision)) {
      reached.removeSubtree(interpolationPoint.getFirst(), refinedPrecisions, newPrecisionTypes);
      return true;
    }
    else {
<<<<<<< HEAD
      return super.performRefinement(reached, errorPath);
    }
  }

  @Override
  protected final List<ARGState> transformPath(Path errorPath) {
    return predicatingRefiner.transformPath(errorPath);
  }

  @Override
  protected List<Formula> getFormulasForPath(List<ARGState> errorPath, ARGState initialElement)
      throws CPATransferException {
    return predicatingRefiner.getFormulasForPath(errorPath, initialElement);
  }

  @Override
  protected void performRefinement(
      ARGReachedSet pReached,
      List<ARGState> errorPath,
      CounterexampleTraceInfo<Collection<AbstractionPredicate>> counterexampleTraceInfo,
      boolean pRepeatedCounterexample)
      throws CPAException {

    UnmodifiableReachedSet reached = pReached.asReachedSet();
    Precision oldPrecision = reached.getPrecision(reached.getLastState());

    Pair<ARGState, Precision> result = predicatingRefiner.performRefinement(reached, oldPrecision, errorPath, counterexampleTraceInfo);

    ARGState root = result.getFirst();
    logger.log(Level.FINEST, "Found spurious counterexample,",
        "trying strategy 1: remove everything below", root, "from ART.");
    pReached.removeSubtree(root, result.getSecond());
  }

  @Override
  public void printStatistics(PrintStream out, Result result, ReachedSet reached) {
    super.printStatistics(out, result, reached);

    out.println("Explicit Refinement:");

    explicitInterpolatingRefiner.printStatistics(out, result, reached);
=======
      return false;
    }
  }

  /**
   * This helper method checks if the refinement was successful, i.e.,
   * that either the counterexample is not a repeated counterexample, or that the precision did grow.
   *
   * Repeated counterexamples might occur when combining the analysis with thresholding,
   * or when ignoring variable classes, i.e. when combined with BDD analysis (i.e. cpa.explicit.precision.ignoreBoolean).
   *
   * @param errorPath the current error path
   * @param explicitPrecision the previous precision
   * @param refinedExplicitPrecision the refined precision
   */
  private boolean refinementSuccessful(ARGPath errorPath, ExplicitPrecision explicitPrecision, ExplicitPrecision refinedExplicitPrecision) {
    // new error path or precision refined -> success
    boolean success = (errorPath.toString().hashCode() != previousErrorPathID)
        || (refinedExplicitPrecision.getSize() > explicitPrecision.getSize());

    previousErrorPathID = errorPath.toString().hashCode();

    return success;
  }

  @Override
  public void collectStatistics(Collection<Statistics> pStatsCollection) {
    pStatsCollection.add(interpolatingRefiner);
    if (predicatingRefiner != null) {
      predicatingRefiner.collectStatistics(pStatsCollection);
    }
  }

  /**
   * This method checks if the given path is feasible, when not tracking the given set of variables.
   *
   * @param path the path to check
   * @return true, if the path is feasible, else false
   * @throws CPAException if the path check gets interrupted
   */
  private boolean isPathFeasable(ARGPath path) throws CPAException {
    try {
      // create a new ExplicitPathChecker, which does not track any of the given variables
      ExplictFeasibilityChecker checker = new ExplictFeasibilityChecker();
>>>>>>> 21982e81

      return checker.isFeasible(path);
    }
    catch (InterruptedException e) {
      throw new CPAException("counterexample-check failed: ", e);
    }
  }
}<|MERGE_RESOLUTION|>--- conflicted
+++ resolved
@@ -23,17 +23,10 @@
  */
 package org.sosy_lab.cpachecker.cpa.explicit.refiner;
 
-<<<<<<< HEAD
-import java.io.PrintStream;
-import java.util.Collection;
-import java.util.List;
-import java.util.logging.Level;
-=======
 import java.util.ArrayList;
 import java.util.Collection;
 
 import javax.annotation.Nullable;
->>>>>>> 21982e81
 
 import org.sosy_lab.common.LogManager;
 import org.sosy_lab.common.Pair;
@@ -52,12 +45,8 @@
 import org.sosy_lab.cpachecker.cpa.arg.ARGPath;
 import org.sosy_lab.cpachecker.cpa.arg.ARGReachedSet;
 import org.sosy_lab.cpachecker.cpa.arg.ARGState;
-<<<<<<< HEAD
-import org.sosy_lab.cpachecker.cpa.arg.Path;
-=======
 import org.sosy_lab.cpachecker.cpa.arg.AbstractARGBasedRefiner;
 import org.sosy_lab.cpachecker.cpa.bdd.BDDPrecision;
->>>>>>> 21982e81
 import org.sosy_lab.cpachecker.cpa.explicit.ExplicitCPA;
 import org.sosy_lab.cpachecker.cpa.explicit.ExplicitPrecision;
 import org.sosy_lab.cpachecker.cpa.explicit.refiner.utils.ExplictFeasibilityChecker;
@@ -67,30 +56,10 @@
 import org.sosy_lab.cpachecker.cpa.predicate.PredicateStaticRefiner;
 import org.sosy_lab.cpachecker.cpa.predicate.RefinementStrategy;
 import org.sosy_lab.cpachecker.exceptions.CPAException;
-import org.sosy_lab.cpachecker.exceptions.CPATransferException;
 import org.sosy_lab.cpachecker.util.Precisions;
-<<<<<<< HEAD
-import org.sosy_lab.cpachecker.util.predicates.AbstractionManager;
-import org.sosy_lab.cpachecker.util.predicates.AbstractionPredicate;
-import org.sosy_lab.cpachecker.util.predicates.ExtendedFormulaManager;
-=======
->>>>>>> 21982e81
 import org.sosy_lab.cpachecker.util.predicates.FormulaManagerFactory;
 import org.sosy_lab.cpachecker.util.predicates.Solver;
-import org.sosy_lab.cpachecker.util.predicates.bdd.BDDRegionManager;
-import org.sosy_lab.cpachecker.util.predicates.interfaces.Formula;
 import org.sosy_lab.cpachecker.util.predicates.interfaces.PathFormulaManager;
-<<<<<<< HEAD
-import org.sosy_lab.cpachecker.util.predicates.interfaces.RegionManager;
-import org.sosy_lab.cpachecker.util.predicates.interfaces.TheoremProver;
-import org.sosy_lab.cpachecker.util.predicates.interpolation.AbstractInterpolationBasedRefiner;
-import org.sosy_lab.cpachecker.util.predicates.interpolation.CounterexampleTraceInfo;
-
-import com.google.common.collect.Multimap;
-
-public class DelegatingExplicitRefiner
-  extends AbstractInterpolationBasedRefiner<Collection<AbstractionPredicate>> {
-=======
 import org.sosy_lab.cpachecker.util.predicates.interfaces.view.FormulaManagerView;
 import org.sosy_lab.cpachecker.util.predicates.interpolation.InterpolationManager;
 import org.sosy_lab.cpachecker.util.predicates.pathformula.PathFormulaManagerImpl;
@@ -112,7 +81,6 @@
    * refiner used for (optional) initial static refinement, based on information extracted solely from the CFA
    */
   private ExplicitStaticRefiner staticRefiner;
->>>>>>> 21982e81
 
   /**
    * refiner used for explicit interpolation refinement
@@ -128,11 +96,6 @@
    * the hash code of the previous error path
    */
   private int previousErrorPathID = -1;
-
-  /**
-   * a counter for debugging purpose
-   */
-//  private static int counter = 1;
 
   public static DelegatingExplicitRefiner create(ConfigurableProgramAnalysis cpa) throws CPAException, InvalidConfigurationException {
     if (!(cpa instanceof WrapperCPA)) {
@@ -156,30 +119,6 @@
     Configuration config                        = explicitCpa.getConfiguration();
     LogManager logger                           = explicitCpa.getLogger();
 
-<<<<<<< HEAD
-    FormulaManagerFactory factory               = null;
-    ExtendedFormulaManager formulaManager       = null;
-    PathFormulaManager pathFormulaManager       = null;
-    Solver solver                               = null;
-    AbstractionManager absManager               = null;
-    PredicateRefinementManager manager          = null;
-
-    PredicateCPA predicateCpa = ((WrapperCPA)cpa).retrieveWrappedCpa(PredicateCPA.class);
-    if(predicateCpa != null) {
-      factory                     = predicateCpa.getFormulaManagerFactory();
-      formulaManager              = predicateCpa.getFormulaManager();
-      pathFormulaManager          = predicateCpa.getPathFormulaManager();
-      solver                      = predicateCpa.getSolver();
-      absManager                  = predicateCpa.getAbstractionManager();
-    } else {
-      factory                     = new FormulaManagerFactory(config, logger);
-      TheoremProver theoremProver = factory.createTheoremProver();
-      RegionManager regionManager = BDDRegionManager.getInstance(config, logger);
-      formulaManager              = new ExtendedFormulaManager(factory.getFormulaManager(), config, logger);
-      pathFormulaManager          = new PathFormulaManagerImpl(formulaManager, config, logger, explicitCpa.getMachineModel());
-      solver                      = new Solver(formulaManager, theoremProver);
-      absManager                  = new AbstractionManager(regionManager, formulaManager, config, logger);
-=======
     PathFormulaManager pathFormulaManager;
     PredicateCPARefiner backupRefiner    = null;
 
@@ -221,49 +160,22 @@
       FormulaManagerFactory factory         = new FormulaManagerFactory(config, logger);
       FormulaManagerView formulaManager     = new FormulaManagerView(factory.getFormulaManager(), config, logger);
       pathFormulaManager                    = new PathFormulaManagerImpl(formulaManager, config, logger, explicitCpa.getMachineModel());
->>>>>>> 21982e81
-    }
-
-    manager = new PredicateRefinementManager(
-        formulaManager,
-        pathFormulaManager,
-        solver,
-        absManager,
-        factory,
-        config,
-        logger);
+    }
 
     return new DelegatingExplicitRefiner(
         config,
         logger,
         cpa,
-        formulaManager,
         pathFormulaManager,
-<<<<<<< HEAD
-        manager);
-=======
         backupRefiner,
         explicitCpa.getStaticRefiner());
->>>>>>> 21982e81
   }
 
   protected DelegatingExplicitRefiner(
       final Configuration config,
       final LogManager logger,
       final ConfigurableProgramAnalysis cpa,
-      final ExtendedFormulaManager formulaManager,
       final PathFormulaManager pathFormulaManager,
-<<<<<<< HEAD
-      final PredicateRefinementManager interpolationManager) throws CPAException, InvalidConfigurationException {
-
-    super(config, logger, cpa, interpolationManager);
-
-    explicitInterpolatingRefiner  = new ExplicitInterpolationBasedExplicitRefiner(config, pathFormulaManager);
-
-    if(((WrapperCPA)cpa).retrieveWrappedCpa(PredicateCPA.class) != null) {
-      predicatingRefiner = new PredicatingExplicitRefiner();
-    }
-=======
       @Nullable final PredicateCPARefiner pBackupRefiner,
       ExplicitStaticRefiner explicitStaticRefiner) throws CPAException, InvalidConfigurationException {
     super(cpa);
@@ -272,7 +184,6 @@
     interpolatingRefiner  = new ExplicitInterpolationBasedExplicitRefiner(config, pathFormulaManager);
     predicatingRefiner    = pBackupRefiner;
     staticRefiner         = explicitStaticRefiner;
->>>>>>> 21982e81
   }
 
   @Override
@@ -322,16 +233,7 @@
     else {
       Multimap<CFANode, String> increment = interpolatingRefiner.determinePrecisionIncrement(reachedSet, errorPath);
 
-<<<<<<< HEAD
-//System.out.println("\n" + (counter++) + ". " + (new java.util.Date()) + ": final explicit-precisionIncrement: " + precisionIncrement);
-
-    if(precisionIncrement.size() > 0) {
-      ExplicitPrecision explicitPrecision = Precisions.extractPrecisionByType(precision, ExplicitPrecision.class);
-      explicitPrecision                   = new ExplicitPrecision(explicitPrecision);
-      explicitPrecision.getCegarPrecision().addToMapping(precisionIncrement);
-=======
       interpolationPoint        = interpolatingRefiner.determineInterpolationPoint(errorPath, increment);
->>>>>>> 21982e81
 
       //      if (explicitPrecision != null) { // TODO ExplicitRefiner without ExplicitPresicion, possible?
       refinedExplicitPrecision  = new ExplicitPrecision(explicitPrecision, increment);
@@ -351,49 +253,6 @@
       return true;
     }
     else {
-<<<<<<< HEAD
-      return super.performRefinement(reached, errorPath);
-    }
-  }
-
-  @Override
-  protected final List<ARGState> transformPath(Path errorPath) {
-    return predicatingRefiner.transformPath(errorPath);
-  }
-
-  @Override
-  protected List<Formula> getFormulasForPath(List<ARGState> errorPath, ARGState initialElement)
-      throws CPATransferException {
-    return predicatingRefiner.getFormulasForPath(errorPath, initialElement);
-  }
-
-  @Override
-  protected void performRefinement(
-      ARGReachedSet pReached,
-      List<ARGState> errorPath,
-      CounterexampleTraceInfo<Collection<AbstractionPredicate>> counterexampleTraceInfo,
-      boolean pRepeatedCounterexample)
-      throws CPAException {
-
-    UnmodifiableReachedSet reached = pReached.asReachedSet();
-    Precision oldPrecision = reached.getPrecision(reached.getLastState());
-
-    Pair<ARGState, Precision> result = predicatingRefiner.performRefinement(reached, oldPrecision, errorPath, counterexampleTraceInfo);
-
-    ARGState root = result.getFirst();
-    logger.log(Level.FINEST, "Found spurious counterexample,",
-        "trying strategy 1: remove everything below", root, "from ART.");
-    pReached.removeSubtree(root, result.getSecond());
-  }
-
-  @Override
-  public void printStatistics(PrintStream out, Result result, ReachedSet reached) {
-    super.printStatistics(out, result, reached);
-
-    out.println("Explicit Refinement:");
-
-    explicitInterpolatingRefiner.printStatistics(out, result, reached);
-=======
       return false;
     }
   }
@@ -438,7 +297,6 @@
     try {
       // create a new ExplicitPathChecker, which does not track any of the given variables
       ExplictFeasibilityChecker checker = new ExplictFeasibilityChecker();
->>>>>>> 21982e81
 
       return checker.isFeasible(path);
     }
