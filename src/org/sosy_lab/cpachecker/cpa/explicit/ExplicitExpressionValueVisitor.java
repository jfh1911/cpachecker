/*
 *  CPAchecker is a tool for configurable software verification.
 *  This file is part of CPAchecker.
 *
 *  Copyright (C) 2007-2013  Dirk Beyer
 *  All rights reserved.
 *
 *  Licensed under the Apache License, Version 2.0 (the "License");
 *  you may not use this file except in compliance with the License.
 *  You may obtain a copy of the License at
 *
 *      http://www.apache.org/licenses/LICENSE-2.0
 *
 *  Unless required by applicable law or agreed to in writing, software
 *  distributed under the License is distributed on an "AS IS" BASIS,
 *  WITHOUT WARRANTIES OR CONDITIONS OF ANY KIND, either express or implied.
 *  See the License for the specific language governing permissions and
 *  limitations under the License.
 *
 *
 *  CPAchecker web page:
 *    http://cpachecker.sosy-lab.org
 */
package org.sosy_lab.cpachecker.cpa.explicit;

import java.util.List;
import java.util.Set;
import java.util.logging.Level;

import javax.annotation.Nullable;

import org.sosy_lab.common.LogManager;
import org.sosy_lab.cpachecker.cfa.ast.IASimpleDeclaration;
import org.sosy_lab.cpachecker.cfa.ast.c.CArraySubscriptExpression;
import org.sosy_lab.cpachecker.cfa.ast.c.CBinaryExpression;
import org.sosy_lab.cpachecker.cfa.ast.c.CBinaryExpression.BinaryOperator;
import org.sosy_lab.cpachecker.cfa.ast.c.CCastExpression;
import org.sosy_lab.cpachecker.cfa.ast.c.CCharLiteralExpression;
import org.sosy_lab.cpachecker.cfa.ast.c.CComplexCastExpression;
import org.sosy_lab.cpachecker.cfa.ast.c.CExpression;
import org.sosy_lab.cpachecker.cfa.ast.c.CFieldReference;
import org.sosy_lab.cpachecker.cfa.ast.c.CFloatLiteralExpression;
import org.sosy_lab.cpachecker.cfa.ast.c.CFunctionCallExpression;
import org.sosy_lab.cpachecker.cfa.ast.c.CIdExpression;
import org.sosy_lab.cpachecker.cfa.ast.c.CImaginaryLiteralExpression;
import org.sosy_lab.cpachecker.cfa.ast.c.CIntegerLiteralExpression;
import org.sosy_lab.cpachecker.cfa.ast.c.CLeftHandSide;
import org.sosy_lab.cpachecker.cfa.ast.c.CLeftHandSideVisitor;
import org.sosy_lab.cpachecker.cfa.ast.c.CPointerExpression;
import org.sosy_lab.cpachecker.cfa.ast.c.CRightHandSide;
import org.sosy_lab.cpachecker.cfa.ast.c.CRightHandSideVisitor;
import org.sosy_lab.cpachecker.cfa.ast.c.CStringLiteralExpression;
import org.sosy_lab.cpachecker.cfa.ast.c.CTypeIdExpression;
import org.sosy_lab.cpachecker.cfa.ast.c.CTypeIdExpression.TypeIdOperator;
import org.sosy_lab.cpachecker.cfa.ast.c.CUnaryExpression;
import org.sosy_lab.cpachecker.cfa.ast.c.CUnaryExpression.UnaryOperator;
import org.sosy_lab.cpachecker.cfa.ast.c.DefaultCExpressionVisitor;
import org.sosy_lab.cpachecker.cfa.ast.java.JArrayCreationExpression;
import org.sosy_lab.cpachecker.cfa.ast.java.JArrayInitializer;
import org.sosy_lab.cpachecker.cfa.ast.java.JArraySubscriptExpression;
import org.sosy_lab.cpachecker.cfa.ast.java.JBinaryExpression;
import org.sosy_lab.cpachecker.cfa.ast.java.JBooleanLiteralExpression;
import org.sosy_lab.cpachecker.cfa.ast.java.JCastExpression;
import org.sosy_lab.cpachecker.cfa.ast.java.JCharLiteralExpression;
import org.sosy_lab.cpachecker.cfa.ast.java.JClassInstanceCreation;
import org.sosy_lab.cpachecker.cfa.ast.java.JEnumConstantExpression;
import org.sosy_lab.cpachecker.cfa.ast.java.JExpression;
import org.sosy_lab.cpachecker.cfa.ast.java.JExpressionVisitor;
import org.sosy_lab.cpachecker.cfa.ast.java.JFieldDeclaration;
import org.sosy_lab.cpachecker.cfa.ast.java.JFloatLiteralExpression;
import org.sosy_lab.cpachecker.cfa.ast.java.JIdExpression;
import org.sosy_lab.cpachecker.cfa.ast.java.JIntegerLiteralExpression;
import org.sosy_lab.cpachecker.cfa.ast.java.JMethodInvocationExpression;
import org.sosy_lab.cpachecker.cfa.ast.java.JNullLiteralExpression;
import org.sosy_lab.cpachecker.cfa.ast.java.JRightHandSideVisitor;
import org.sosy_lab.cpachecker.cfa.ast.java.JRunTimeTypeEqualsType;
import org.sosy_lab.cpachecker.cfa.ast.java.JStringLiteralExpression;
import org.sosy_lab.cpachecker.cfa.ast.java.JThisExpression;
import org.sosy_lab.cpachecker.cfa.ast.java.JUnaryExpression;
import org.sosy_lab.cpachecker.cfa.ast.java.JVariableRunTimeType;
import org.sosy_lab.cpachecker.cfa.model.CFAEdge;
import org.sosy_lab.cpachecker.cfa.types.MachineModel;
import org.sosy_lab.cpachecker.cfa.types.c.CComplexType.ComplexTypeKind;
import org.sosy_lab.cpachecker.cfa.types.c.CCompositeType;
import org.sosy_lab.cpachecker.cfa.types.c.CCompositeType.CCompositeTypeMemberDeclaration;
import org.sosy_lab.cpachecker.cfa.types.c.CElaboratedType;
import org.sosy_lab.cpachecker.cfa.types.c.CEnumType.CEnumerator;
import org.sosy_lab.cpachecker.cfa.types.c.CPointerType;
import org.sosy_lab.cpachecker.cfa.types.c.CSimpleType;
import org.sosy_lab.cpachecker.cfa.types.c.CType;
import org.sosy_lab.cpachecker.cpa.explicit.ExplicitState.MemoryLocation;
import org.sosy_lab.cpachecker.cpa.forwarding.ForwardingTransferRelation;
import org.sosy_lab.cpachecker.exceptions.UnrecognizedCCodeException;

import com.google.common.collect.Sets;


/**
 * This Visitor returns the value from an expression.
 * The result may be null, i.e., the value is unknown.
 */
public class ExplicitExpressionValueVisitor
    extends DefaultCExpressionVisitor<Long, UnrecognizedCCodeException>
    implements CRightHandSideVisitor<Long, UnrecognizedCCodeException>,
    JRightHandSideVisitor<Long, RuntimeException>,
    JExpressionVisitor<Long, RuntimeException> {


  private final ExplicitState state;
  private final String functionName;
  private final MachineModel machineModel;


  // for logging
  private final LogManager logger;
  private final CFAEdge edge;
  // we log for each edge only once, that avoids much output. the user knows all critical lines.
  private final static Set<CFAEdge> loggedEdges = Sets.newHashSet();

  private boolean missingPointer = false;
  private boolean missingFieldAccessInformation = false;
  private boolean missingEnumComparisonInformation = false;

  /** This Visitor returns the numeral value for an expression.
   * @param pState where to get the values for variables (identifiers)
   * @param pFunctionName current scope, used only for variable-names
   * @param pMachineModel where to get info about types, for casting and overflows
   * @param pLogger logging
   * @param pEdge only for logging, not needed */
  public ExplicitExpressionValueVisitor(ExplicitState pState, String pFunctionName,
      MachineModel pMachineModel, LogManager pLogger, @Nullable CFAEdge pEdge) {

    this.state = pState;
    this.functionName = pFunctionName;
    this.machineModel = pMachineModel;
    this.logger = pLogger;
    this.edge = pEdge;
  }

  public void reset() {
    missingPointer = false;
    missingFieldAccessInformation = false;
    missingEnumComparisonInformation = false;
  }

  public boolean hasMissingPointer() {
    return missingPointer;
  }

  public boolean hasMissingFieldAccessInformation() {
    return missingFieldAccessInformation;
  }

  public boolean hasMissingEnumComparisonInformation() {
    return missingEnumComparisonInformation;
  }

  @Override
  protected Long visitDefault(CExpression pExp) {
    return null;
  }

  @Override
  public Long visit(final CBinaryExpression pE) throws UnrecognizedCCodeException {
    final BinaryOperator binaryOperator = pE.getOperator();
    final CType calculationType = pE.getCalculationType();

    final Long lVal = evaluate(pE.getOperand1(), calculationType);
    if (lVal == null) { return null; }
    final Long rVal = evaluate(pE.getOperand2(), calculationType);
    if (rVal == null) { return null; }

    Long result = calculateBinaryOperation(lVal, rVal, binaryOperator,
        pE.getExpressionType(), machineModel, logger, edge);

    return result;
  }

  /**
   * This method calculates the exact result for a binary operation.
   *
   * @param lVal first operand, should be casted to calculation-type.
   * @param rVal second operand, should be casted to calculation-type.
   * @param binaryOperator this operation willbe performed
   * @param resultType the result will be casted to this type
   * @param machineModel information about types
   * @param logger for logging
   * @param edge only for logging
   */
  public static Long calculateBinaryOperation(final Long lVal, final Long rVal,
      final BinaryOperator binaryOperator, final CType resultType,
      final MachineModel machineModel, final LogManager logger, @Nullable CFAEdge edge) {
    Long result;
    switch (binaryOperator) {
    case PLUS:
    case MINUS:
    case DIVIDE:
    case MODULO:
    case MULTIPLY:
    case SHIFT_LEFT:
    case SHIFT_RIGHT:
    case BINARY_AND:
    case BINARY_OR:
    case BINARY_XOR: {

      result = arithmeticOperation(lVal, rVal, binaryOperator, logger);
      result = castCValue(result, resultType, machineModel, logger, edge);

      break;
    }

    case EQUALS:
    case NOT_EQUALS:
    case GREATER_THAN:
    case GREATER_EQUAL:
    case LESS_THAN:
    case LESS_EQUAL: {

      final boolean tmp = booleanOperation(lVal, rVal, binaryOperator);
      // return 1 if expression holds, 0 otherwise
      result = tmp ? 1L : 0L;
      // we do not cast here, because 0 and 1 should be small enough for every type.

      break;
    }

    default:
      throw new AssertionError("unhandled binary operator");
    }

    return result;
  }

  private static long arithmeticOperation(final long l, final long r,
      final BinaryOperator op, final LogManager logger) {
    switch (op) {
    case PLUS:
      return l + r;
    case MINUS:
      return l - r;
    case DIVIDE:
      if (r == 0) {
        logger.logf(Level.SEVERE, "Division by Zero (%d / %d)", l, r);
        return 0;
      }
      return l / r;
    case MODULO:
      return l % r; // TODO in C always sign of first operand?
    case MULTIPLY:
      return l * r;
    case SHIFT_LEFT:
      return l << r;
    case SHIFT_RIGHT:
      return l >> r;
    case BINARY_AND:
      return l & r;
    case BINARY_OR:
      return l | r;
    case BINARY_XOR:
      return l ^ r;

    default:
      throw new AssertionError("unknown binary operation: " + op);
    }
  }

  private static boolean booleanOperation(final long l, final long r, final BinaryOperator op) {
    switch (op) {
    case EQUALS:
      return (l == r);
    case NOT_EQUALS:
      return (l != r);
    case GREATER_THAN:
      return (l > r);
    case GREATER_EQUAL:
      return (l >= r);
    case LESS_THAN:
      return (l < r);
    case LESS_EQUAL:
      return (l <= r);

    default:
      throw new AssertionError("unknown binary operation: " + op);
    }
  }

  @Override
  public Long visit(CCastExpression pE) throws UnrecognizedCCodeException {
    return castCValue(pE.getOperand().accept(this), pE.getExpressionType(), machineModel, logger, edge);
  }

  @Override
  public Long visit(CComplexCastExpression pE) throws UnrecognizedCCodeException {
    // evaluation of complex numbers is not supported by now
    return null;
  }

  @Override
  public Long visit(CFunctionCallExpression pIastFunctionCallExpression) throws UnrecognizedCCodeException {
    return null;
  }

  @Override
  public Long visit(CCharLiteralExpression pE) throws UnrecognizedCCodeException {
    return (long) pE.getCharacter();
  }

  @Override
  public Long visit(CFloatLiteralExpression pE) throws UnrecognizedCCodeException {
    return null;
  }

  @Override
  public Long visit(CIntegerLiteralExpression pE) throws UnrecognizedCCodeException {
    return pE.asLong();
  }

  @Override
  public Long visit(CImaginaryLiteralExpression pE) throws UnrecognizedCCodeException {
    return pE.getValue().accept(this);
  }

  @Override
  public Long visit(CStringLiteralExpression pE) throws UnrecognizedCCodeException {
    return null;
  }

  @Override
  public Long visit(final CTypeIdExpression pE) {
    final TypeIdOperator idOperator = pE.getOperator();
    final CType innerType = pE.getType();

    switch (idOperator) {
    case SIZEOF:
      int size = machineModel.getSizeof(innerType);
      return (long) size;

    default: // TODO support more operators
      return null;
    }
  }

  @Override
  public Long visit(CIdExpression idExp) throws UnrecognizedCCodeException {
    if (idExp.getDeclaration() instanceof CEnumerator) {
      CEnumerator enumerator = (CEnumerator) idExp.getDeclaration();
      if (enumerator.hasValue()) {
        return enumerator.getValue();
      } else {
        return null;
      }
    }

    return getValue(idExp.getName(), ForwardingTransferRelation.isGlobal(idExp));
  }

  @Override
  public Long visit(CUnaryExpression unaryExpression) throws UnrecognizedCCodeException {
    final UnaryOperator unaryOperator = unaryExpression.getOperator();
    final CExpression unaryOperand = unaryExpression.getOperand();

    if (unaryOperator == UnaryOperator.SIZEOF) { return (long) machineModel.getSizeof(unaryOperand.getExpressionType()); }

    final Long value = unaryOperand.accept(this);

<<<<<<< HEAD
    if (value == null && unaryOperator != UnaryOperator.SIZEOF) {
      return null;
    }
=======
    if (value == null && unaryOperator != UnaryOperator.SIZEOF) { return null; }
>>>>>>> ddb1df5d

    switch (unaryOperator) {
    case PLUS:
      return value;

    case MINUS:
      return -value;

    case NOT:
      return (value == 0L) ? 1L : 0L;

    case SIZEOF:
      throw new AssertionError("SIZEOF should be handled before!");

    case AMPER: // valid expression, but it's a pointer value
      // TODO Not precise enough
      return getSizeof(unaryOperand.getExpressionType());
    case TILDE:
    default:
      // TODO handle unimplemented operators
      return null;
    }
  }

  @Override
  public Long visit(CPointerExpression pointerExpression) throws UnrecognizedCCodeException {
    missingPointer = true;
    return null;
  }

  @Override
  public Long visit(CFieldReference fieldReferenceExpression) throws UnrecognizedCCodeException {
    return evaluateLValue(fieldReferenceExpression);
  }

  @Override
  public Long visit(CArraySubscriptExpression pE)
      throws UnrecognizedCCodeException {
    return evaluateLValue(pE);
  }

  @Override
  public Long visit(JCharLiteralExpression pE) {
    return (long) pE.getCharacter();
  }

  @Override
  public Long visit(JThisExpression thisExpression) {
    return null;
  }

  @Override
  public Long visit(JStringLiteralExpression pPaStringLiteralExpression) {
    return null;
  }

  @Override
  public Long visit(JBinaryExpression pE) {

    org.sosy_lab.cpachecker.cfa.ast.java.JBinaryExpression.BinaryOperator binaryOperator = pE.getOperator();
    JExpression lVarInBinaryExp = pE.getOperand1();
    JExpression rVarInBinaryExp = pE.getOperand2();

    switch (binaryOperator) {
    case PLUS:
    case MINUS:
    case DIVIDE:
    case MULTIPLY:
    case SHIFT_LEFT:
    case BINARY_AND:
    case BINARY_OR:
    case BINARY_XOR:
    case MODULO:
    case SHIFT_RIGHT_SIGNED:
    case SHIFT_RIGHT_UNSIGNED: {
      Long lVal = lVarInBinaryExp.accept(this);
      if (lVal == null) { return null; }

      Long rVal = rVarInBinaryExp.accept(this);
      if (rVal == null) { return null; }

      switch (binaryOperator) {
      case PLUS:
        return lVal + rVal;

      case MINUS:
        return lVal - rVal;

      case DIVIDE:
        // TODO maybe we should signal a division by zero error?
        if (rVal == 0) { return null; }

        return lVal / rVal;

      case MULTIPLY:
        return lVal * rVal;

      case SHIFT_LEFT:
        return lVal << rVal;

      case BINARY_AND:
        return lVal & rVal;

      case BINARY_OR:
        return lVal | rVal;

      case BINARY_XOR:
        return lVal ^ rVal;

      case MODULO:
        return lVal % rVal;

      case SHIFT_RIGHT_SIGNED:
        return lVal >> rVal;
      case SHIFT_RIGHT_UNSIGNED:
        return lVal >>> rVal;

      default:
        throw new AssertionError();
      }
    }

    case EQUALS:
    case NOT_EQUALS:
    case GREATER_THAN:
    case GREATER_EQUAL:
    case LESS_THAN:
    case LESS_EQUAL: {

      Long lVal = lVarInBinaryExp.accept(this);
      Long rVal = rVarInBinaryExp.accept(this);
      if (lVal == null || rVal == null) { return null; }

      long l = lVal;
      long r = rVal;

      boolean result;
      switch (binaryOperator) {
      case EQUALS:
        result = (l == r);
        break;
      case NOT_EQUALS:
        result = (l != r);
        break;
      case GREATER_THAN:
        result = (l > r);
        break;
      case GREATER_EQUAL:
        result = (l >= r);
        break;
      case LESS_THAN:
        result = (l < r);
        break;
      case LESS_EQUAL:
        result = (l <= r);
        break;

      default:
        throw new AssertionError();
      }

      // return 1 if expression holds, 0 otherwise
      return (result ? 1L : 0L);
    }
    default:
      // TODO check which cases can be handled
      return null;
    }
  }

  @Override
  public Long visit(JIdExpression idExp) {


    IASimpleDeclaration decl = idExp.getDeclaration();

    // Java IdExpression could not be resolved
    if (decl == null) { return null; }

    if (decl instanceof JFieldDeclaration
        && !((JFieldDeclaration) decl).isStatic()) {
      missingFieldAccessInformation = true;
    }

    return getValue(idExp.getName(), ForwardingTransferRelation.isGlobal(idExp));
  }

  @Override
  public Long visit(JUnaryExpression unaryExpression) {

    JUnaryExpression.UnaryOperator unaryOperator = unaryExpression.getOperator();
    JExpression unaryOperand = unaryExpression.getOperand();

    Long value = null;

    switch (unaryOperator) {
    case MINUS:
      value = unaryOperand.accept(this);
      return (value != null) ? -value : null;

    case NOT:
      value = unaryOperand.accept(this);

      if (value == null) {
        return null;
      } else {
        // if the value is 0, return 1, if it is anything other than 0, return 0
        return (value == 0L) ? 1L : 0L;
      }

    case COMPLEMENT:
      value = unaryOperand.accept(this);
      return (value != null) ? ~value : null;

    case PLUS:
      value = unaryOperand.accept(this);
      return value;
    default:
      return null;
    }
  }

  @Override
  public Long visit(JIntegerLiteralExpression pE) {
    return pE.asLong();
  }

  @Override
  public Long visit(JBooleanLiteralExpression pE) {
    return ((pE.getValue()) ? 1l : 0l);
  }

  @Override
  public Long visit(JFloatLiteralExpression pJBooleanLiteralExpression) {
    return null;
  }

  @Override
  public Long visit(JMethodInvocationExpression pAFunctionCallExpression) {
    return null;
  }

  @Override
  public Long visit(JArrayCreationExpression aCE) {
    return null;
  }

  @Override
  public Long visit(JArrayInitializer pJArrayInitializer) {
    return null;
  }

  @Override
  public Long visit(JArraySubscriptExpression pAArraySubscriptExpression) {
    return pAArraySubscriptExpression.getSubscriptExpression().accept(this);
  }

  @Override
  public Long visit(JClassInstanceCreation pJClassInstanzeCreation) {
    return null;
  }

  @Override
  public Long visit(JVariableRunTimeType pJThisRunTimeType) {
    return null;
  }

  @Override
  public Long visit(JRunTimeTypeEqualsType pJRunTimeTypeEqualsType) {
    return null;
  }

  @Override
  public Long visit(JNullLiteralExpression pJNullLiteralExpression) {
    return null;
  }

  @Override
  public Long visit(JEnumConstantExpression pJEnumConstantExpression) {
    missingEnumComparisonInformation = true;
    return null;
  }

  @Override
  public Long visit(JCastExpression pJCastExpression) {
    return pJCastExpression.getOperand().accept(this);
  }


  /* additional methods */

  /** This method returns the value of a variable from the current state. */
  private Long getValue(String varName, boolean isGlobal) {

    MemoryLocation memLoc;

    if (!isGlobal) {
      memLoc = MemoryLocation.valueOf(functionName, varName, 0);
    } else {
      memLoc = MemoryLocation.valueOf(varName, 0);
    }

    if (state.contains(memLoc)) {
      return state.getValueFor(memLoc);
    } else {
      return null;
    }
  }

  private Long evaluateLValue(CLeftHandSide pLValue) throws UnrecognizedCCodeException {

    MemoryLocation varLoc = evaluateMemoryLocation(pLValue);

    if (varLoc == null) { return null; }

    if (getState().contains(varLoc)) {
      return getState().getValueFor(varLoc);
    } else {
      return null;
    }
  }

  public boolean canBeEvaluated(CLeftHandSide lValue) throws UnrecognizedCCodeException {
    return lValue.accept(new MemoryLocationEvaluator(this)) != null;
  }

  public MemoryLocation evaluateMemoryLocation(CLeftHandSide lValue) throws UnrecognizedCCodeException {
    return lValue.accept(new MemoryLocationEvaluator(this));
  }

  private static class MemoryLocationEvaluator implements CLeftHandSideVisitor <MemoryLocation, UnrecognizedCCodeException> {

    private final ExplicitExpressionValueVisitor evv;


    public MemoryLocationEvaluator(ExplicitExpressionValueVisitor pEvv) {
      evv = pEvv;
    }

    @Override
    public MemoryLocation visit(CArraySubscriptExpression pIastArraySubscriptExpression)
        throws UnrecognizedCCodeException {

      CLeftHandSide arrayExpression = (CLeftHandSide) pIastArraySubscriptExpression.getArrayExpression();

      CType arrayExpressionType = arrayExpression.getExpressionType().getCanonicalType();

      /* A subscript Expression can also include an Array Expression.
      In that case, it is a dereference*/
      if (arrayExpressionType instanceof CPointerType) {
        evv.missingPointer = true;
        return null;
      }

      CExpression subscript = pIastArraySubscriptExpression.getSubscriptExpression();

      CType elementType = pIastArraySubscriptExpression.getExpressionType();

      MemoryLocation arrayLoc = arrayExpression.accept(this);

      if (arrayLoc == null) {
        return null;
      }

      Long subscriptValue = subscript.accept(evv);

      if(subscriptValue == null) {
        return null;
      }

      long typeSize = evv.machineModel.getSizeof(elementType);

      long subscriptOffset = subscriptValue * typeSize;

      if (arrayLoc.isOnFunctionStack()) {

        return MemoryLocation.valueOf(arrayLoc.getFunctionName(),
            arrayLoc.getIdentifier(),
            subscriptOffset);
      } else {

        return MemoryLocation.valueOf(arrayLoc.getIdentifier(),
            subscriptOffset);
      }
    }

    @Override
    public MemoryLocation visit(CFieldReference pIastFieldReference) throws UnrecognizedCCodeException {

      if (pIastFieldReference.isPointerDereference()) {
        evv.missingPointer = true;
        return null;
      }

      CLeftHandSide fieldOwner = (CLeftHandSide) pIastFieldReference.getFieldOwner();

      MemoryLocation memLocOfFieldOwner = fieldOwner.accept(this);

      if (memLocOfFieldOwner == null) {
        return null;
      }

      CType ownerType = fieldOwner.getExpressionType().getCanonicalType();
      String fieldName = pIastFieldReference.getFieldName();

      Integer offset = getFieldOffset(ownerType, fieldName);

      if(offset == null) {
        return null;
      }

      if (memLocOfFieldOwner.isOnFunctionStack()) {

        return MemoryLocation.valueOf(memLocOfFieldOwner.getFunctionName(),
            memLocOfFieldOwner.getIdentifier(),
            memLocOfFieldOwner.getOffset() + offset);
      } else {

        return MemoryLocation.valueOf(memLocOfFieldOwner.getIdentifier(),
            offset + memLocOfFieldOwner.getOffset());
      }
    }

    private Integer getFieldOffset(CType ownerType, String fieldName) throws UnrecognizedCCodeException {

      if (ownerType instanceof CElaboratedType) {
        return getFieldOffset(((CElaboratedType) ownerType).getRealType(), fieldName);
      } else if (ownerType instanceof CCompositeType) {
        return getFieldOffset((CCompositeType) ownerType, fieldName);
      } else if (ownerType instanceof CPointerType) {
        evv.missingPointer = true;
        return null;
      }

      throw new AssertionError();
    }

    private Integer getFieldOffset(CCompositeType ownerType, String fieldName) throws UnrecognizedCCodeException {

      List<CCompositeTypeMemberDeclaration> membersOfType = ownerType.getMembers();

      int offset = 0;

      for (CCompositeTypeMemberDeclaration typeMember : membersOfType) {
        String memberName = typeMember.getName();

        if (memberName.equals(fieldName)) {
          return offset;
        }

        if (!(ownerType.getKind() == ComplexTypeKind.UNION)) {

          CType fieldType = typeMember.getType().getCanonicalType();

          offset = offset + evv.machineModel.getSizeof(fieldType);
        }
      }

      return null;
    }

    @Override
    public MemoryLocation visit(CIdExpression idExp) throws UnrecognizedCCodeException {

      boolean isGlobal = ForwardingTransferRelation.isGlobal(idExp);

      if(isGlobal) {
        return MemoryLocation.valueOf(idExp.getName(), 0);
      } else {
        return MemoryLocation.valueOf(evv.functionName, idExp.getName(), 0);
      }
    }

    @Override
    public MemoryLocation visit(CPointerExpression pPointerExpression) throws UnrecognizedCCodeException {
      evv.missingPointer = true;
      return null;
    }

    @Override
    public MemoryLocation visit(CComplexCastExpression pComplexCastExpression) throws UnrecognizedCCodeException {
      //TODO Investigate
      return null;
    }

  }

  public ExplicitState getState() {
    return state;
  }

  public String getFunctionName() {
    return functionName;
  }

  public long getSizeof(CType pType) throws UnrecognizedCCodeException {
    return machineModel.getSizeof(pType);
  }

  /**
   * This method returns the value of an expression, reduced to match the type.
   * This method handles overflows and casts.
   * If necessary warnings for the user are printed.
   *
   * @param pExp expression to evaluate
   * @param pTargetType the type of the left side of an assignment
   * @return if evaluation successful, then value, else null
   */
  public Long evaluate(final CExpression pExp, final CType pTargetType)
      throws UnrecognizedCCodeException {
    return castCValue(pExp.accept(this), pTargetType, machineModel, logger, edge);
  }

  /**
   * This method returns the value of an expression, reduced to match the type.
   * This method handles overflows and casts.
   * If necessary warnings for the user are printed.
   *
   * @param pExp expression to evaluate
   * @param pTargetType the type of the left side of an assignment
   * @return if evaluation successful, then value, else null
   */
  public Long evaluate(final CRightHandSide pExp, final CType pTargetType)
      throws UnrecognizedCCodeException {
    return castCValue(pExp.accept(this), pTargetType, machineModel, logger, edge);
  }


  /**
   * This method returns the input-value, casted to match the type.
   * If the value matches the type, it is returned unchanged.
   * This method handles overflows and print warnings for the user.
   * Example:
   * This method is called, when an value of type 'integer'
   * is assigned to a variable of type 'char'.
   *
   * @param value will be casted. If value is null, null is returned.
   * @param targetType value will be casted to targetType.
   * @param machineModel contains information about types
   * @param logger for logging
   * @param edge only for logging
   */
  public static Long castCValue(@Nullable final Long value, final CType targetType,
      final MachineModel machineModel, final LogManager logger, @Nullable final CFAEdge edge) {
    if (value == null) { return null; }

    final CType type = targetType.getCanonicalType();
    if (type instanceof CSimpleType) {
      final CSimpleType st = (CSimpleType) type;

      switch (st.getType()) {

      case INT:
      case CHAR: {
        final int bitPerByte = machineModel.getSizeofCharInBits();
        final int numBytes = machineModel.getSizeof(st);
        final int size = bitPerByte * numBytes;

        if ((size < 64) || (size == 64 && st.isSigned())
            || (value < Long.MAX_VALUE / 2 && value > Long.MIN_VALUE / 2)) {
          // we can handle this with java-type "long"
          // TODO otherwise switch to BigInteger

          final long maxValue = 1L << size; // 2^size

          long result = value;

          if (size < 64) { // otherwise modulo is useless, because result would be 1
            result = value % maxValue; // shrink to number of bits

            if (st.isSigned()) {
              if (result > (maxValue / 2) - 1) {
                result -= maxValue;
              } else if (result < -(maxValue / 2)) {
                result += maxValue;
              }
            }
          }

          if (result != value && loggedEdges.add(edge)) {
            logger.logf(Level.WARNING,
                "overflow in line %d: value %d is to big for type '%s', casting to %d.",
                edge == null ? null : edge.getLineNumber(),
                value, targetType, result);
          }

          if (st.isUnsigned() && value < 0) {

            if (size < 64) {
              result = maxValue + result; // value is negative!

              if (loggedEdges.add(edge)) {
                logger.logf(Level.WARNING,
                    "overflow in line %d: target-type is '%s', value %d is changed to %d.",
                    edge == null ? null : edge.getLineNumber(),
                    targetType, value, result);
              }

            } else {
              // java-type "long" is too small
              if (loggedEdges.add(edge)) {
                logger.logf(Level.SEVERE,
                    "overflow in line %d: value %s of c-type '%s' is too big "
                        + "for java-type 'long', analysis may produce wrong results.",
                    edge == null ? null : edge.getLineNumber(),
                    value, targetType);
              }
            }
          }

          return result;

        } else { // java-type "long" is too small
          if (loggedEdges.add(edge)) {
            logger.logf(Level.SEVERE,
                "overflow in line %d: value %s of c-type '%s' is too big "
                    + "for java-type 'long'\", analysis may produce wrong results.",
                edge == null ? null : edge.getLineNumber(),
                value, targetType);
          }

          return value;
        }
      }

      default:
        return value; // currently we do not handle floats, doubles or voids
      }

    } else {
      return value; // pointer like (void)*, (struct s)*, ...
    }
  }
}<|MERGE_RESOLUTION|>--- conflicted
+++ resolved
@@ -29,7 +29,7 @@
 
 import javax.annotation.Nullable;
 
-import org.sosy_lab.common.LogManager;
+import org.sosy_lab.common.log.LogManager;
 import org.sosy_lab.cpachecker.cfa.ast.IASimpleDeclaration;
 import org.sosy_lab.cpachecker.cfa.ast.c.CArraySubscriptExpression;
 import org.sosy_lab.cpachecker.cfa.ast.c.CBinaryExpression;
@@ -363,13 +363,9 @@
 
     final Long value = unaryOperand.accept(this);
 
-<<<<<<< HEAD
     if (value == null && unaryOperator != UnaryOperator.SIZEOF) {
       return null;
     }
-=======
-    if (value == null && unaryOperator != UnaryOperator.SIZEOF) { return null; }
->>>>>>> ddb1df5d
 
     switch (unaryOperator) {
     case PLUS:
