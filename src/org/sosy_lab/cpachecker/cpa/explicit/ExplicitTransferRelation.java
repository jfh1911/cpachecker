/*
 *  CPAchecker is a tool for configurable software verification.
 *  This file is part of CPAchecker.
 *
 *  Copyright (C) 2007-2012  Dirk Beyer
 *  All rights reserved.
 *
 *  Licensed under the Apache License, Version 2.0 (the "License");
 *  you may not use this file except in compliance with the License.
 *  You may obtain a copy of the License at
 *
 *      http://www.apache.org/licenses/LICENSE-2.0
 *
 *  Unless required by applicable law or agreed to in writing, software
 *  distributed under the License is distributed on an "AS IS" BASIS,
 *  WITHOUT WARRANTIES OR CONDITIONS OF ANY KIND, either express or implied.
 *  See the License for the specific language governing permissions and
 *  limitations under the License.
 *
 *
 *  CPAchecker web page:
 *    http://cpachecker.sosy-lab.org
 */
package org.sosy_lab.cpachecker.cpa.explicit;

import static com.google.common.base.Preconditions.checkNotNull;

import java.util.ArrayList;
import java.util.Collection;
import java.util.Collections;
import java.util.HashSet;
import java.util.List;
import java.util.Map;
import java.util.Set;

import org.sosy_lab.common.LogManager;
import org.sosy_lab.common.Pair;
import org.sosy_lab.common.configuration.Configuration;
import org.sosy_lab.common.configuration.InvalidConfigurationException;
import org.sosy_lab.common.configuration.Option;
import org.sosy_lab.common.configuration.Options;
import org.sosy_lab.cpachecker.cfa.ast.AArraySubscriptExpression;
import org.sosy_lab.cpachecker.cfa.ast.AExpressionStatement;
import org.sosy_lab.cpachecker.cfa.ast.AFunctionCall;
import org.sosy_lab.cpachecker.cfa.ast.AFunctionCallAssignmentStatement;
import org.sosy_lab.cpachecker.cfa.ast.AFunctionCallStatement;
import org.sosy_lab.cpachecker.cfa.ast.AIdExpression;
import org.sosy_lab.cpachecker.cfa.ast.AInitializerExpression;
import org.sosy_lab.cpachecker.cfa.ast.AParameterDeclaration;
import org.sosy_lab.cpachecker.cfa.ast.APointerExpression;
import org.sosy_lab.cpachecker.cfa.ast.AUnaryExpression;
import org.sosy_lab.cpachecker.cfa.ast.AVariableDeclaration;
import org.sosy_lab.cpachecker.cfa.ast.IADeclaration;
import org.sosy_lab.cpachecker.cfa.ast.IAExpression;
import org.sosy_lab.cpachecker.cfa.ast.IAInitializer;
import org.sosy_lab.cpachecker.cfa.ast.IARightHandSide;
import org.sosy_lab.cpachecker.cfa.ast.IAStatement;
import org.sosy_lab.cpachecker.cfa.ast.IAssignment;
import org.sosy_lab.cpachecker.cfa.ast.c.CArraySubscriptExpression;
import org.sosy_lab.cpachecker.cfa.ast.c.CBinaryExpression;
import org.sosy_lab.cpachecker.cfa.ast.c.CBinaryExpression.BinaryOperator;
import org.sosy_lab.cpachecker.cfa.ast.c.CCastExpression;
import org.sosy_lab.cpachecker.cfa.ast.c.CExpression;
import org.sosy_lab.cpachecker.cfa.ast.c.CFieldReference;
import org.sosy_lab.cpachecker.cfa.ast.c.CFunctionCall;
import org.sosy_lab.cpachecker.cfa.ast.c.CIdExpression;
<<<<<<< HEAD
import org.sosy_lab.cpachecker.cfa.ast.c.CLeftHandSide;
=======
>>>>>>> 20209315
import org.sosy_lab.cpachecker.cfa.ast.c.CLiteralExpression;
import org.sosy_lab.cpachecker.cfa.ast.c.CPointerExpression;
import org.sosy_lab.cpachecker.cfa.ast.c.CRightHandSide;
import org.sosy_lab.cpachecker.cfa.ast.c.CUnaryExpression;
import org.sosy_lab.cpachecker.cfa.ast.c.CUnaryExpression.UnaryOperator;
import org.sosy_lab.cpachecker.cfa.ast.java.JBinaryExpression;
import org.sosy_lab.cpachecker.cfa.ast.java.JEnumConstantExpression;
import org.sosy_lab.cpachecker.cfa.ast.java.JExpression;
import org.sosy_lab.cpachecker.cfa.ast.java.JFieldAccess;
import org.sosy_lab.cpachecker.cfa.ast.java.JFieldDeclaration;
import org.sosy_lab.cpachecker.cfa.ast.java.JIdExpression;
import org.sosy_lab.cpachecker.cfa.ast.java.JLiteralExpression;
import org.sosy_lab.cpachecker.cfa.ast.java.JRightHandSide;
import org.sosy_lab.cpachecker.cfa.ast.java.JSimpleDeclaration;
import org.sosy_lab.cpachecker.cfa.model.ADeclarationEdge;
import org.sosy_lab.cpachecker.cfa.model.AReturnStatementEdge;
import org.sosy_lab.cpachecker.cfa.model.AStatementEdge;
import org.sosy_lab.cpachecker.cfa.model.AssumeEdge;
import org.sosy_lab.cpachecker.cfa.model.CFAEdge;
import org.sosy_lab.cpachecker.cfa.model.FunctionCallEdge;
import org.sosy_lab.cpachecker.cfa.model.FunctionReturnEdge;
import org.sosy_lab.cpachecker.cfa.model.FunctionSummaryEdge;
import org.sosy_lab.cpachecker.cfa.model.MultiEdge;
import org.sosy_lab.cpachecker.cfa.types.MachineModel;
import org.sosy_lab.cpachecker.cfa.types.c.CNumericTypes;
import org.sosy_lab.cpachecker.cfa.types.c.CPointerType;
import org.sosy_lab.cpachecker.cfa.types.c.CType;
import org.sosy_lab.cpachecker.cfa.types.java.JArrayType;
import org.sosy_lab.cpachecker.cfa.types.java.JClassOrInterfaceType;
import org.sosy_lab.cpachecker.cfa.types.java.JSimpleType;
import org.sosy_lab.cpachecker.cfa.types.java.JType;
import org.sosy_lab.cpachecker.core.interfaces.AbstractState;
import org.sosy_lab.cpachecker.core.interfaces.Precision;
import org.sosy_lab.cpachecker.cpa.cpalien.SMGState;
import org.sosy_lab.cpachecker.cpa.cpalien.SMGTransferRelation.SMGAddressValue;
import org.sosy_lab.cpachecker.cpa.explicit.ExplicitState.MemoryLocation;
import org.sosy_lab.cpachecker.cpa.forwarding.ForwardingTransferRelation;
import org.sosy_lab.cpachecker.cpa.pointer.Memory;
import org.sosy_lab.cpachecker.cpa.pointer.Pointer;
import org.sosy_lab.cpachecker.cpa.pointer.PointerState;
import org.sosy_lab.cpachecker.cpa.rtt.RTTState;
import org.sosy_lab.cpachecker.exceptions.CPATransferException;
import org.sosy_lab.cpachecker.exceptions.UnrecognizedCCodeException;
import org.sosy_lab.cpachecker.exceptions.UnrecognizedCodeException;
import org.sosy_lab.cpachecker.exceptions.UnsupportedCCodeException;

import com.google.common.collect.ImmutableMap;

@Options(prefix="cpa.explicit")
public class ExplicitTransferRelation extends ForwardingTransferRelation<ExplicitState, ExplicitPrecision> {
  // set of functions that may not appear in the source code
  // the value of the map entry is the explanation for the user
  private static final Map<String, String> UNSUPPORTED_FUNCTIONS
      = ImmutableMap.of("pthread_create", "threads");

  @Option(description = "if there is an assumption like (x!=0), "
      + "this option sets unknown (uninitialized) variables to 1L, "
      + "when the true-branch is handled.")
  private boolean initAssumptionVars = false;

  private final Set<String> globalVariables = new HashSet<>();

  private final Set<String> javaNonStaticVariables = new HashSet<>();

  private String missingInformationLeftVariable = null;
  private String missingInformationLeftPointer  = null;

  private IARightHandSide missingInformationRightExpression = null;

  /**
   * name for the special variable used as container for return values of functions
   */
  public static final String FUNCTION_RETURN_VAR = "___cpa_temp_result_var_";

  private JRightHandSide missingInformationRightJExpression = null;
  private String missingInformationLeftJVariable = null;

  private boolean missingFieldVariableObject;
  private Pair<String, Long> fieldNameAndInitialValue;

  private boolean missingScopedFieldName;
  private JIdExpression notScopedField;
  private Long notScopedFieldValue;

  private boolean missingAssumeInformation;

<<<<<<< HEAD
  private final LogManager logger;
  private final MachineModel machineModel;

  /**
   * This List is used to communicate the missing
   * Information needed from other cpas.
   * (at the moment specifically SMG)
   */
  private List<MissingInformation> missingInformationList;

  /**
   * Save the old State for strengthen.
   */
  private ExplicitState oldState;

  public ExplicitTransferRelation(Configuration config, LogManager pLogger, MachineModel pMachineModel)
      throws InvalidConfigurationException {
    config.inject(this);
    logger= pLogger;
    machineModel = pMachineModel;
=======
  private final MachineModel machineModel;
  private final LogManager logger;

  public ExplicitTransferRelation(Configuration config, LogManager pLogger, MachineModel pMachineModel) throws InvalidConfigurationException {
    config.inject(this);
    machineModel = pMachineModel;
    logger = pLogger;
>>>>>>> 20209315
  }

  @Override
  protected void postProcessing(ExplicitState successor) {
    if (successor != null){
      successor.addToDelta(state);
    }
  }


  @Override
  protected void setInfo(AbstractState pAbstractState,
      Precision pAbstractPrecision, CFAEdge pCfaEdge) {
    super.setInfo(pAbstractState, pAbstractPrecision, pCfaEdge);
    // More than 5 function parameters is sufficiently seldom.
    // For any other cfaEdge we need only a list of length 1.
    // In principle it is unnecessary to always create a new list
    // but I'm not sure of the behavior of calling strengthen, so
    // it is more secure.
    missingInformationList = new ArrayList<>(5);
    oldState = ((ExplicitState) pAbstractState).clone();
  }

  @Override
  protected ExplicitState handleMultiEdge(final MultiEdge cfaEdge) throws CPATransferException {
    // we need to keep the old state,
    // because the analysis uses a 'delta' for the now state
    final ExplicitState backup = state;
    for (CFAEdge edge : cfaEdge) {
      state = handleSimpleEdge(edge);
    }
    final ExplicitState successor = state;
    state = backup;
    return successor;
  }

  @Override
  protected ExplicitState handleFunctionCallEdge(FunctionCallEdge callEdge,
      List<? extends IAExpression> arguments, List<? extends AParameterDeclaration> parameters,
      String calledFunctionName) throws UnrecognizedCCodeException {
    ExplicitState newElement = state.clone();

    if (!callEdge.getSuccessor().getFunctionDefinition().getType().takesVarArgs()) {
      assert (parameters.size() == arguments.size());
    }

    // visitor for getting the values of the actual parameters in caller function context
    ExplicitExpressionValueVisitor visitor = new ExplicitExpressionValueVisitor(state, functionName, machineModel, globalVariables);

    // get value of actual parameter in caller function context
    for (int i = 0; i < parameters.size(); i++) {
      Long value;
      IAExpression exp = arguments.get(i);

      if (exp instanceof JExpression) {
        value = ((JExpression) arguments.get(i)).accept(visitor);
      } else if (exp instanceof CExpression) {
        value = ((CExpression) arguments.get(i)).accept(visitor);
      } else {
        throw new AssertionError("unknown expression: " + exp);
      }

      String paramName = parameters.get(i).getName();

      MemoryLocation formalParamName = MemoryLocation.valueOf(calledFunctionName, paramName, 0);

      if (value == null) {
        newElement.forget(formalParamName);

        if(isMissingCExpressionInformation(visitor, exp)) {
          addMissingInformation(formalParamName, exp);
        }
      } else {
        newElement.assignConstant(formalParamName, value);
      }

      visitor.reset();

    }

    return newElement;
  }

  @Override
  protected ExplicitState handleReturnStatementEdge(AReturnStatementEdge returnEdge, IAExpression expression)
          throws UnrecognizedCCodeException {

    if (expression == null) {
      expression = CNumericTypes.ZERO; // this is the default in C
    }

<<<<<<< HEAD
    MemoryLocation functionReturnVar = MemoryLocation.valueOf(functionName, FUNCTION_RETURN_VAR, 0);

    return handleAssignmentToVariable(functionReturnVar, expression, new ExpressionValueVisitor());
=======
    return handleAssignmentToVariable(FUNCTION_RETURN_VAR, expression,
        new ExplicitExpressionValueVisitor(state, functionName, machineModel, globalVariables));
>>>>>>> 20209315
  }

  /**
   * Handles return from one function to another function.
   * @param functionReturnEdge return edge from a function to its call site
   * @return new abstract state
   */
  @Override
  protected ExplicitState handleFunctionReturnEdge(FunctionReturnEdge functionReturnEdge,
      FunctionSummaryEdge summaryEdge, AFunctionCall exprOnSummary, String callerFunctionName)
    throws UnrecognizedCodeException {

    ExplicitState newElement  = state.clone();

    // expression is an assignment operation, e.g. a = g(b);

    if (exprOnSummary instanceof AFunctionCallAssignmentStatement) {
      AFunctionCallAssignmentStatement assignExp = ((AFunctionCallAssignmentStatement)exprOnSummary);
      IAExpression op1 = assignExp.getLeftHandSide();

      // we expect left hand side of the expression to be a variable

      if (op1 instanceof CLeftHandSide) {
        MemoryLocation returnVarName = MemoryLocation.valueOf(functionName, FUNCTION_RETURN_VAR, 0);

        ExpressionValueVisitor v = new ExpressionValueVisitor(state, callerFunctionName);

        MemoryLocation assignedVarName = v.evaluateMemoryLocation((CLeftHandSide) op1);

        boolean valueExists = state.contains(returnVarName);

        if (assignedVarName == null) {
          if (v.missingPointer && valueExists) {
            Long value = state.getValueFor(returnVarName);
            addMissingInformation((CLeftHandSide) op1, value);
          }
        } else if (!valueExists) {
          newElement.forget(assignedVarName);
        } else {
          Long value = state.getValueFor(returnVarName);
          newElement.assignConstant(assignedVarName, value);
        }

      } else if ((op1 instanceof AIdExpression)) {
        String returnVarName = getScopedVariableName(FUNCTION_RETURN_VAR, functionName);

        String assignedVarName = getScopedVariableName(op1.toASTString(), callerFunctionName);

        if (!state.contains(returnVarName)) {
          newElement.forget(assignedVarName);
        } else if (op1 instanceof JIdExpression && ((JIdExpression) op1).getDeclaration() instanceof JFieldDeclaration && !((JFieldDeclaration) ((JIdExpression) op1).getDeclaration()).isStatic()) {
          missingScopedFieldName = true;
          notScopedField = (JIdExpression) op1;
          notScopedFieldValue = state.getValueFor(returnVarName);
        } else {
          newElement.assignConstant(assignedVarName, state.getValueFor(returnVarName));
        }
      }

      // a* = b(); TODO: for now, nothing is done here, but cloning the current element
      else if (op1 instanceof APointerExpression) {
      }
      else {
        throw new UnrecognizedCodeException("on function return", summaryEdge, op1);
      }
    }

    newElement.dropFrame(functionName);
    return newElement;
  }

  @Override
  protected ExplicitState handleAssumption(AssumeEdge cfaEdge, IAExpression expression, boolean truthValue)
    throws UnrecognizedCCodeException {
    // convert an expression like [a + 753 != 951] to [a != 951 - 753]
    expression = optimizeAssumeForEvaluation(expression);

    // We need the visitor for missingInfoInformation
    ExpressionValueVisitor evv = new ExpressionValueVisitor();

    // get the value of the expression (either true[1L], false[0L], or unknown[null])
    Long value = getExpressionValue(expression, evv);

    // value is null, try to derive further information
    if (value == null) {

      ExplicitState element = state.clone();
      AssigningValueVisitor avv = new AssigningValueVisitor(element, truthValue);

      if (expression instanceof JExpression && ! (expression instanceof CExpression)) {

        ((JExpression) expression).accept(avv);

        if (avv.hasMissingFieldAccessInformation() || avv.hasMissingEnumComparisonInformation()) {
          assert missingInformationRightJExpression != null;
          missingAssumeInformation = true;
        }

      } else {
        ((CExpression)expression).accept(avv);
      }

      if(isMissingCExpressionInformation(evv, expression)) {
        missingInformationList.add(new MissingInformation(truthValue, expression));
      }

      return element;

    } else if ((truthValue && value == 1L) || (!truthValue && value == 0L)) {
      // we do not know more than before, and the assumption is fulfilled,
      // so return the old state
      return state;

    } else {
      // assumption not fulfilled
      return null;
    }
  }


  @Override
  protected ExplicitState handleDeclarationEdge(ADeclarationEdge declarationEdge, IADeclaration declaration)
    throws UnrecognizedCCodeException {

    if (!(declaration instanceof AVariableDeclaration)
        || (declaration.getType() instanceof JType && !(declaration.getType() instanceof JSimpleType))) {
      // nothing interesting to see here, please move along
      return state;
    }

    ExplicitState newElement = state.clone();
    AVariableDeclaration decl = (AVariableDeclaration)declaration;

    // get the variable name in the declarator
    String varName = decl.getName();

    Long initialValue = null;

    // get initial value
    IAInitializer init = decl.getInitializer();

    // handle global variables
    if (decl.isGlobal()) {
      // if this is a global variable, add to the list of global variables
      globalVariables.add(varName);

      if (decl instanceof JFieldDeclaration && !((JFieldDeclaration)decl).isStatic()) {
        missingFieldVariableObject = true;
        javaNonStaticVariables.add(varName);
      }

      // global variables without initializer are set to 0 in C
      if (init == null) {
        initialValue = 0L;
      }
    }

    MemoryLocation memoryLocation;

    // assign initial value if necessary
    if(decl.isGlobal()) {
      memoryLocation = MemoryLocation.valueOf(varName,0);
    }else {
      memoryLocation = MemoryLocation.valueOf(functionName, varName, 0);
    }

    if (init instanceof AInitializerExpression) {

<<<<<<< HEAD
      // We need information from the expression evaluation,
      // so crate visitor here
      ExpressionValueVisitor evv = new ExpressionValueVisitor();

      IAExpression exp = ((AInitializerExpression) init).getExpression();
      initialValue = getExpressionValue(exp, evv);

      if (isMissingCExpressionInformation(evv, exp)) {
        addMissingInformation(memoryLocation, exp);
      }
    }

    boolean complexType = decl.getType() instanceof JClassOrInterfaceType || decl.getType() instanceof JArrayType;
=======
      boolean complexType = decl.getType() instanceof JClassOrInterfaceType || decl.getType() instanceof JArrayType;
>>>>>>> 20209315


    if (!complexType  && (missingInformationRightJExpression != null || initialValue != null)) {
      if (missingFieldVariableObject) {
        fieldNameAndInitialValue = Pair.of(varName, initialValue);
      } else if (missingInformationRightJExpression == null) {
        newElement.assignConstant(memoryLocation, initialValue);
      } else {
        missingInformationLeftJVariable = memoryLocation.getAsSimpleString();
      }
    } else {

      // If variable not tracked, its Object is irrelevant
      missingFieldVariableObject = false;
      newElement.forget(memoryLocation);
    }

    return newElement;
  }

  private boolean isMissingCExpressionInformation(ExpressionValueVisitor pEvv,
      IARightHandSide pExp) {

    return pExp instanceof CExpression
        && (pEvv.containsFieldReference
            || pEvv.containsSubscriptExpression
            || pEvv.missingPointer);
  }

  @Override
  protected ExplicitState handleStatementEdge(AStatementEdge cfaEdge, IAStatement expression)
    throws UnrecognizedCodeException {

    if (expression instanceof CFunctionCall) {
      CExpression fn = ((CFunctionCall)expression).getFunctionCallExpression().getFunctionNameExpression();
      if (fn instanceof CIdExpression) {
        String func = ((CIdExpression)fn).getName();
        if (UNSUPPORTED_FUNCTIONS.containsKey(func)) {
          throw new UnsupportedCCodeException(UNSUPPORTED_FUNCTIONS.get(func), cfaEdge, fn);
        } else if(func.equals("free")) {
          // Needed for erasing values
          missingInformationList.add(new MissingInformation(((CFunctionCall)expression).getFunctionCallExpression()));
        }
      }
    }

    // expression is a binary operation, e.g. a = b;

    if (expression instanceof IAssignment) {
      return handleAssignment((IAssignment)expression, cfaEdge);

    // external function call - do nothing
    } else if (expression instanceof AFunctionCallStatement) {

    // there is such a case
    } else if (expression instanceof AExpressionStatement) {

    } else {
      throw new UnrecognizedCodeException("Unknown statement", cfaEdge, expression);
    }

    return state;
  }


  private ExplicitState handleAssignment(IAssignment assignExpression, CFAEdge cfaEdge)
    throws UnrecognizedCodeException {
    IAExpression op1    = assignExpression.getLeftHandSide();
    IARightHandSide op2 = assignExpression.getRightHandSide();


    if (op1 instanceof AIdExpression) {
      // a = ...

        if (op1 instanceof JIdExpression && ((JIdExpression) op1).getDeclaration() instanceof JFieldDeclaration && !((JFieldDeclaration) ((JIdExpression) op1).getDeclaration()).isStatic()) {
          missingScopedFieldName = true;
          notScopedField = (JIdExpression) op1;
        }

        return handleAssignmentToVariable(op1.toASTString(), op2,
            new ExplicitExpressionValueVisitor(state, functionName, machineModel, globalVariables));
    } else if (op1 instanceof APointerExpression) {
      // *a = ...

      if (isRelevant(op1, op2)) {
        missingInformationList.add(new MissingInformation(op1, op2));
      }

      op1 = ((APointerExpression)op1).getOperand();

      // Cil produces code like
      // *((int*)__cil_tmp5) = 1;
      // so remove cast
      if (op1 instanceof CCastExpression) {
        op1 = ((CCastExpression)op1).getOperand();
      }


      if (op1 instanceof AIdExpression) {
        missingInformationLeftPointer = ((AIdExpression)op1).getName();
        missingInformationRightExpression = op2;
      }
    }

    else if (op1 instanceof CFieldReference) {
      // a->b = ...
<<<<<<< HEAD

      ExpressionValueVisitor v = new ExpressionValueVisitor();

      MemoryLocation memLoc = v.evaluateMemoryLocation((CFieldReference) op1);

      if (v.missingPointer && isRelevant(op1, op2)) {
        missingInformationList.add(new MissingInformation(op1, op2));
      }

      if (memLoc != null) {
        return handleAssignmentToVariable(memLoc, op2, new ExpressionValueVisitor());
      }
=======
      return handleAssignmentToVariable(op1.toASTString(), op2,
          new ExplicitExpressionValueVisitor(state, functionName, machineModel, globalVariables));
>>>>>>> 20209315
    }

    else if (op1 instanceof CArraySubscriptExpression || op1 instanceof AArraySubscriptExpression) {
      // array cell
      if (op1 instanceof CArraySubscriptExpression) {

        ExpressionValueVisitor v = new ExpressionValueVisitor();

        MemoryLocation memLoc = v.evaluateMemoryLocation((CLeftHandSide) op1);

        if (v.missingPointer && isRelevant(op1, op2)) {
          missingInformationList.add(new MissingInformation(op1, op2));
        }

        if (memLoc != null) {
          return handleAssignmentToVariable(memLoc, op2, new ExpressionValueVisitor());
        }
      }
    } else {
      throw new UnrecognizedCodeException("left operand of assignment has to be a variable", cfaEdge, op1);
    }

    return state; // the default return-value is the old state
  }

  private boolean isRelevant(IAExpression pOp1, IARightHandSide pOp2) {
    return pOp1 instanceof CExpression && pOp2 instanceof CExpression;
  }

  /** This method analyses the expression with the visitor and assigns the value to lParam.
   * The method returns a new state, that contains (a copy of) the old state and the new assignment. */
<<<<<<< HEAD
  private ExplicitState handleAssignmentToVariable(String lParam, IARightHandSide exp, ExpressionValueVisitor visitor)
      throws UnrecognizedCCodeException {

    String assignedVar = getScopedVariableName(lParam, functionName);

    MemoryLocation memLoc = MemoryLocation.valueOf(assignedVar);

    return handleAssignmentToVariable(memLoc, exp, visitor);
  }

  /** This method analyses the expression with the visitor and assigns the value to lParam.
   * The method returns a new state, that contains (a copy of) the old state and the new assignment. */
   private ExplicitState handleAssignmentToVariable(MemoryLocation assignedVar, IARightHandSide exp, ExpressionValueVisitor visitor)
    throws UnrecognizedCCodeException {

=======
   private ExplicitState handleAssignmentToVariable(String lParam, IARightHandSide exp, ExplicitExpressionValueVisitor visitor)
    throws UnrecognizedCCodeException {

>>>>>>> 20209315
    Long value;
    if (exp instanceof JRightHandSide) {
       value = ((JRightHandSide) exp).accept(visitor);
    } else if (exp instanceof CRightHandSide) {
       value = ((CRightHandSide) exp).accept(visitor);
    } else {
      throw new AssertionError("unknown righthandside-expression: " + exp);
    }

<<<<<<< HEAD
    if (visitor.missingPointer) {
=======
    if (visitor.hasMissingPointer()) {
>>>>>>> 20209315
      missingInformationRightExpression = exp;
      assert value == null;
    }

    if (isMissingCExpressionInformation(visitor, exp)) {
      // Evaluation
      addMissingInformation(assignedVar, exp);
    }

    // here we clone the state, because we get new information or must forget it.
    ExplicitState newElement = state.clone();

<<<<<<< HEAD
    if (visitor.missingFieldAccessInformation || visitor.missingEnumComparisonInformation) {
=======
    String assignedVar = getScopedVariableName(lParam, functionName);

    if (visitor.hasMissingFieldAccessInformation() || visitor.hasMissingEnumComparisonInformation()) {
>>>>>>> 20209315
      // This may happen if an object of class is created which could not be parsed,
      // In  such a case, forget about it
      if (value != null) {
        newElement.forget(assignedVar);
        return newElement;
      } else {
        missingInformationRightJExpression = (JRightHandSide) exp;
        if (!missingScopedFieldName) {
          missingInformationLeftJVariable = assignedVar.getAsSimpleString();
        }
      }
    }

    if (missingScopedFieldName) {
      notScopedFieldValue = value;
    } else {
      if (value == null) {
        // Don't erase it when there if it has yet to be evaluated
        if (missingInformationRightJExpression == null) {
          // TODO HasToBeErased Later
         newElement.forget(assignedVar);
        }
      } else {
        newElement.assignConstant(assignedVar, value);
      }

    }
    return newElement;
  }

<<<<<<< HEAD
  private void addMissingInformation(MemoryLocation pMemLoc, IARightHandSide pExp) {
    if (pExp instanceof CExpression) {

      missingInformationList.add(new MissingInformation(pMemLoc,
          (CExpression) pExp));
    }
  }

  private void addMissingInformation(CLeftHandSide pOp1, Long pValue) {
    missingInformationList.add(new MissingInformation(pOp1, pValue));

  }

  /**
   * Visitor that get's the value from an expression.
   * The result may be null, i.e., the value is unknown.
   */
  private class ExpressionValueVisitor extends org.sosy_lab.cpachecker.cpa.explicit.ExpressionValueVisitor {

    public ExpressionValueVisitor() {
      super(state, functionName, machineModel);

    }

    public ExpressionValueVisitor(ExplicitState pState, String pFunctionName) {
      super(pState,pFunctionName, machineModel);
    }
  }


=======
>>>>>>> 20209315
  /**
   * Visitor that derives further information from an assume edge
   */
  private class AssigningValueVisitor extends ExplicitExpressionValueVisitor {

    private ExplicitState assignableState;
    protected boolean truthValue = false;

    public AssigningValueVisitor(ExplicitState assignableState, boolean truthValue) {
      super(state, functionName, machineModel, globalVariables);
      this.assignableState = assignableState;
      this.truthValue = truthValue;
    }

    private IAExpression unwrap(IAExpression expression) {
      // is this correct for e.g. [!a != !(void*)(int)(!b)] !?!?!

      if (expression instanceof AUnaryExpression) {
        AUnaryExpression exp = (AUnaryExpression)expression;
        if (exp.getOperator() == UnaryOperator.NOT) { // TODO why only C-UnaryOperator?
          expression = exp.getOperand();
          truthValue = !truthValue;

          expression = unwrap(expression);
        }
      }

      if (expression instanceof CCastExpression) {
        CCastExpression exp = (CCastExpression)expression;
        expression = exp.getOperand();

        expression = unwrap(expression);
      }

      return expression;
    }

    @Override
    public Long visit(CBinaryExpression pE) throws UnrecognizedCCodeException {
      BinaryOperator binaryOperator   = pE.getOperator();

      CExpression lVarInBinaryExp  = pE.getOperand1();

      lVarInBinaryExp = (CExpression) unwrap(lVarInBinaryExp);

      CExpression rVarInBinaryExp  = pE.getOperand2();

      Long leftValue                  = lVarInBinaryExp.accept(this);
      Long rightValue                 = rVarInBinaryExp.accept(this);

      if ((binaryOperator == BinaryOperator.EQUALS && truthValue) || (binaryOperator == BinaryOperator.NOT_EQUALS && !truthValue)) {
        if (leftValue == null &&  rightValue != null && isAssignable(lVarInBinaryExp)) {
          MemoryLocation leftVariableLocation = getMemoryLocation(lVarInBinaryExp);
          assignableState.assignConstant(leftVariableLocation, rightValue);
        }

        else if (rightValue == null && leftValue != null && isAssignable(rVarInBinaryExp)) {
          MemoryLocation rightVariableName = getMemoryLocation(rVarInBinaryExp);
          assignableState.assignConstant(rightVariableName, leftValue);
        }
      }

      if (initAssumptionVars) {
        // x is unknown, a binaryOperation (x!=0), true-branch: set x=1L
        // x is unknown, a binaryOperation (x==0), false-branch: set x=1L
        if ((binaryOperator == BinaryOperator.NOT_EQUALS && truthValue)
            || (binaryOperator == BinaryOperator.EQUALS && !truthValue)) {
          if (leftValue == null && rightValue == 0L && isAssignable(lVarInBinaryExp)) {
            MemoryLocation leftVariableName = getMemoryLocation(lVarInBinaryExp);
            assignableState.assignConstant(leftVariableName, 1L);
          }

          else if (rightValue == null && leftValue == 0L && isAssignable(rVarInBinaryExp)) {
            MemoryLocation rightVariableName = getMemoryLocation(rVarInBinaryExp);
            assignableState.assignConstant(rightVariableName, 1L);
          }
        }
      }
      return super.visit(pE);
    }

    @Override
    public Long visit(JBinaryExpression pE) throws UnrecognizedCCodeException {
      JBinaryExpression.BinaryOperator binaryOperator   = pE.getOperator();

      IAExpression lVarInBinaryExp  = pE.getOperand1();

      lVarInBinaryExp = unwrap(lVarInBinaryExp);

      IAExpression rVarInBinaryExp  = pE.getOperand2();



      Long leftValue                  = ((JExpression) lVarInBinaryExp).accept(this);
      Long rightValue                 = ((JExpression) rVarInBinaryExp).accept(this);

      if ((binaryOperator == JBinaryExpression.BinaryOperator.EQUALS && truthValue) || (binaryOperator == JBinaryExpression.BinaryOperator.NOT_EQUALS && !truthValue)) {
        if (leftValue == null &&  rightValue != null && isAssignable(lVarInBinaryExp)) {

          String leftVariableName = getScopedVariableName(lVarInBinaryExp.toASTString(), functionName);
          assignableState.assignConstant(leftVariableName, rightValue);
        } else if (rightValue == null && leftValue != null && isAssignable(rVarInBinaryExp)) {
          String rightVariableName = getScopedVariableName(rVarInBinaryExp.toASTString(), functionName);
          assignableState.assignConstant(rightVariableName, leftValue);

        }
      }

      if (initAssumptionVars) {
        // x is unknown, a binaryOperation (x!=0), true-branch: set x=1L
        // x is unknown, a binaryOperation (x==0), false-branch: set x=1L
        if ((binaryOperator == JBinaryExpression.BinaryOperator.NOT_EQUALS && truthValue)
            || (binaryOperator == JBinaryExpression.BinaryOperator.EQUALS && !truthValue)) {
          if (leftValue == null && rightValue == 0L && isAssignable(lVarInBinaryExp)) {
            String leftVariableName = getScopedVariableName(lVarInBinaryExp.toASTString(), functionName);
            assignableState.assignConstant(leftVariableName, 1L);

          }

          else if (rightValue == null && leftValue == 0L && isAssignable(rVarInBinaryExp)) {
            String rightVariableName = getScopedVariableName(rVarInBinaryExp.toASTString(), functionName);
            assignableState.assignConstant(rightVariableName, 1L);
          }
        }
      }
      return super.visit(pE);
    }

    protected MemoryLocation getMemoryLocation(CExpression pLValue) throws UnrecognizedCCodeException {
      ExpressionValueVisitor v = new ExpressionValueVisitor();
      assert pLValue instanceof CLeftHandSide;
      return checkNotNull(v.evaluateMemoryLocation((CLeftHandSide) pLValue));
    }

    protected boolean isAssignable(IAExpression expression) throws UnrecognizedCCodeException {

      if (expression instanceof CIdExpression) {
        return true;
      }

      if (expression instanceof CFieldReference || expression instanceof CArraySubscriptExpression) {
        ExpressionValueVisitor evv = new ExpressionValueVisitor();
        return evv.canBeEvaluated((CLeftHandSide) expression);
      }

      boolean result = false;

      if (expression instanceof JIdExpression) {

        JSimpleDeclaration decl = ((JIdExpression) expression).getDeclaration();

        if (decl == null) {
          result = false;
        } else if (decl instanceof JFieldDeclaration) {
          result = ((JFieldDeclaration) decl).isStatic();
        } else {
          result = true;
        }
      }

      return result;
    }
  }

<<<<<<< HEAD
  private class SMGAssigningValueVisitor extends AssigningValueVisitor {

    private final SMGExplicitCommunicator expressionEvaluator;
    private final SMGState smgState;



    public SMGAssigningValueVisitor(
        ExplicitState pAssignableState,
        boolean pTruthValue,
        SMGState pSmgState) {

      super(pAssignableState, pTruthValue);
      checkNotNull(pSmgState);
      expressionEvaluator = new SMGExplicitCommunicator();
      smgState = pSmgState;
    }

    @Override
    protected boolean isAssignable(IAExpression pExpression) throws UnrecognizedCCodeException {

      //TODO Ugly, Refactor
      if (pExpression instanceof CLeftHandSide) {
        return expressionEvaluator.evaluateLeftHandSide(getState(),
          functionName, smgState,
          machineModel, logger,
          edge, (CLeftHandSide) pExpression) != null; }

      return false;
    }

    @Override
    protected MemoryLocation getMemoryLocation(CExpression pLValue) throws UnrecognizedCCodeException {
      return expressionEvaluator.evaluateLeftHandSide(getState(), functionName, smgState, machineModel, logger, edge, pLValue);
    }

  }

  private class PointerExpressionValueVisitor extends ExpressionValueVisitor {
=======
  private class PointerExpressionValueVisitor extends ExplicitExpressionValueVisitor {
>>>>>>> 20209315
    private final PointerState pointerState;

    public PointerExpressionValueVisitor(PointerState pPointerState) {
      super(state, functionName, machineModel, globalVariables);
      pointerState = pPointerState;
    }

    @Override
    public Long visit(CUnaryExpression unaryExpression) throws UnrecognizedCCodeException {
        return super.visit(unaryExpression);
    }

  @Override
  public Long visit(CPointerExpression pointerExpression) throws UnrecognizedCCodeException {

    // Cil produces code like
    // __cil_tmp8 = *((int *)__cil_tmp7);
    // so remove cast
    CExpression operand = pointerExpression.getOperand();
    if (operand instanceof CCastExpression) {
      operand = ((CCastExpression)operand).getOperand();
    }

    if (operand instanceof CIdExpression) {
      String rightVar = derefPointerToVariable(pointerState, ((CIdExpression)operand).getName());
      if (rightVar != null) {
        rightVar = getScopedVariableName(rightVar, functionName);

        if (state.contains(rightVar)) {
          return state.getValueFor(rightVar);
        }
      }
    } else {
      throw new UnrecognizedCCodeException("Pointer dereference of something that is not a variable", edge, pointerExpression);
    }

    return null;
  }
}

  private class  FieldAccessExpressionValueVisitor extends ExplicitExpressionValueVisitor {
    private final RTTState jortState;

    public FieldAccessExpressionValueVisitor(RTTState pJortState) {
      super(state, functionName, machineModel, globalVariables);
      jortState = pJortState;
    }

    @Override
    public Long visit(JBinaryExpression binaryExpression) throws UnrecognizedCCodeException {

      if ((binaryExpression.getOperator() == JBinaryExpression.BinaryOperator.EQUALS
          || binaryExpression.getOperator() == JBinaryExpression.BinaryOperator.NOT_EQUALS)
          && (binaryExpression.getOperand1() instanceof JEnumConstantExpression
              ||  binaryExpression.getOperand2() instanceof JEnumConstantExpression)) {
        return handleEnumComparison(
            binaryExpression.getOperand1(),
            binaryExpression.getOperand2(), binaryExpression.getOperator());
      }

      return super.visit(binaryExpression);
    }

    private Long handleEnumComparison(JExpression operand1, JExpression operand2, JBinaryExpression.BinaryOperator operator) throws UnrecognizedCCodeException {

      String value1;
      String value2;

      if (operand1 instanceof JEnumConstantExpression) {
        value1 = ((JEnumConstantExpression) operand1).getConstantName();
      } else if (operand1 instanceof JIdExpression) {
        String scopedVarName = handleIdExpression((JIdExpression) operand1);

        if (jortState.contains(scopedVarName)) {
          String uniqueObject = jortState.getUniqueObjectFor(scopedVarName);

          if (jortState.getConstantsMap().containsValue(uniqueObject)) {
            value1 = jortState.getRunTimeClassOfUniqueObject(uniqueObject);
          } else {
            return null;
          }
        } else {
          return null;
        }
      } else {
        return null;
      }


      if (operand2 instanceof JEnumConstantExpression) {
        value2 = ((JEnumConstantExpression) operand2).getConstantName();
      } else if (operand1 instanceof JIdExpression) {
        String scopedVarName = handleIdExpression((JIdExpression) operand2);

        if (jortState.contains(scopedVarName)) {
          String uniqueObject = jortState.getUniqueObjectFor(scopedVarName);

          if (jortState.getConstantsMap().containsValue(uniqueObject)) {
            value2 = jortState.getRunTimeClassOfUniqueObject(uniqueObject);
          } else {
            return null;
          }
        } else {
          return null;
        }
      } else {
        return null;
      }

      boolean result = value1.equals(value2);

      switch (operator) {
      case EQUALS:   break;
      case NOT_EQUALS: result = !result;
      }

      return  result ? 1L : 0L;
    }

    private String handleIdExpression(JIdExpression expr) {

      JSimpleDeclaration decl = expr.getDeclaration();

      if (decl == null) {
        return null;
      }

      String objectScope = getObjectScope(jortState, functionName, expr);

      return getRTTScopedVariableName(decl, functionName, objectScope);

    }

    @Override
    public Long visit(JIdExpression idExp) throws UnrecognizedCCodeException {

      String varName = handleIdExpression(idExp);

      if (state.contains(varName)) {
        return state.getValueFor(varName);
      } else {
        return null;
      }
    }
  }

  private Long getExpressionValue(IAExpression expression,
      ExpressionValueVisitor evv) throws UnrecognizedCCodeException {

<<<<<<< HEAD
    if (expression instanceof JRightHandSide
        && !(expression instanceof CRightHandSide)) {

      Long value = ((JRightHandSide) expression).accept(evv);

      if (evv.missingFieldAccessInformation
          || evv.missingEnumComparisonInformation) {
        missingInformationRightJExpression = (JRightHandSide) expression;
        return null;
      } else {
        return value;
      }
    } else {

      Long value = ((CRightHandSide) expression).accept(evv);

      return value;
=======
  private Long getExpressionValue(IAExpression expression)
    throws UnrecognizedCCodeException {
    if (expression instanceof JRightHandSide) {

        ExplicitExpressionValueVisitor evv = new ExplicitExpressionValueVisitor(state, functionName, machineModel, globalVariables);
        Long value = ((JRightHandSide) expression).accept(evv);
        if (evv.hasMissingFieldAccessInformation() || evv.hasMissingEnumComparisonInformation()) {
          missingInformationRightJExpression = (JRightHandSide) expression;
          return null;
        } else {
          return value;
        }

    } else if (expression instanceof CRightHandSide) {
      final Long value = ((CRightHandSide) expression).accept(
          new ExplicitExpressionValueVisitor(state, functionName, machineModel, globalVariables));
      return value;

    } else {
      throw new AssertionError("unhandled righthandside-expression: " + expression);
>>>>>>> 20209315
    }
  }

  @SuppressWarnings("unused")
  private Long getExpressionValue(IAExpression expression)
      throws UnrecognizedCCodeException {

    ExpressionValueVisitor evv = new ExpressionValueVisitor();

    return getExpressionValue(expression, evv);
  }

  public String getScopedVariableName(String variableName, String functionName) {

    if (globalVariables.contains(variableName)) {
      return variableName;
    }

    return functionName + "::" + variableName;
  }

  @Override
  public Collection<? extends AbstractState> strengthen(AbstractState element, List<AbstractState> elements, CFAEdge cfaEdge, Precision precision)
    throws UnrecognizedCCodeException {
    assert element instanceof ExplicitState;

    super.setInfo(element, precision, cfaEdge);

    Collection<? extends AbstractState> retVal = null;

    for (AbstractState ae : elements) {
      if (ae instanceof PointerState) {
        retVal = strengthen((PointerState)ae);
        break;
      } else if (ae instanceof RTTState) {
        retVal =  strengthen((RTTState)ae);
        break;
      } else if(ae instanceof SMGState) {
        retVal = strengthen((SMGState) ae);
      }
    }

    super.resetInfo();
    oldState = null;

    return retVal;
  }

  private Collection<? extends AbstractState> strengthen(SMGState smgState) throws UnrecognizedCCodeException {

    ExplicitState newElement = state.clone();

    //TODO Refactor

    for (MissingInformation missingInformation : missingInformationList) {
      if (missingInformation.isMissingAssumption()) {
        newElement = resolvingAssumption(newElement, smgState, missingInformation);
      } else if (missingInformation.isMissingAssignment()) {
        if (isRelevant(missingInformation)) {
          newElement = resolvingAssignment(newElement, smgState, missingInformation);
        } else {
          // We have to forget Nonrelevant Information to not contradict SMGState.
          newElement = forgetMemLoc(newElement, missingInformation, smgState);
        }
      } else if(missingInformation.isFreeInvocation()) {
        newElement = resolveFree(newElement, smgState, missingInformation);
      }
    }

    //TODO More common handling of missing information (erase missing Information if other cpas solved it).
    missingInformationList.clear();

    if(newElement == null) {
      return new HashSet<>();
    }

    return state.equals(newElement) ? null : Collections.singleton(newElement);
  }

  private ExplicitState resolveFree(ExplicitState pNewElement, SMGState pSmgState,
      MissingInformation pMissingInformation) throws UnrecognizedCCodeException {

    CFunctionCallExpression functionCall = pMissingInformation.getMissingFreeInvocation();

    CExpression pointerExp;

    try {
      pointerExp = functionCall.getParameterExpressions().get(0);
    } catch (IndexOutOfBoundsException e) {
      logger.logDebugException(e);
      throw new UnrecognizedCCodeException("Bulit in function free has no parameter", edge, functionCall);
    }

    SMGExplicitCommunicator cc = new SMGExplicitCommunicator();

    SMGAddressValue address;
    try {
      address = cc.evaluateSMGAddressExpression(pNewElement, functionName, pSmgState, machineModel, logger, edge, pointerExp);
    } catch (CPATransferException e) {
      logger.logDebugException(e);
      throw new UnrecognizedCCodeException("Error while evaluating free pointer exception.", edge, functionCall);
    }

    if (address.isUnknown()) {
      //TODO if sound Option is implemented, here every heap value has to be erased.
      return pNewElement;
    }

    pNewElement.forgetValuesWithIdentifier(address.getObject().getLabel());

    return pNewElement;
  }

  private ExplicitState forgetMemLoc(ExplicitState pNewElement, MissingInformation pMissingInformation,
      SMGState pSmgState) throws UnrecognizedCCodeException {

    MemoryLocation memoryLocation = null;

    if (pMissingInformation.hasKnownMemoryLocation()) {
      memoryLocation = pMissingInformation.getcLeftMemoryLocation();
    } else if (pMissingInformation.hasUnknownMemoryLocation()) {
      memoryLocation = resolveMemoryLocation(pSmgState,
          pMissingInformation.getMissingCLeftMemoryLocation());
    }

    if (memoryLocation == null) {
      // Always return the new Element
      // if you want to interrupt the calculation
      // in case it was changed before
      return pNewElement;
    } else {
      pNewElement.forget(memoryLocation);
      return pNewElement;
    }
  }

  private boolean isRelevant(MissingInformation missingInformation) {

    CRightHandSide value;

    if (missingInformation.hasUnknownMemoryLocation()) {
      value = missingInformation.getMissingCLeftMemoryLocation();
    } else if (missingInformation.hasUnknownValue()) {
      value = missingInformation.getMissingCExpressionInformation();
    } else {
      return false;
    }

    CType type = value.getExpressionType().getCanonicalType();

    return !(type instanceof CPointerType);
  }

  //TODO Better Name, these are not just Assignments, but also calls, etc
  private ExplicitState resolvingAssignment(ExplicitState pNewElement,
      SMGState pSmgState, MissingInformation pMissingInformation) throws UnrecognizedCCodeException {

    MemoryLocation memoryLocation = null;

    if (pMissingInformation.hasKnownMemoryLocation()) {
      memoryLocation = pMissingInformation.getcLeftMemoryLocation();
    } else if (pMissingInformation.hasUnknownMemoryLocation()) {
      memoryLocation = resolveMemoryLocation(pSmgState,
          pMissingInformation.getMissingCLeftMemoryLocation());
    }

    if (memoryLocation == null) {
      // Always return the new Element
      // if you want to interrupt the calculation
      // in case it was changed before
      return pNewElement;
    }

    Long explicitValue = null;

    if (pMissingInformation.hasKnownValue()) {
      explicitValue = pMissingInformation.getcExpressionValue();
    } else if (pMissingInformation.hasUnknownValue()) {
      explicitValue = resolveValue(pSmgState, pMissingInformation.getMissingCExpressionInformation());
    }

    if (explicitValue == null) {
      // Always return the new Element
      // if you want to interrupt the calculation
      // in case it was changed before
      if (pNewElement.contains(memoryLocation)) {
        pNewElement.forget(memoryLocation);
      }
      return pNewElement;
    }

    pNewElement.assignConstant(memoryLocation, explicitValue);

    return pNewElement;
  }

  private Long resolveValue(SMGState pSmgState, CExpression rValue) throws UnrecognizedCCodeException {

    SMGExplicitCommunicator cc = new SMGExplicitCommunicator();

    return cc.evaluateExpression(oldState, functionName, pSmgState, machineModel, logger, edge, rValue);
  }

  private MemoryLocation resolveMemoryLocation(SMGState pSmgState, CExpression lValue) throws UnrecognizedCCodeException {
    SMGExplicitCommunicator cc = new SMGExplicitCommunicator();

    return cc.evaluateLeftHandSide(oldState, functionName, pSmgState, machineModel, logger, edge, lValue);
  }

  private ExplicitState resolvingAssumption(ExplicitState pNewElement,
      SMGState pSmgState, MissingInformation pMissingInformation) throws UnrecognizedCCodeException {

    Boolean bTruthValue = pMissingInformation.getTruthAssumption();

    long truthValue = bTruthValue ? 1 : 0;

    Long value = resolveValue(pSmgState, pMissingInformation.getMissingCExpressionInformation());

    if(value != null && value != truthValue) {
      return null;
    } else {

      if(value == null) {

        // Try deriving further Information
        ExplicitState element = pNewElement.clone();
        SMGAssigningValueVisitor avv = new SMGAssigningValueVisitor(element, bTruthValue, pSmgState);
        pMissingInformation.getMissingCExpressionInformation().accept(avv);

        return element;
      }

      return pNewElement;
    }
  }

  private Collection<? extends AbstractState> strengthen(RTTState rttState)
      throws UnrecognizedCCodeException {

    ExplicitState newElement = state.clone();

    if (missingFieldVariableObject) {
      newElement.assignConstant(getRTTScopedVariableName(
          fieldNameAndInitialValue.getFirst(),
          rttState.getKeywordThisUniqueObject()),
          fieldNameAndInitialValue.getSecond());

      missingFieldVariableObject = false;
      fieldNameAndInitialValue = null;
      return Collections.singleton(newElement);

    } else if (missingScopedFieldName) {

      newElement = handleNotScopedVariable(rttState, newElement);
      missingScopedFieldName = false;
      notScopedField = null;
      notScopedFieldValue = null;
      missingInformationRightJExpression = null;

      if (newElement != null) {
      return Collections.singleton(newElement);
      } else {
        return null;
      }
    } else if (missingAssumeInformation && missingInformationRightJExpression != null) {
      Long value = handleMissingInformationRightJExpression(rttState);

      missingAssumeInformation = false;
      missingInformationRightJExpression = null;

      if (value == null) {
        return null;
      } else if ((((AssumeEdge) edge).getTruthAssumption() && value == 1L)
          || (!((AssumeEdge) edge).getTruthAssumption() && value == 0L)) {
        return Collections.singleton(newElement);
      } else {
        return new HashSet<>();
      }
    } else if (missingInformationRightJExpression != null) {

      Long value = handleMissingInformationRightJExpression(rttState);

      if (value != null) {
        newElement.assignConstant(missingInformationLeftJVariable, value);
        missingInformationRightJExpression = null;
        missingInformationLeftJVariable = null;
        return Collections.singleton(newElement);
      } else {
        missingInformationRightJExpression = null;
        missingInformationLeftJVariable = null;
        if (missingInformationLeftJVariable != null) { // TODO why check this???
          newElement.forget(missingInformationLeftJVariable);
        }
        return Collections.singleton(newElement);
      }
    }
    return null;
  }

  private String getRTTScopedVariableName(String fieldName, String uniqueObject) {
    return  uniqueObject + "::"+ fieldName;
  }

  private Long handleMissingInformationRightJExpression(RTTState pJortState)
      throws UnrecognizedCCodeException {
    return missingInformationRightJExpression.accept(
        new FieldAccessExpressionValueVisitor(pJortState));
  }

  private ExplicitState handleNotScopedVariable(RTTState rttState, ExplicitState newElement) throws UnrecognizedCCodeException {

   String objectScope = getObjectScope(rttState, functionName, notScopedField);

   if (objectScope != null) {

     String scopedFieldName = getRTTScopedVariableName(notScopedField.getName(), objectScope);

     Long value = notScopedFieldValue;
     if (missingInformationRightJExpression != null) {
       value = handleMissingInformationRightJExpression(rttState);
     }

     if (value != null) {
       newElement.assignConstant(scopedFieldName, value);
       return newElement;
     } else {
       newElement.forget(scopedFieldName);
       return newElement;
     }
   } else {
     return null;
   }


  }

  private String getObjectScope(RTTState rttState, String methodName,
      JIdExpression notScopedField) {

    // Could not resolve var
    if (notScopedField.getDeclaration() == null) {
      return null;
    }

    if (notScopedField instanceof JFieldAccess) {

      JIdExpression qualifier = ((JFieldAccess) notScopedField).getReferencedVariable();

      String qualifierScope = getObjectScope(rttState, methodName, qualifier);

      String scopedFieldName =
          getRTTScopedVariableName(qualifier.getDeclaration(), methodName, qualifierScope);

      if (rttState.contains(scopedFieldName)) {
        return rttState.getUniqueObjectFor(scopedFieldName);
      } else {
        return null;
      }
    } else {
      if (rttState.contains(RTTState.KEYWORD_THIS)) {
        return rttState.getUniqueObjectFor(RTTState.KEYWORD_THIS);
      } else {
        return null;
      }
    }
  }

  private String getRTTScopedVariableName(
      JSimpleDeclaration decl,
      String methodName, String uniqueObject) {

    if (decl == null) { return ""; }

    if (decl instanceof JFieldDeclaration && ((JFieldDeclaration) decl).isStatic()) {
      return decl.getName();
    } else if (decl instanceof JFieldDeclaration) {
      return uniqueObject + "::" + decl.getName();
    } else {
      return methodName + "::" + decl.getName();
    }
  }

  private Collection<? extends AbstractState> strengthen(PointerState pointerElement)
    throws UnrecognizedCCodeException {
    try {
      if (missingInformationRightExpression != null) {
        ExplicitExpressionValueVisitor v = new PointerExpressionValueVisitor(pointerElement);

        if (missingInformationLeftVariable != null) { // TODO always null? there is no write-access.
          ExplicitState newElement = handleAssignmentToVariable(missingInformationLeftVariable, missingInformationRightExpression, v);

          return Collections.singleton(newElement);
        } else if (missingInformationLeftPointer != null) {
          String leftVar = derefPointerToVariable(pointerElement, missingInformationLeftPointer);
          if (leftVar != null) {
            leftVar = getScopedVariableName(leftVar, functionName);
            ExplicitState newElement = handleAssignmentToVariable(leftVar, missingInformationRightExpression, v);

            return Collections.singleton(newElement);
          }
        }
      }
      return null;
    }

    finally {
      missingInformationLeftVariable = null;
      missingInformationLeftPointer = null;
      missingInformationRightExpression = null;
    }
  }

  private String derefPointerToVariable(PointerState pointerElement, String pointer) {
    Pointer p = pointerElement.lookupPointer(pointer);
    if (p != null && p.getNumberOfTargets() == 1) {
      Memory.PointerTarget target = p.getFirstTarget();
      if (target instanceof Memory.Variable) {
        return ((Memory.Variable)target).getVarName();
      } else if (target instanceof Memory.StackArrayCell) {
        return ((Memory.StackArrayCell)target).getVarName();
      }
    }

    return null;
  }

  /**
   * This method converts an expression like [a + 753 != 951] to [a != 951 - 753], to be able to derive addition information easier with the current expression evaluation visitor.
   *
   * @param expression the expression to generalize
   * @return the generalized expression
   */

  private IAExpression optimizeAssumeForEvaluation(IAExpression expression) {
    if (expression instanceof CBinaryExpression) {
      CBinaryExpression binaryExpression = (CBinaryExpression)expression;

      BinaryOperator operator = binaryExpression.getOperator();
      CExpression leftOperand = binaryExpression.getOperand1();
      CExpression riteOperand = binaryExpression.getOperand2();


      if (operator == BinaryOperator.EQUALS || operator == BinaryOperator.NOT_EQUALS) {
        if (leftOperand instanceof CBinaryExpression && riteOperand instanceof CLiteralExpression) {
          CBinaryExpression expr = (CBinaryExpression)leftOperand;

          BinaryOperator operation = expr.getOperator();
          CExpression leftAddend = expr.getOperand1();
          CExpression riteAddend = expr.getOperand2();

          // [(a + 753) != 951] => [a != 951 + 753]

          if (riteAddend instanceof CLiteralExpression && (operation == BinaryOperator.PLUS || operation == BinaryOperator.MINUS)) {
            BinaryOperator newOperation = (operation == BinaryOperator.PLUS) ? BinaryOperator.MINUS : BinaryOperator.PLUS;

            CBinaryExpression sum = new CBinaryExpression(expr.getFileLocation(),
                                                                expr.getExpressionType(),
                                                                riteOperand,
                                                                riteAddend,
                                                                newOperation);

            CBinaryExpression assume = new CBinaryExpression(expression.getFileLocation(),
                                                                   binaryExpression.getExpressionType(),
                                                                   leftAddend,
                                                                   sum,
                                                                   operator);
            return assume;
          }
        }
      }
    } else if (expression instanceof JBinaryExpression) {
      JBinaryExpression binaryExpression = (JBinaryExpression)expression;

      JBinaryExpression.BinaryOperator operator = binaryExpression.getOperator();
      JExpression leftOperand = binaryExpression.getOperand1();
      JExpression riteOperand = binaryExpression.getOperand2();


      if (operator == JBinaryExpression.BinaryOperator.EQUALS || operator == JBinaryExpression.BinaryOperator.NOT_EQUALS) {
        if (leftOperand instanceof JBinaryExpression && riteOperand instanceof JLiteralExpression) {
          JBinaryExpression expr = (JBinaryExpression)leftOperand;

          JBinaryExpression.BinaryOperator operation = expr.getOperator();
          JExpression leftAddend = expr.getOperand1();
          JExpression riteAddend = expr.getOperand2();

          // [(a + 753) != 951] => [a != 951 + 753]

          if (riteAddend instanceof JLiteralExpression && (operation == JBinaryExpression.BinaryOperator.PLUS || operation == JBinaryExpression.BinaryOperator.MINUS)) {
            JBinaryExpression.BinaryOperator newOperation = (operation == JBinaryExpression.BinaryOperator.PLUS) ? JBinaryExpression.BinaryOperator.MINUS : JBinaryExpression.BinaryOperator.PLUS;

            JBinaryExpression sum = new JBinaryExpression(expr.getFileLocation(),
                                                                expr.getExpressionType(),
                                                                riteOperand,
                                                                riteAddend,
                                                                newOperation);

            JBinaryExpression assume = new JBinaryExpression(expression.getFileLocation(),
                                                                   binaryExpression.getExpressionType(),
                                                                   leftAddend,
                                                                   sum,
                                                                   operator);
            return assume;
          }
        }
      }
    }

    return expression;
  }


  private static class MissingInformation {

    /**
     * This field stores the Expression of the Memory Location that
     * could not be evaluated.
     */
    private final CExpression missingCLeftMemoryLocation;

    /**
     *  This expression stores the Memory Location
     *  to be assigned.
     */
    private final MemoryLocation cLeftMemoryLocation;

    /**
     * Expression could not be evaluated due to missing information. (e.g.
     * missing pointer alias).
     */
    private final CExpression missingCExpressionInformation;

    /**
     * Expression could not be evaluated due to missing information. (e.g.
     * missing pointer alias).
     */
    private final Long cExpressionValue;

    /**
     * The truth Assumption made in this assume edge.
     */
    private final Boolean truthAssumption;

    private CFunctionCallExpression missingFreeInvocation = null;

    @SuppressWarnings("unused")
    public MissingInformation(CExpression pMissingCLeftMemoryLocation,
        CExpression pMissingCExpressionInformation) {
      missingCExpressionInformation = pMissingCExpressionInformation;
      missingCLeftMemoryLocation = pMissingCLeftMemoryLocation;
      cExpressionValue = null;
      cLeftMemoryLocation = null;
      truthAssumption = null;
    }

    //TODO Better checks...don't be lazy, just because class
    // will likely change.

    public boolean hasUnknownValue() {
      return missingCExpressionInformation != null;
    }

    public boolean hasKnownValue() {
      return cExpressionValue != null;
    }

    public boolean hasUnknownMemoryLocation() {
      return missingCLeftMemoryLocation != null;
    }

    public boolean hasKnownMemoryLocation() {
      return cLeftMemoryLocation != null;
    }

    public boolean isMissingAssignment() {
      // TODO Better Name for this method.
      // Checks if a variable needs to be assigned a value,
      // but to evaluate the MemoryLocation, or the value,
      // we lack information.

      return (missingCExpressionInformation != null
              || missingCLeftMemoryLocation != null)
          && truthAssumption == null;
    }

    public boolean isMissingAssumption() {
      return truthAssumption != null && missingCExpressionInformation != null;
    }

    public MissingInformation(CExpression pMissingCLeftMemoryLocation,
        Long pCExpressionValue) {
      missingCExpressionInformation = null;
      missingCLeftMemoryLocation = pMissingCLeftMemoryLocation;
      cExpressionValue = pCExpressionValue;
      cLeftMemoryLocation = null;
      truthAssumption = null;
    }

    public MissingInformation(MemoryLocation pCLeftMemoryLocation,
        CExpression pMissingCExpressionInformation) {
      missingCExpressionInformation = pMissingCExpressionInformation;
      missingCLeftMemoryLocation = null;
      cExpressionValue = null;
      cLeftMemoryLocation = pCLeftMemoryLocation;
      truthAssumption = null;
    }

    public MissingInformation(IAExpression pMissingCLeftMemoryLocation,
        IARightHandSide pMissingCExpressionInformation) {
      // This constructor casts to CExpression, just to have as few
      // as possible pieces of code for communication cluttering
      // up the transfer relation.
      // Especially, since this class will later be used to
      // communicate missing Information independent of language

      missingCExpressionInformation = (CExpression) pMissingCExpressionInformation;
      missingCLeftMemoryLocation = (CExpression) pMissingCLeftMemoryLocation;
      cExpressionValue = null;
      cLeftMemoryLocation = null;
      truthAssumption = null;
    }

    public MissingInformation(Boolean pTruthAssumption,
        IARightHandSide pMissingCExpressionInformation) {
      // This constructor casts to CExpression, just to have as few
      // as possible pieces of code for communication cluttering
      // up the transfer relation.
      // Especially, since this class will later be used to
      // communicate missing Information independent of language

      missingCExpressionInformation = (CExpression) pMissingCExpressionInformation;
      missingCLeftMemoryLocation = null;
      cExpressionValue = null;
      cLeftMemoryLocation = null;
      truthAssumption = pTruthAssumption;
    }

    public MissingInformation(CFunctionCallExpression pFunctionCallExpression) {
      missingFreeInvocation = pFunctionCallExpression;
      missingCExpressionInformation = null;
      missingCLeftMemoryLocation = null;
      cExpressionValue = null;
      cLeftMemoryLocation = null;
      truthAssumption = null;

    }

    public boolean isFreeInvocation() {
      return missingFreeInvocation != null;
    }

    public Long getcExpressionValue() {
      checkNotNull(cExpressionValue);
      return cExpressionValue;
    }

    public MemoryLocation getcLeftMemoryLocation() {
      checkNotNull(cLeftMemoryLocation);
      return cLeftMemoryLocation;
    }

    @SuppressWarnings("unused")
    public CExpression getMissingCExpressionInformation() {
      checkNotNull(missingCExpressionInformation);
      return missingCExpressionInformation;
    }

    @SuppressWarnings("unused")
    public CExpression getMissingCLeftMemoryLocation() {
      checkNotNull(missingCLeftMemoryLocation);
      return missingCLeftMemoryLocation;
    }

    @SuppressWarnings("unused")
    public Boolean getTruthAssumption() {
      checkNotNull(truthAssumption);
      return truthAssumption;
    }

    public CFunctionCallExpression getMissingFreeInvocation() {
      return missingFreeInvocation;
    }
  }
}<|MERGE_RESOLUTION|>--- conflicted
+++ resolved
@@ -63,11 +63,9 @@
 import org.sosy_lab.cpachecker.cfa.ast.c.CExpression;
 import org.sosy_lab.cpachecker.cfa.ast.c.CFieldReference;
 import org.sosy_lab.cpachecker.cfa.ast.c.CFunctionCall;
+import org.sosy_lab.cpachecker.cfa.ast.c.CFunctionCallExpression;
 import org.sosy_lab.cpachecker.cfa.ast.c.CIdExpression;
-<<<<<<< HEAD
 import org.sosy_lab.cpachecker.cfa.ast.c.CLeftHandSide;
-=======
->>>>>>> 20209315
 import org.sosy_lab.cpachecker.cfa.ast.c.CLiteralExpression;
 import org.sosy_lab.cpachecker.cfa.ast.c.CPointerExpression;
 import org.sosy_lab.cpachecker.cfa.ast.c.CRightHandSide;
@@ -154,10 +152,6 @@
 
   private boolean missingAssumeInformation;
 
-<<<<<<< HEAD
-  private final LogManager logger;
-  private final MachineModel machineModel;
-
   /**
    * This List is used to communicate the missing
    * Information needed from other cpas.
@@ -170,12 +164,6 @@
    */
   private ExplicitState oldState;
 
-  public ExplicitTransferRelation(Configuration config, LogManager pLogger, MachineModel pMachineModel)
-      throws InvalidConfigurationException {
-    config.inject(this);
-    logger= pLogger;
-    machineModel = pMachineModel;
-=======
   private final MachineModel machineModel;
   private final LogManager logger;
 
@@ -183,7 +171,6 @@
     config.inject(this);
     machineModel = pMachineModel;
     logger = pLogger;
->>>>>>> 20209315
   }
 
   @Override
@@ -275,14 +262,10 @@
       expression = CNumericTypes.ZERO; // this is the default in C
     }
 
-<<<<<<< HEAD
     MemoryLocation functionReturnVar = MemoryLocation.valueOf(functionName, FUNCTION_RETURN_VAR, 0);
 
-    return handleAssignmentToVariable(functionReturnVar, expression, new ExpressionValueVisitor());
-=======
-    return handleAssignmentToVariable(FUNCTION_RETURN_VAR, expression,
+    return handleAssignmentToVariable(functionReturnVar, expression,
         new ExplicitExpressionValueVisitor(state, functionName, machineModel, globalVariables));
->>>>>>> 20209315
   }
 
   /**
@@ -361,10 +344,10 @@
     expression = optimizeAssumeForEvaluation(expression);
 
     // We need the visitor for missingInfoInformation
-    ExpressionValueVisitor evv = new ExpressionValueVisitor();
+    ExplicitExpressionValueVisitor evv = new ExplicitExpressionValueVisitor(state, functionName, machineModel, globalVariables);
 
     // get the value of the expression (either true[1L], false[0L], or unknown[null])
-    Long value = getExpressionValue(expression, evv);
+    Long value = getExpressionValue(expression);
 
     // value is null, try to derive further information
     if (value == null) {
@@ -450,14 +433,12 @@
     }
 
     if (init instanceof AInitializerExpression) {
-
-<<<<<<< HEAD
       // We need information from the expression evaluation,
       // so crate visitor here
-      ExpressionValueVisitor evv = new ExpressionValueVisitor();
+      ExplicitExpressionValueVisitor evv = new ExplicitExpressionValueVisitor(state, functionName, machineModel, globalVariables);
 
       IAExpression exp = ((AInitializerExpression) init).getExpression();
-      initialValue = getExpressionValue(exp, evv);
+      initialValue = getExpressionValue(exp);
 
       if (isMissingCExpressionInformation(evv, exp)) {
         addMissingInformation(memoryLocation, exp);
@@ -465,9 +446,6 @@
     }
 
     boolean complexType = decl.getType() instanceof JClassOrInterfaceType || decl.getType() instanceof JArrayType;
-=======
-      boolean complexType = decl.getType() instanceof JClassOrInterfaceType || decl.getType() instanceof JArrayType;
->>>>>>> 20209315
 
 
     if (!complexType  && (missingInformationRightJExpression != null || initialValue != null)) {
@@ -488,7 +466,7 @@
     return newElement;
   }
 
-  private boolean isMissingCExpressionInformation(ExpressionValueVisitor pEvv,
+  private boolean isMissingCExpressionInformation(ExplicitExpressionValueVisitor pEvv,
       IARightHandSide pExp) {
 
     return pExp instanceof CExpression
@@ -574,9 +552,7 @@
 
     else if (op1 instanceof CFieldReference) {
       // a->b = ...
-<<<<<<< HEAD
-
-      ExpressionValueVisitor v = new ExpressionValueVisitor();
+      ExplicitExpressionValueVisitor v = new ExplicitExpressionValueVisitor(state, functionName, machineModel, globalVariables);
 
       MemoryLocation memLoc = v.evaluateMemoryLocation((CFieldReference) op1);
 
@@ -585,19 +561,18 @@
       }
 
       if (memLoc != null) {
-        return handleAssignmentToVariable(memLoc, op2, new ExpressionValueVisitor());
-      }
-=======
+        return handleAssignmentToVariable(memLoc, op2, v);
+      }
+
       return handleAssignmentToVariable(op1.toASTString(), op2,
           new ExplicitExpressionValueVisitor(state, functionName, machineModel, globalVariables));
->>>>>>> 20209315
     }
 
     else if (op1 instanceof CArraySubscriptExpression || op1 instanceof AArraySubscriptExpression) {
       // array cell
       if (op1 instanceof CArraySubscriptExpression) {
 
-        ExpressionValueVisitor v = new ExpressionValueVisitor();
+        ExplicitExpressionValueVisitor v = new ExplicitExpressionValueVisitor(state, functionName, machineModel, globalVariables);
 
         MemoryLocation memLoc = v.evaluateMemoryLocation((CLeftHandSide) op1);
 
@@ -606,7 +581,7 @@
         }
 
         if (memLoc != null) {
-          return handleAssignmentToVariable(memLoc, op2, new ExpressionValueVisitor());
+          return handleAssignmentToVariable(memLoc, op2, v);
         }
       }
     } else {
@@ -622,8 +597,7 @@
 
   /** This method analyses the expression with the visitor and assigns the value to lParam.
    * The method returns a new state, that contains (a copy of) the old state and the new assignment. */
-<<<<<<< HEAD
-  private ExplicitState handleAssignmentToVariable(String lParam, IARightHandSide exp, ExpressionValueVisitor visitor)
+  private ExplicitState handleAssignmentToVariable(String lParam, IARightHandSide exp, ExplicitExpressionValueVisitor visitor)
       throws UnrecognizedCCodeException {
 
     String assignedVar = getScopedVariableName(lParam, functionName);
@@ -635,14 +609,9 @@
 
   /** This method analyses the expression with the visitor and assigns the value to lParam.
    * The method returns a new state, that contains (a copy of) the old state and the new assignment. */
-   private ExplicitState handleAssignmentToVariable(MemoryLocation assignedVar, IARightHandSide exp, ExpressionValueVisitor visitor)
+   private ExplicitState handleAssignmentToVariable(MemoryLocation lParam, IARightHandSide exp, ExplicitExpressionValueVisitor visitor)
     throws UnrecognizedCCodeException {
 
-=======
-   private ExplicitState handleAssignmentToVariable(String lParam, IARightHandSide exp, ExplicitExpressionValueVisitor visitor)
-    throws UnrecognizedCCodeException {
-
->>>>>>> 20209315
     Long value;
     if (exp instanceof JRightHandSide) {
        value = ((JRightHandSide) exp).accept(visitor);
@@ -652,39 +621,29 @@
       throw new AssertionError("unknown righthandside-expression: " + exp);
     }
 
-<<<<<<< HEAD
-    if (visitor.missingPointer) {
-=======
     if (visitor.hasMissingPointer()) {
->>>>>>> 20209315
       missingInformationRightExpression = exp;
       assert value == null;
     }
 
     if (isMissingCExpressionInformation(visitor, exp)) {
       // Evaluation
-      addMissingInformation(assignedVar, exp);
+      addMissingInformation(lParam, exp);
     }
 
     // here we clone the state, because we get new information or must forget it.
     ExplicitState newElement = state.clone();
 
-<<<<<<< HEAD
-    if (visitor.missingFieldAccessInformation || visitor.missingEnumComparisonInformation) {
-=======
-    String assignedVar = getScopedVariableName(lParam, functionName);
-
     if (visitor.hasMissingFieldAccessInformation() || visitor.hasMissingEnumComparisonInformation()) {
->>>>>>> 20209315
       // This may happen if an object of class is created which could not be parsed,
       // In  such a case, forget about it
       if (value != null) {
-        newElement.forget(assignedVar);
+        newElement.forget(lParam);
         return newElement;
       } else {
         missingInformationRightJExpression = (JRightHandSide) exp;
         if (!missingScopedFieldName) {
-          missingInformationLeftJVariable = assignedVar.getAsSimpleString();
+          missingInformationLeftJVariable = lParam.getAsSimpleString();
         }
       }
     }
@@ -696,17 +655,16 @@
         // Don't erase it when there if it has yet to be evaluated
         if (missingInformationRightJExpression == null) {
           // TODO HasToBeErased Later
-         newElement.forget(assignedVar);
+         newElement.forget(lParam);
         }
       } else {
-        newElement.assignConstant(assignedVar, value);
+        newElement.assignConstant(lParam, value);
       }
 
     }
     return newElement;
   }
 
-<<<<<<< HEAD
   private void addMissingInformation(MemoryLocation pMemLoc, IARightHandSide pExp) {
     if (pExp instanceof CExpression) {
 
@@ -737,8 +695,6 @@
   }
 
 
-=======
->>>>>>> 20209315
   /**
    * Visitor that derives further information from an assume edge
    */
@@ -903,7 +859,7 @@
     }
   }
 
-<<<<<<< HEAD
+
   private class SMGAssigningValueVisitor extends AssigningValueVisitor {
 
     private final SMGExplicitCommunicator expressionEvaluator;
@@ -942,10 +898,7 @@
 
   }
 
-  private class PointerExpressionValueVisitor extends ExpressionValueVisitor {
-=======
   private class PointerExpressionValueVisitor extends ExplicitExpressionValueVisitor {
->>>>>>> 20209315
     private final PointerState pointerState;
 
     public PointerExpressionValueVisitor(PointerState pPointerState) {
@@ -1092,41 +1045,20 @@
     }
   }
 
-  private Long getExpressionValue(IAExpression expression,
-      ExpressionValueVisitor evv) throws UnrecognizedCCodeException {
-
-<<<<<<< HEAD
+  private Long getExpressionValue(IAExpression expression) throws UnrecognizedCCodeException {
+
     if (expression instanceof JRightHandSide
         && !(expression instanceof CRightHandSide)) {
 
+      ExplicitExpressionValueVisitor evv = new ExplicitExpressionValueVisitor(state, functionName, machineModel, globalVariables);
       Long value = ((JRightHandSide) expression).accept(evv);
 
-      if (evv.missingFieldAccessInformation
-          || evv.missingEnumComparisonInformation) {
+      if (evv.hasMissingFieldAccessInformation() || evv.hasMissingEnumComparisonInformation()) {
         missingInformationRightJExpression = (JRightHandSide) expression;
         return null;
       } else {
         return value;
       }
-    } else {
-
-      Long value = ((CRightHandSide) expression).accept(evv);
-
-      return value;
-=======
-  private Long getExpressionValue(IAExpression expression)
-    throws UnrecognizedCCodeException {
-    if (expression instanceof JRightHandSide) {
-
-        ExplicitExpressionValueVisitor evv = new ExplicitExpressionValueVisitor(state, functionName, machineModel, globalVariables);
-        Long value = ((JRightHandSide) expression).accept(evv);
-        if (evv.hasMissingFieldAccessInformation() || evv.hasMissingEnumComparisonInformation()) {
-          missingInformationRightJExpression = (JRightHandSide) expression;
-          return null;
-        } else {
-          return value;
-        }
-
     } else if (expression instanceof CRightHandSide) {
       final Long value = ((CRightHandSide) expression).accept(
           new ExplicitExpressionValueVisitor(state, functionName, machineModel, globalVariables));
@@ -1134,17 +1066,7 @@
 
     } else {
       throw new AssertionError("unhandled righthandside-expression: " + expression);
->>>>>>> 20209315
-    }
-  }
-
-  @SuppressWarnings("unused")
-  private Long getExpressionValue(IAExpression expression)
-      throws UnrecognizedCCodeException {
-
-    ExpressionValueVisitor evv = new ExpressionValueVisitor();
-
-    return getExpressionValue(expression, evv);
+    }
   }
 
   public String getScopedVariableName(String variableName, String functionName) {
