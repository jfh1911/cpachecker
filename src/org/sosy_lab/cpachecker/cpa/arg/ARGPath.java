/*
 *  CPAchecker is a tool for configurable software verification.
 *  This file is part of CPAchecker.
 *
 *  Copyright (C) 2007-2014  Dirk Beyer
 *  All rights reserved.
 *
 *  Licensed under the Apache License, Version 2.0 (the "License");
 *  you may not use this file except in compliance with the License.
 *  You may obtain a copy of the License at
 *
 *      http://www.apache.org/licenses/LICENSE-2.0
 *
 *  Unless required by applicable law or agreed to in writing, software
 *  distributed under the License is distributed on an "AS IS" BASIS,
 *  WITHOUT WARRANTIES OR CONDITIONS OF ANY KIND, either express or implied.
 *  See the License for the specific language governing permissions and
 *  limitations under the License.
 *
 *
 *  CPAchecker web page:
 *    http://cpachecker.sosy-lab.org
 */
package org.sosy_lab.cpachecker.cpa.arg;

<<<<<<< HEAD
import static com.google.common.base.Preconditions.checkArgument;
import static com.google.common.base.Preconditions.checkState;
import static org.sosy_lab.cpachecker.util.AbstractStates.extractLocation;
import static org.sosy_lab.cpachecker.util.AbstractStates.extractLocations;

import com.google.common.base.Joiner;
import com.google.common.collect.ImmutableList;
import com.google.common.collect.ImmutableSet;
import com.google.common.collect.Iterables;
import com.google.common.collect.Lists;

import edu.umd.cs.findbugs.annotations.SuppressFBWarnings;

import org.sosy_lab.common.Appenders.AbstractAppender;
import org.sosy_lab.cpachecker.cfa.model.CFAEdge;
import org.sosy_lab.cpachecker.cfa.model.CFANode;
import org.sosy_lab.cpachecker.util.AbstractStates;
import org.sosy_lab.cpachecker.util.Pair;
=======
import static com.google.common.base.Preconditions.*;
import static org.sosy_lab.cpachecker.util.AbstractStates.extractLocation;
>>>>>>> aaaa126a

import java.io.IOException;
import java.util.AbstractList;
import java.util.ArrayList;
import java.util.Collections;
import java.util.Iterator;
import java.util.List;

import javax.annotation.Nullable;
import javax.annotation.concurrent.Immutable;

<<<<<<< HEAD
=======
import org.sosy_lab.common.Appender;
import org.sosy_lab.common.JSON;
import org.sosy_lab.cpachecker.cfa.model.CFAEdge;
import org.sosy_lab.cpachecker.cfa.model.CFANode;
import org.sosy_lab.cpachecker.core.counterexample.CFAEdgeWithAssumptions;
import org.sosy_lab.cpachecker.util.AbstractStates;
import org.sosy_lab.cpachecker.util.Pair;

import com.google.common.base.Joiner;
import com.google.common.base.Preconditions;
import com.google.common.collect.ImmutableList;
import com.google.common.collect.ImmutableList.Builder;
import com.google.common.collect.ImmutableSet;
import com.google.common.collect.Iterables;
import com.google.common.collect.Lists;

import edu.umd.cs.findbugs.annotations.SuppressFBWarnings;

>>>>>>> aaaa126a
/**
 * ARGPath contains a non-empty path through the ARG
 * consisting of both a sequence of states
 * and the edges between them.
 * Very often, the first state is the root state of the ARG,
 * and the last state is a target state, though this is not guaranteed.
 *
 * The number of states is always one larger than the number of edges.
 *
 * States on this path cannot be null.
 * Edges can be null,
 * if there is no corresponding CFAEdge between two consecutive abstract states.
 *
 * The recommended way to iterate through an ARGPath if you need both states and edges
 * is to use {@link #pathIterator()}.
 *
 * The usual way to get an ARGPath instance is from methods in {@link ARGUtils}
 * such as {@link ARGUtils#getOnePathTo(ARGState)} and {@link ARGUtils#getRandomPath(ARGState)}.
 */
@Immutable
public class ARGPath extends AbstractAppender {

  private final ImmutableList<ARGState> states;
  private final List<CFAEdge> edges; // immutable, but may contain null

  @SuppressFBWarnings(
      value="JCIP_FIELD_ISNT_FINAL_IN_IMMUTABLE_CLASS",
      justification="This variable is only used for caching the full path for later use"
          + " without having to compute it again.")
  private ImmutableList<CFAEdge> fullPath = null;

  ARGPath(List<ARGState> pStates) {
    checkArgument(!pStates.isEmpty(), "ARGPaths may not be empty");
    states = ImmutableList.copyOf(pStates);

    List<CFAEdge> edgesBuilder = new ArrayList<>(states.size()-1);
    for (int i = 0; i < states.size() - 1; i++) {
      ARGState parent = states.get(i);
      ARGState child = states.get(i+1);
      edgesBuilder.add(parent.getEdgeToChild(child)); // may return null
    }

    edges = Collections.unmodifiableList(edgesBuilder);
    assert states.size() - 1 == edges.size();
  }

  public ARGPath(List<ARGState> pStates, List<CFAEdge> pEdges) {
    checkArgument(!pStates.isEmpty(), "ARGPaths may not be empty");
    checkArgument(pStates.size() - 1 == pEdges.size(), "ARGPaths must have one state more than edges");

    states = ImmutableList.copyOf(pStates);
    edges = Collections.unmodifiableList(new ArrayList<>(pEdges));
  }

  public ImmutableList<ARGState> asStatesList() {
    return states;
  }

  /**
<<<<<<< HEAD
=======
   * This method returns the transition, as pair of state and edge, at the given offset.
   *
   * @param pOffset
   * @return the pair of state and edge at the given offset
   * @throws IndexOutOfBoundsException If the offset is beyond the last edge (greater or equal than {@code getInnerEdges().size()}).
   */
  public Pair<ARGState, CFAEdge> obtainTransitionAt(int pOffset) {
    checkElementIndex(pOffset, edges.size());
    return Pair.of(states.get(pOffset), edges.get(pOffset));
  }

  /**
   * This method obtains the suffix from the path, starting after the given offset.
   *
   * @param pOffset the offset
   * @return the suffix
   */
  public ARGPath obtainSuffix(int pOffset) {
    checkElementIndex(pOffset, states.size());
    return new ARGPath(states.subList(pOffset, states.size()),
                       edges.subList(pOffset, edges.size()));
  }

  /**
>>>>>>> aaaa126a
   * Return the list of edges between the states.
   * The result of this method is always one element shorter
   * than {@link #asStatesList()}.
   */
  public List<CFAEdge> getInnerEdges() {
    return edges;
  }

  /**
   * Returns the full path contained in this {@link ARGPath}. This means, edges
   * which are null while using getInnerEdges or the pathIterator will be resolved
   * and the complete path from the first {@link ARGState} to the last ARGState
   * is created. This is done by filling up the wholes in the path.
   *
<<<<<<< HEAD
   * If there is no path (null edges can not be filled up, may be happening when
   * using bam) we return an empty list instead.
=======
   * Background:
   *    One abstract state may encode several transitions (from a basic block).
>>>>>>> aaaa126a
   */
  public ImmutableList<CFAEdge> getFullPath() {
    if (fullPath != null) {
      return fullPath;
    }

    Builder<CFAEdge> pathBuilder = ImmutableList.<CFAEdge>builder();

    final PathIterator it = pathIterator();

    Preconditions.checkState(it.hasNext());
    CFAEdge curOutgoingEdge = it.getOutgoingEdge();
    CFANode predLoc = AbstractStates.extractLocation(it.getAbstractState());

    // This method has to consider that we can also have
    //    'weaved' CFA transitions, i.e., the CFANode of the abstract state
    //    might not correspond to the successor of the CFAEdge.
    //

    while (it.hasNext()) {
      it.advance();
      CFANode succLoc = AbstractStates.extractLocation(it.getAbstractState());

      // compute path between cur and next node
      if (curOutgoingEdge == null) {
<<<<<<< HEAD
        // we assume a linear chain of edges from 'prev' to 'succ'
        CFANode curNode = extractLocation(prev);
        CFANode nextNode = extractLocation(succ);
        while (curNode != nextNode) {
          if (!(curNode.getNumLeavingEdges() == 1 && curNode.getLeavingSummaryEdge() == null)) {
            return Collections.emptyList();
          }

          CFAEdge intermediateEdge = curNode.getLeavingEdge(0);
          fullPath.add(intermediateEdge);
          curNode = intermediateEdge.getSuccessor();
        }
=======
        throw new RuntimeException("Not implemented for this branch of CPAchecker!");
>>>>>>> aaaa126a

      // we have a normal connection without hole in the edges
      } else {
        pathBuilder.add(curOutgoingEdge);
      }

      if (it.hasNext()) {
        curOutgoingEdge = it.getOutgoingEdge();
      }
      predLoc = succLoc;
    }

    return pathBuilder.build();
  }

  public ImmutableSet<ARGState> getStateSet() {
    return ImmutableSet.copyOf(states);
  }

  /**
   * Return (predecessor,successor) pairs of ARGStates for every edge in the path.
   */
  public List<Pair<ARGState, ARGState>> getStatePairs() {
    return new AbstractList<Pair<ARGState, ARGState>>() {

      @Override
      public Pair<ARGState, ARGState> get(int pIndex) {
        return Pair.of(states.get(pIndex), states.get(pIndex+1));
      }

      @Override
      public int size() {
        return states.size() - 1;
      }
    };
  }

  /**
   * Create a fresh {@link PathIterator} for this path,
   * with its position at the first state.
   * Note that you cannot call {@link PathIterator#getIncomingEdge()} before calling
   * {@link PathIterator#advance()} at least once.
   */
  public PathIterator pathIterator() {
    return new DefaultPathIterator(this);
  }

  /**
   * Create a fresh {@link PathIterator} for this path,
   * with its position at the last state and iterating backwards.
   * Note that you cannot call {@link PathIterator#getOutgoingEdge()} before calling
   * {@link PathIterator#advance()} at least once.
   */
  public PathIterator reversePathIterator() {
    return new ReversePathIterator(this);
  }

  /**
   * Create a fresh {@link PathIterator} for this path, with its position at the
   * first state. Holes in the path are filled up by inserting more {@link CFAEdge}.
   * Note that you cannot call {@link PathIterator#getIncomingEdge()} before calling
   * {@link PathIterator#advance()} at least once.
   */
  public PathIterator fullPathIterator() {
    return new DefaultFullPathIterator(this);
  }

  /**
   * Create a fresh {@link PathIterator} for this path, with its position at the
   * last state and iterating backwards. Holes in the path are filled up by inserting
   * more {@link CFAEdge}.
   * Note that you cannot call {@link PathIterator#getOutgoingEdge()} before calling
   * {@link PathIterator#advance()} at least once.
   */
  public PathIterator reverseFullPathIterator() {
    return new ReverseFullPathIterator(this);
  }

  /**
   * A forward directed {@link ARGPathBuilder} with no initial states and edges
   * added. (States and edges are always appended to the end of the current path)
   */
  public static ARGPathBuilder builder() {
    return new DefaultARGPathBuilder();
  }

  /**
   * A backward directed {@link ARGPathBuilder} with no initial states and edges
   * added. (States and edges are always appended to the beginning of the current path)
   */
  public static ARGPathBuilder reverseBuilder() {
    return new ReverseARGPathBuilder();
  }

  /**
   * The length of the path, i.e., the number of states
   * (this is different from the number of edges).
   */
  public int size() {
    return states.size();
  }

  public ARGState getFirstState() {
    return states.get(0);
  }

  public ARGState getLastState() {
    return Iterables.getLast(states);
  }

  @Override
  public int hashCode() {
    final int prime = 31;
    int result = 1;
    result = prime * result + ((edges == null) ? 0 : edges.hashCode());
    return result;
  }

  @Override
  public boolean equals(Object pOther) {
    if (this == pOther) { return true; }
    if (!(pOther instanceof ARGPath)) { return false; }

    ARGPath other = (ARGPath) pOther;

    if (edges == null) {
      if (other.edges != null) { return false; }
    } else if (!edges.equals(other.edges)) { return false; }

    // We do not compare the states because they are different from iteration to iteration!

    return true;
  }

  @Override
  public void appendTo(Appendable appendable) throws IOException {
    Joiner.on(System.lineSeparator()).skipNulls().appendTo(appendable, getFullPath());
    appendable.append(System.lineSeparator());
  }

  /**
   * A class for creating {@link ARGPath}s by iteratively adding path elements
   * one after another. ARGPaths can be built either from the beginning to the
   * endpoint or in reverse.
   * The builder can still be used after calling {@link #build(ARGState, CFAEdge)}.
   * Please note that the state and edge given to the build method will not be
   * added permanently to the builder. If they should be in the builder afterwards
   * you need to use  {@link #add(ARGState, CFAEdge)}.
   *
   * In the future we want to remove the edge given to the build method. An
   * outgoing edge of the last state of a path does not make sense.
   */
  public static abstract class ARGPathBuilder {
    List<ARGState> states = new ArrayList<>();
    List<CFAEdge> edges = new ArrayList<>();

    private ARGPathBuilder() {}

    /**
     * Returns the amount of states which are currently added to this builder.
     */
    public int size() {
      return states.size();
    }

    /**
     * Add the given state and edge to the ARGPath that should be created.
     */
    public ARGPathBuilder add(ARGState state, CFAEdge outgoingEdge) {
      states.add(state);
      edges.add(outgoingEdge);
      return this;
    }

    /**
     * Remove the state and edge that were added at last.
     */
    public ARGPathBuilder removeLast() {
      assert !states.isEmpty() && !edges.isEmpty();
      states.remove(states.size()-1);
      edges.remove(edges.size()-1);
      return this;
    }

    /**
     * Build the ARGPath using the given state as the last state.
     */
    public abstract ARGPath build(ARGState state);
  }

  /**
   * The implementation of the ARGPathBuilder that adds new states and edges
   * at the end of the Path.
   */
  private static class DefaultARGPathBuilder extends ARGPathBuilder {

    @Override
    public ARGPath build(ARGState pState) {
      states.add(pState);
      ARGPath path = new ARGPath(states, edges);
      states.remove(states.size()-1);
      return path;
    }
  }

  /**
   * The implementation of the ARGPathBuilder that adds new states and edges
   * at the beginning of the Path.
   */
  private static class ReverseARGPathBuilder extends ARGPathBuilder {

    @Override
    public ARGPath build(ARGState pState) {
      states.add(pState);
      ARGPath path = new ARGPath(Lists.reverse(states), Lists.reverse(edges));
      states.remove(states.size()-1);
      return path;
    }
  }

  /**
   * An {@link Iterator}-like class for iterating through an {@link ARGPath}
   * providing access to both the abstract states and the edges.
   * The iterator's position is always at an abstract state,
   * and from this position allows access to the abstract state
   * and the edges before and after this state.
   *
   * A typical use case would look like this:
   * <code>
   * PathIterator it = path.pathIterator();
   * while (it.hasNext()) {
   *   handleState(it.getAbstractState());
   *   if (it.hasNext()) {
   *     handleEdge(it.getOutgoingEdge());
   *   }
   * }
   * </code>
   *
   * or like this:
   * <code>
   * PathIterator it = path.pathIterator();
   * handleFirstState(it.getAbstractState()); // safe because paths are never empty
   * while (it.hasNext()) {
   *   handleEdge(it.getIncomingEdge());
   *   handleState(it.getAbstractState());
   * }
   * </code>
   */
  public static abstract class PathIterator {

    protected int pos; // the index of the current stat
    protected final ARGPath path;

    private PathIterator(ARGPath pPath, int pPos) {
      this.path = pPath;
      this.pos = pPos;
    }

    /**
     * Check whether there is at least one more state in the path.
     */
    public abstract boolean hasNext();

    /**
     * Check whether there is at least one state before the current one in the path.
     */
    public abstract boolean hasPrevious();

    /**
     * Get the current position of the iterator
     * (first state is at position 0).
     */
    public int getIndex() {
      return pos;
    }

    /**
     * Get a {@link PathPosition} instance that refers to the current position of this iterator.
     * Can be used to create a new iterator in the same position.
     */
    public PathPosition getPosition() {
      return new PathPosition(path, getIndex());
    }

    /**
     * Advance the iterator by one position.
     * @throws IllegalStateException If {@link #hasNext()} would return false.
     */
    public abstract void advance() throws IllegalStateException;

    /**
     * Rewind the iterator by one position
     * @throws IllegalStateException if {@link #hasPrevious()} would return false.
     */
    public abstract void rewind() throws IllegalStateException;

    /**
     * Checks whether the iterator can be advanced and does so it it is possible.
     *
     * @return Indicates whether the iterator could be advanced or not
     */
    public boolean advanceIfPossible() {
      if (hasNext()) {
        advance();
        return true;
      } else {
        return false;
      }
    }

    public boolean rewindIfPossible() {
      if (hasPrevious()) {
        rewind();
        return true;
      } else {
        return false;
      }
    }

    /**
     * Indicates whether the current position of this iterator has a state.
     * For {@code ARGPath#pathIterator()} and {@code ARGPath#reversePathIterator()}
     * this will always return <code>true</code>. For other iterators, e.g. the
     * {@link FullPathIterator} there may be holes in the iterated path, as the
     * edges are expanded to the full path (and therefore they do not have holes
     * anymore).
     */
    public boolean isPositionWithState() {
      return true;
    }

    /**
     * Get the abstract state at the current position.
     * Note that unlike {@link Iterator#next()}, this does not change the iterator's state.
     * @return A non-null {@link ARGState}.
     */
    public ARGState getAbstractState() {
      return path.states.get(pos);
    }

    /**
     * Get the abstract state at the next position.
     * Note that unlike {@link Iterator#next()}, this does not change the iterator's state.
     * May not be called when this iterator points to the last state in the path
     * (at the end of an iteration with a forwards PathIterator,
     * or at the beginning of an iteration with a backwards PathIterator).
     * @return A non-null {@link ARGState}.
     */
    public ARGState getNextAbstractState() {
      checkState(pos + 1 < path.states.size());
      return path.states.get(pos+1);
    }

    /**
     * Get the abstract state at the previous position.
     * Note that unlike {@link Iterator#next()}, this does not change the iterator's state.
     * May not be called when this iterator points to the first state in the path
     * (at the beginning of an iteration with a forwards PathIterator,
     * or at the end of an iteration with a backwards PathIterator).
     * @return A non-null {@link ARGState}.
     */
    public ARGState getPreviousAbstractState() {
      checkState(pos - 1 >= 0);
      return path.states.get(pos-1);
    }

    /**
     * Get the CFA location at the current position.
     *
     * Using the nodes of a CFAEdge might provide a wrong result
     *    in the case of a backwards analysis!!
     *
     * Note that unlike {@link Iterator#next()}, this does not change the iterator's state.
     * @return A non-null {@link CFANode}.
     */
    public CFANode getLocation() {
      return AbstractStates.extractLocation(getAbstractState());
    }

    /**
     * Get the edge before the current abstract state.
     * May not be called when this iterator points to the first state in the path
     * (at the beginning of an iteration with a forwards PathIterator,
     * or at the end of an iteration with a backwards PathIterator).
     * @return A {@link CFAEdge} or null, if there is no edge between these two states.
     */
    public @Nullable CFAEdge getIncomingEdge() {
      checkState(pos > 0, "First state in ARGPath has no incoming edge.");
      return path.edges.get(pos-1);
    }

    /**
     * Get the edge after the current abstract state.
     * May not be called when this iterator points to the last state in the path
     * (at the end of an iteration with a forwards PathIterator,
     * or at the beginning of an iteration with a backwards PathIterator).
     * @return A {@link CFAEdge} or null, if there is no edge between these two states.
     */
    public @Nullable CFAEdge getOutgoingEdge() {
      checkState(pos < path.states.size()-1, "Last state in ARGPath has no outgoing edge.");
      return path.edges.get(pos);
    }

    /**
     * Get the prefix of the current ARGPath from the first state to the current
     * state (inclusive) returned by this iterator.
     * The prefix will always be forwards directed, thus the {@link ReversePathIterator}
     * does also return the sequence from the first state of the ARGPath up (inclusive)
     * the current position of the iterator.
     *
     * @return A non-null {@link ARGPath}
     */
    public ARGPath getPrefixInclusive() {
      return new ARGPath(path.states.subList(0, pos+1), path.edges.subList(0, pos));
    }

    /**
     * Get the prefix of the current ARGPath from the first state to the current
     * state (exclusive) returned by this iterator.
     * The prefix will always be forwards directed, thus the {@link ReversePathIterator}
     * does also return the sequence from the first state of the ARGPath up (exclusive)
     * the current position of the iterator.
     *
     * May not be called when this iterator points to the first state in the path
     * (at the beginning of an iteration with a forwards PathIterator,
     * or at the end of an iteration with a backwards PathIterator).
     *
     * @return A non-null {@link ARGPath}
     */
    public ARGPath getPrefixExclusive() {
      checkState(pos > 0, "Exclusive prefix of first state in path would be empty.");

      if (pos == 1) {
        return new ARGPath(path.states.subList(0, pos), Collections.<CFAEdge>emptyList());
      } else {
        return new ARGPath(path.states.subList(0, pos), path.edges.subList(0, pos - 1));
      }
    }

    /**
     * Get the suffix of the current ARGPath from the current state (inclusive) to the
     * last state returned by this iterator.
     * The suffix will always be forwards directed, thus the {@link ReversePathIterator}
     * does also return the sequence from the current state of the ARGPath (inclusive)
     * up to the last position of the iterator.
     *
     * @return A non-null {@link ARGPath}
     */
    public ARGPath getSuffixInclusive() {
      int lastPos = path.states.size();
      return new ARGPath(path.states.subList(pos, lastPos), path.edges.subList(pos, lastPos-1));
    }

    /**
     * Get the suffix of the current ARGPath from the current state (exclusive) to the
     * last state returned by this iterator.
     * The suffix will always be forwards directed, thus the {@link ReversePathIterator}
     * does also return the sequence from the current state of the ARGPath (exclusive)
     * up to the last position of the iterator.
     *
     * May not be called when this iterator points to the last state in the path
     * (at the end of an iteration with a forwards PathIterator,
     * or at the beginning of an iteration with a backwards PathIterator).
     *
     * @return A non-null {@link ARGPath}
     */
    public ARGPath getSuffixExclusive() {
      checkState(pos < path.states.size() - 1, "Exclusive suffix of last state in path would be empty.");
      int lastPos = path.states.size();
      return new ARGPath(path.states.subList(pos+1, lastPos), path.edges.subList(pos+1, lastPos-1));
    }
  }

  /**
   * A marker for a specific position in an {@link ARGPath}.
   * This class is independent of the traversal order of the iterator that was used to create it.
   */
  public static class PathPosition {

    protected final int pos;
    protected final ARGPath path;

    private PathPosition(ARGPath pPath, int pPosition) {
      this.path = pPath;
      this.pos = pPosition;
    }

    @Override
    public int hashCode() {
      final int prime = 31;
      int result = 1;
      result = prime * result + path.hashCode();
      result = prime * result + pos;
      return result;
    }

    @Override
    public boolean equals(Object pObj) {
      if (!(pObj instanceof PathPosition)) {
        return false;
      }
      PathPosition other = (PathPosition) pObj;

      return ((this.pos == other.pos)
          && (this.path.equals(other.path)));
    }

    /**
     * Create a fresh {@link PathIterator} for this path,
     * initialized at this position of the path, and iterating forwards.
     */
    public PathIterator iterator() {
      return new DefaultPathIterator(path, pos);
    }

    /**
     * Create a fresh {@link PathIterator} for this path,
     * initialized at this position of the path, and iterating backwards.
     */
    public PathIterator reverseIterator() {
      return new ReversePathIterator(path, pos);
    }

    /**
     * Create a fresh {@link FullPathIterator} for this path,
     * initialized at this position of the path, and iterating forwards.
     *
     * Note: if the  {@link PathPosition} object was not created from a
     * FullPathIterator the iteration will always start at a position with
     * abstract state, not inside and ARG hole.
     */
    public PathIterator fullPathIterator() {
      PathIterator it = new DefaultFullPathIterator(path);
      while (it.pos != pos) {
        it.advance();
      }
      assert it.pos == pos;

      return new DefaultFullPathIterator(path, pos, it.getIndex());
    }

    /**
     * Create a fresh {@link FullPathIterator} for this path,
     * initialized at this position of the path, and iterating backwards.
     *
     * Note: if the  {@link PathPosition} object was not created from a
     * FullPathIterator the iteration will always start at a position with
     * abstract state, not inside and ARG hole.
     */
    public PathIterator reverseFullPathIterator() {
      PathIterator it = new ReverseFullPathIterator(path);
      // get to the correct abstract state location
      while (it.pos != pos) {
        it.advance();
      }
      // now move until the offset is also correct
      while (it.hasNext() && it.pos == pos) {
        it.advance();
      }

      if (pos == it.pos) {
        assert pos == 0;
        return new ReverseFullPathIterator(path, pos, pos);
      } else {
        assert pos == it.pos + 1;
        return new ReverseFullPathIterator(path, pos, it.getIndex() + 1);
      }
    }

    /**
     * @see PathIterator#getLocation()
     */
    public CFANode getLocation() {
      return iterator().getLocation();
    }

    /**
     * Return the {@link ARGPath} that this position belongs to.
     */
    public ARGPath getPath() {
      return path;
    }
  }

  private static class FullPathPosition extends PathPosition {

    private final int offset;

    private FullPathPosition(ARGPath pPath, int pPosition, int pOffset) {
      super(pPath, pPosition);
      offset = pOffset;
    }

    /**
     * {@inheritDoc}
     * The position is exact, that means if the position is in the middle of an
     * ARG hole the iterator will start there.
     */
    @Override
    public PathIterator fullPathIterator() {
      return new DefaultFullPathIterator(path, pos, offset);
    }

    /**
     * {@inheritDoc}
     * The position is exact, that means if the position is in the middle of an
     * ARG hole the iterator will start there.
     */
    @Override
    public PathIterator reverseFullPathIterator() {
      return new ReverseFullPathIterator(path, pos, offset);
    }

    @Override
    public int hashCode() {
      final int prime = 31;
      int result = 1;
      result = prime * result + path.hashCode();
      result = prime * result + pos;
      result = prime * result + offset;
      return result;
    }

    @Override
    public boolean equals(Object pObj) {
      if (!(pObj instanceof FullPathPosition)) {
        return false;
      }
      FullPathPosition other = (FullPathPosition) pObj;

      return super.equals(pObj) && other.offset == this.offset;
    }
  }

  /**
   * The implementation of PathIterator that iterates
   * in the direction of the analysis.
   */
  private static class DefaultPathIterator extends PathIterator {

    private DefaultPathIterator(ARGPath pPath, int pPos) {
      super(pPath, pPos);
    }

    private DefaultPathIterator(ARGPath pPath) {
      super(pPath, 0);
    }

    @Override
    public void advance() throws IllegalStateException {
      checkState(hasNext(), "No more states in PathIterator.");
      pos++;
    }

    @Override
    public void rewind() throws IllegalStateException {
      checkState(hasPrevious(), "No previous state in PathIterator.");
      pos--;
    }

    @Override
    public boolean hasNext() {
      return pos < path.states.size()-1;
    }

    @Override
    public boolean hasPrevious() {
      return pos > 0;
    }
  }
  /**
   * The implementation of PathIterator that iterates
   * in the reverse direction of the analysis.
   */
  private static class ReversePathIterator extends PathIterator {

    private ReversePathIterator(ARGPath pPath, int pPos) {
      super(pPath, pPos);
    }

    private ReversePathIterator(ARGPath pPath) {
      super(pPath, pPath.states.size()-1);
    }

    @Override
    public void advance() throws IllegalStateException {
      checkState(hasNext(), "No more states in PathIterator.");
      pos--;
    }

    @Override
    public void rewind() throws IllegalStateException {
      checkState(hasPrevious(), "No previous states in PathIterator.");
      pos++;
    }

    @Override
    public boolean hasNext() {
      return pos > 0;
    }

    @Override
    public boolean hasPrevious() {
      return pos < path.states.size() - 1;
    }
  }

  private static abstract class FullPathIterator extends PathIterator {
    protected final List<CFAEdge> fullPath;
    protected boolean currentPositionHasState = true;
    protected int overallOffset;

    private FullPathIterator(ARGPath pPath, int pPos, int pOverallOffset) {
      super(pPath, pPos);
      fullPath = pPath.getFullPath();
      overallOffset = pOverallOffset;
    }

    @Override
    public int getIndex() {
      return overallOffset;
    }

    @Override
    public PathPosition getPosition() {
      return new FullPathPosition(path, pos, overallOffset);
    }

    /**
     * {@inheritDoc}
     * May only be called on positions of the iterator where we have an {@link ARGState}
     * not in the edges that fill up holes between them.
     */
    @Override
    public ARGState getAbstractState() {
      checkState(currentPositionHasState);
      return path.states.get(pos);
    }

    @Override
    public boolean isPositionWithState() {
      return currentPositionHasState;
    }

    @Override
    public @Nullable CFAEdge getIncomingEdge() {
      checkState(pos > 0, "First state in ARGPath has no incoming edge.");
      return fullPath.get(overallOffset-1);
    }

    @Override
    public @Nullable CFAEdge getOutgoingEdge() {
      checkState(pos < path.states.size()-1, "Last state in ARGPath has no outgoing edge.");
      return fullPath.get(overallOffset);
    }

    /**
     * {@inheritDoc}
     * Returns the directly previous AbstractState that can be found, thus this is
     * the appropriate replacement for {@code FullPathIterator#getAbstractState()}
     * if the iterator is currently in a hole in the path that was filled with
     * additional edges.
     */
    @Override
    public ARGState getPreviousAbstractState() {
      checkState(pos - 1 >= 0);
      if (currentPositionHasState) {
        return path.states.get(pos-1);
      } else {
        return path.states.get(pos);
      }
    }

    /**
     * {@inheritDoc}
     * While in the hole of a path prefix inclusive returns the prefix inclusive
     * the state following the hole of this path.
     */
    @Override
    public ARGPath getPrefixInclusive() {
      if (currentPositionHasState) {
        return new ARGPath(path.states.subList(0, pos+1), path.edges.subList(0, pos));
      } else {
        return new ARGPath(path.states.subList(0, pos+2), path.edges.subList(0, pos+1));
      }
    }

    /**
     * {@inheritDoc}
     * While in the hole of a path prefix exclusive returns the prefix exclusive
     * the state following the hole of this path. (But inclusive the last found
     * state)
     */
    @Override
    public ARGPath getPrefixExclusive() {
      checkState(
          !currentPositionHasState || pos > 0,
          "Exclusive prefix of first state in path would be empty.");
      if (currentPositionHasState) {
        if (pos == 0) {
          return new ARGPath(path.states.subList(0, pos), Collections.<CFAEdge>emptyList());
        } else {
          return new ARGPath(path.states.subList(0, pos), path.edges.subList(0, pos - 1));
        }
      } else {
        return new ARGPath(path.states.subList(0, pos+1), path.edges.subList(0, pos));
      }
    }
  }

  private static class DefaultFullPathIterator extends FullPathIterator {

    private DefaultFullPathIterator(ARGPath pPath, int pPos, int pOverallOffset) {
      super(pPath, pPos, pOverallOffset);
    }

    private DefaultFullPathIterator(ARGPath pPath) {
      this(pPath, 0, 0);
    }

    @Override
    public void advance() throws IllegalStateException {
      checkState(hasNext(), "No more states in PathIterator.");
<<<<<<< HEAD

      // if we are currently on a position with state and we have a real
      // (non-null) edge then we can directly set the parameters without
      // further checking
      if (path.edges.get(pos) != null && currentPositionHasState) {
=======
      CFANode nextLoc = AbstractStates.extractLocationMaybeWeaved(getNextAbstractState());

      if (fullPath.get(overallOffset).getSuccessor().equals(nextLoc)) {
>>>>>>> aaaa126a
        pos++;
        overallOffset++;
        currentPositionHasState = true;

      } else {
        if (Iterables.contains(extractLocations(getNextAbstractState()),
            fullPath.get(overallOffset).getSuccessor())) {
          pos++;
          currentPositionHasState = true;
        } else {
          currentPositionHasState = false;
        }
        overallOffset++;
      }
    }

    @Override
    public void rewind() throws IllegalStateException {
      checkState(hasPrevious(), "No more states in PathIterator.");

      // if we are currently on a position with state and we have a real
      // (non-null) edge then we can directly set the parameters without
      // further checking
      if (path.edges.get(pos-1) != null && currentPositionHasState) {
        pos--;
        overallOffset--;
        currentPositionHasState = true;

      } else {
        boolean previousPositionHasState =
            Iterables.contains(
                extractLocations(getPreviousAbstractState()),
                fullPath.get(overallOffset - 1).getPredecessor());

        if (currentPositionHasState) {
          pos--; // only reduce by one if it was a real node before we are leaving it now
        }

        currentPositionHasState = previousPositionHasState;

        overallOffset--;
      }
<<<<<<< HEAD
=======

      overallOffset++;
>>>>>>> aaaa126a
    }

    @Override
    public boolean hasNext() {
      return pos < path.states.size()-1;
    }

    @Override
    public boolean hasPrevious() {
      return overallOffset > 0;
    }
  }

  private static class ReverseFullPathIterator extends FullPathIterator {

    private ReverseFullPathIterator(ARGPath pPath, int pPos, int pOverallOffset) {
      super(pPath, pPos, pOverallOffset);
    }

    private ReverseFullPathIterator(ARGPath pPath) {
      this(pPath, pPath.states.size() - 1, pPath.getFullPath().size());
    }

    @Override
    public void advance() throws IllegalStateException {
      checkState(hasNext(), "No more states in PathIterator.");

<<<<<<< HEAD
      // if we are currently on a position with state and we have a real
      // (non-null) edge then we can directly set the parameters without
      // further checking
      if (path.edges.get(pos-1) != null && currentPositionHasState) {
        pos--;
        overallOffset--;
        currentPositionHasState = true;
=======
      boolean nextPositionHasState = fullPath.get(overallOffset-1)
                                        .getPredecessor()
                                        .equals(extractLocation(getPreviousAbstractState()));
>>>>>>> aaaa126a

      } else {

        boolean nextPositionHasState = Iterables.contains(
            extractLocations(getPreviousAbstractState()),
            fullPath.get(overallOffset-1).getPredecessor());

        if (currentPositionHasState) {
          pos--; // only reduce by one if it was a real node before we are leaving it now
        }

        currentPositionHasState = nextPositionHasState;

        overallOffset--;
      }
    }

    @Override
    public void rewind() throws IllegalStateException {
      checkState(hasPrevious(), "No more states in PathIterator.");

      // if we are currently on a position with state and we have a real
      // (non-null) edge then we can directly set the parameters without
      // further checking
      if (path.edges.get(pos) != null && currentPositionHasState) {
        pos++;
        overallOffset++;
        currentPositionHasState = true;

      } else {
        if (Iterables.contains(
            extractLocations(getNextAbstractState()), fullPath.get(overallOffset).getSuccessor())) {
          pos++;
          currentPositionHasState = true;
        } else {
          currentPositionHasState = false;
        }
        overallOffset++;
      }
    }

    @Override
    public boolean hasNext() {
      return overallOffset > 0;
    }

    @Override
    public boolean hasPrevious() {
      return pos < path.states.size() - 1;
    }
  }
}<|MERGE_RESOLUTION|>--- conflicted
+++ resolved
@@ -23,42 +23,21 @@
  */
 package org.sosy_lab.cpachecker.cpa.arg;
 
-<<<<<<< HEAD
-import static com.google.common.base.Preconditions.checkArgument;
-import static com.google.common.base.Preconditions.checkState;
-import static org.sosy_lab.cpachecker.util.AbstractStates.extractLocation;
-import static org.sosy_lab.cpachecker.util.AbstractStates.extractLocations;
-
-import com.google.common.base.Joiner;
-import com.google.common.collect.ImmutableList;
-import com.google.common.collect.ImmutableSet;
-import com.google.common.collect.Iterables;
-import com.google.common.collect.Lists;
-
-import edu.umd.cs.findbugs.annotations.SuppressFBWarnings;
-
-import org.sosy_lab.common.Appenders.AbstractAppender;
-import org.sosy_lab.cpachecker.cfa.model.CFAEdge;
-import org.sosy_lab.cpachecker.cfa.model.CFANode;
-import org.sosy_lab.cpachecker.util.AbstractStates;
-import org.sosy_lab.cpachecker.util.Pair;
-=======
 import static com.google.common.base.Preconditions.*;
 import static org.sosy_lab.cpachecker.util.AbstractStates.extractLocation;
->>>>>>> aaaa126a
 
 import java.io.IOException;
 import java.util.AbstractList;
 import java.util.ArrayList;
 import java.util.Collections;
+import java.util.HashMap;
 import java.util.Iterator;
 import java.util.List;
+import java.util.Map;
 
 import javax.annotation.Nullable;
 import javax.annotation.concurrent.Immutable;
 
-<<<<<<< HEAD
-=======
 import org.sosy_lab.common.Appender;
 import org.sosy_lab.common.JSON;
 import org.sosy_lab.cpachecker.cfa.model.CFAEdge;
@@ -77,7 +56,6 @@
 
 import edu.umd.cs.findbugs.annotations.SuppressFBWarnings;
 
->>>>>>> aaaa126a
 /**
  * ARGPath contains a non-empty path through the ARG
  * consisting of both a sequence of states
@@ -98,7 +76,7 @@
  * such as {@link ARGUtils#getOnePathTo(ARGState)} and {@link ARGUtils#getRandomPath(ARGState)}.
  */
 @Immutable
-public class ARGPath extends AbstractAppender {
+public class ARGPath implements Appender {
 
   private final ImmutableList<ARGState> states;
   private final List<CFAEdge> edges; // immutable, but may contain null
@@ -137,8 +115,6 @@
   }
 
   /**
-<<<<<<< HEAD
-=======
    * This method returns the transition, as pair of state and edge, at the given offset.
    *
    * @param pOffset
@@ -163,7 +139,6 @@
   }
 
   /**
->>>>>>> aaaa126a
    * Return the list of edges between the states.
    * The result of this method is always one element shorter
    * than {@link #asStatesList()}.
@@ -178,13 +153,8 @@
    * and the complete path from the first {@link ARGState} to the last ARGState
    * is created. This is done by filling up the wholes in the path.
    *
-<<<<<<< HEAD
-   * If there is no path (null edges can not be filled up, may be happening when
-   * using bam) we return an empty list instead.
-=======
    * Background:
    *    One abstract state may encode several transitions (from a basic block).
->>>>>>> aaaa126a
    */
   public ImmutableList<CFAEdge> getFullPath() {
     if (fullPath != null) {
@@ -210,24 +180,9 @@
 
       // compute path between cur and next node
       if (curOutgoingEdge == null) {
-<<<<<<< HEAD
-        // we assume a linear chain of edges from 'prev' to 'succ'
-        CFANode curNode = extractLocation(prev);
-        CFANode nextNode = extractLocation(succ);
-        while (curNode != nextNode) {
-          if (!(curNode.getNumLeavingEdges() == 1 && curNode.getLeavingSummaryEdge() == null)) {
-            return Collections.emptyList();
-          }
-
-          CFAEdge intermediateEdge = curNode.getLeavingEdge(0);
-          fullPath.add(intermediateEdge);
-          curNode = intermediateEdge.getSuccessor();
-        }
-=======
         throw new RuntimeException("Not implemented for this branch of CPAchecker!");
->>>>>>> aaaa126a
-
-      // we have a normal connection without hole in the edges
+
+      // we have a normal connection without whole in the edges
       } else {
         pathBuilder.add(curOutgoingEdge);
       }
@@ -320,10 +275,6 @@
     return new ReverseARGPathBuilder();
   }
 
-  /**
-   * The length of the path, i.e., the number of states
-   * (this is different from the number of edges).
-   */
   public int size() {
     return states.size();
   }
@@ -362,8 +313,57 @@
 
   @Override
   public void appendTo(Appendable appendable) throws IOException {
-    Joiner.on(System.lineSeparator()).skipNulls().appendTo(appendable, getFullPath());
-    appendable.append(System.lineSeparator());
+    Joiner.on('\n').skipNulls().appendTo(appendable, getFullPath());
+  }
+
+  @Override
+  public String toString() {
+    return Joiner.on('\n').skipNulls().join(getFullPath());
+  }
+
+  /**
+   * Create a JSON representation of this path.
+   * @param sb The output to write to.
+   * @param pathWithAssignments A list of {@link CFAEdgeWithAssumptions} with additional information, may be empty.
+   */
+  public void toJSON(Appendable sb, List<CFAEdgeWithAssumptions> pathWithAssignments) throws IOException {
+    int pathLength = getFullPath().size();
+    List<Map<?, ?>> path = new ArrayList<>(pathLength);
+
+    if (pathLength != pathWithAssignments.size()) {
+      // TODO: Probably pathWithAssignments should always be empty or have same size
+      // add assert?
+      pathWithAssignments = ImmutableList.of();
+    }
+
+    PathIterator iterator = fullPathIterator();
+    while (iterator.hasNext()) {
+      Map<String, Object> elem = new HashMap<>();
+      CFAEdge edge = iterator.getOutgoingEdge();
+      if (edge == null) {
+        continue; // in this case we do not need the edge
+      }
+      if (iterator.isPositionWithState()) {
+        elem.put("argelem", iterator.getAbstractState().getStateId());
+      }
+      elem.put("source", edge.getPredecessor().getNodeNumber());
+      elem.put("target", edge.getSuccessor().getNodeNumber());
+      elem.put("desc", edge.getDescription().replaceAll("\n", " "));
+      elem.put("line", edge.getFileLocation().getStartingLineNumber());
+      elem.put("file", edge.getFileLocation().getFileName());
+
+      // cfa path with assignments has no padding (only inner edges of argpath).
+      if (pathWithAssignments.isEmpty()) {
+        elem.put("val", "");
+      } else {
+        CFAEdgeWithAssumptions edgeWithAssignment = pathWithAssignments.get(iterator.getIndex());
+        elem.put("val", edgeWithAssignment.printForHTML());
+      }
+
+      path.add(elem);
+      iterator.advance();
+    }
+    JSON.writeJSONString(path, sb);
   }
 
   /**
@@ -490,11 +490,6 @@
     public abstract boolean hasNext();
 
     /**
-     * Check whether there is at least one state before the current one in the path.
-     */
-    public abstract boolean hasPrevious();
-
-    /**
      * Get the current position of the iterator
      * (first state is at position 0).
      */
@@ -502,10 +497,6 @@
       return pos;
     }
 
-    /**
-     * Get a {@link PathPosition} instance that refers to the current position of this iterator.
-     * Can be used to create a new iterator in the same position.
-     */
     public PathPosition getPosition() {
       return new PathPosition(path, getIndex());
     }
@@ -515,12 +506,6 @@
      * @throws IllegalStateException If {@link #hasNext()} would return false.
      */
     public abstract void advance() throws IllegalStateException;
-
-    /**
-     * Rewind the iterator by one position
-     * @throws IllegalStateException if {@link #hasPrevious()} would return false.
-     */
-    public abstract void rewind() throws IllegalStateException;
 
     /**
      * Checks whether the iterator can be advanced and does so it it is possible.
@@ -530,15 +515,6 @@
     public boolean advanceIfPossible() {
       if (hasNext()) {
         advance();
-        return true;
-      } else {
-        return false;
-      }
-    }
-
-    public boolean rewindIfPossible() {
-      if (hasPrevious()) {
-        rewind();
         return true;
       } else {
         return false;
@@ -644,69 +620,22 @@
 
     /**
      * Get the prefix of the current ARGPath from the first state to the current
-     * state (exclusive) returned by this iterator.
+     * state (eclusive) returned by this iterator.
      * The prefix will always be forwards directed, thus the {@link ReversePathIterator}
      * does also return the sequence from the first state of the ARGPath up (exclusive)
      * the current position of the iterator.
      *
-     * May not be called when this iterator points to the first state in the path
-     * (at the beginning of an iteration with a forwards PathIterator,
-     * or at the end of an iteration with a backwards PathIterator).
-     *
      * @return A non-null {@link ARGPath}
      */
     public ARGPath getPrefixExclusive() {
-      checkState(pos > 0, "Exclusive prefix of first state in path would be empty.");
-
-      if (pos == 1) {
-        return new ARGPath(path.states.subList(0, pos), Collections.<CFAEdge>emptyList());
-      } else {
-        return new ARGPath(path.states.subList(0, pos), path.edges.subList(0, pos - 1));
-      }
-    }
-
-    /**
-     * Get the suffix of the current ARGPath from the current state (inclusive) to the
-     * last state returned by this iterator.
-     * The suffix will always be forwards directed, thus the {@link ReversePathIterator}
-     * does also return the sequence from the current state of the ARGPath (inclusive)
-     * up to the last position of the iterator.
-     *
-     * @return A non-null {@link ARGPath}
-     */
-    public ARGPath getSuffixInclusive() {
-      int lastPos = path.states.size();
-      return new ARGPath(path.states.subList(pos, lastPos), path.edges.subList(pos, lastPos-1));
-    }
-
-    /**
-     * Get the suffix of the current ARGPath from the current state (exclusive) to the
-     * last state returned by this iterator.
-     * The suffix will always be forwards directed, thus the {@link ReversePathIterator}
-     * does also return the sequence from the current state of the ARGPath (exclusive)
-     * up to the last position of the iterator.
-     *
-     * May not be called when this iterator points to the last state in the path
-     * (at the end of an iteration with a forwards PathIterator,
-     * or at the beginning of an iteration with a backwards PathIterator).
-     *
-     * @return A non-null {@link ARGPath}
-     */
-    public ARGPath getSuffixExclusive() {
-      checkState(pos < path.states.size() - 1, "Exclusive suffix of last state in path would be empty.");
-      int lastPos = path.states.size();
-      return new ARGPath(path.states.subList(pos+1, lastPos), path.edges.subList(pos+1, lastPos-1));
-    }
-  }
-
-  /**
-   * A marker for a specific position in an {@link ARGPath}.
-   * This class is independent of the traversal order of the iterator that was used to create it.
-   */
-  public static class PathPosition {
-
-    protected final int pos;
-    protected final ARGPath path;
+      return new ARGPath(path.states.subList(0, pos), path.edges.subList(0, pos-1));
+    }
+  }
+
+  public static final class PathPosition {
+
+    private final int pos;
+    private final ARGPath path;
 
     private PathPosition(ARGPath pPath, int pPosition) {
       this.path = pPath;
@@ -733,131 +662,22 @@
           && (this.path.equals(other.path)));
     }
 
-    /**
-     * Create a fresh {@link PathIterator} for this path,
-     * initialized at this position of the path, and iterating forwards.
-     */
     public PathIterator iterator() {
       return new DefaultPathIterator(path, pos);
     }
 
-    /**
-     * Create a fresh {@link PathIterator} for this path,
-     * initialized at this position of the path, and iterating backwards.
-     */
     public PathIterator reverseIterator() {
       return new ReversePathIterator(path, pos);
     }
 
-    /**
-     * Create a fresh {@link FullPathIterator} for this path,
-     * initialized at this position of the path, and iterating forwards.
-     *
-     * Note: if the  {@link PathPosition} object was not created from a
-     * FullPathIterator the iteration will always start at a position with
-     * abstract state, not inside and ARG hole.
-     */
-    public PathIterator fullPathIterator() {
-      PathIterator it = new DefaultFullPathIterator(path);
-      while (it.pos != pos) {
-        it.advance();
-      }
-      assert it.pos == pos;
-
-      return new DefaultFullPathIterator(path, pos, it.getIndex());
-    }
-
-    /**
-     * Create a fresh {@link FullPathIterator} for this path,
-     * initialized at this position of the path, and iterating backwards.
-     *
-     * Note: if the  {@link PathPosition} object was not created from a
-     * FullPathIterator the iteration will always start at a position with
-     * abstract state, not inside and ARG hole.
-     */
-    public PathIterator reverseFullPathIterator() {
-      PathIterator it = new ReverseFullPathIterator(path);
-      // get to the correct abstract state location
-      while (it.pos != pos) {
-        it.advance();
-      }
-      // now move until the offset is also correct
-      while (it.hasNext() && it.pos == pos) {
-        it.advance();
-      }
-
-      if (pos == it.pos) {
-        assert pos == 0;
-        return new ReverseFullPathIterator(path, pos, pos);
-      } else {
-        assert pos == it.pos + 1;
-        return new ReverseFullPathIterator(path, pos, it.getIndex() + 1);
-      }
-    }
-
-    /**
-     * @see PathIterator#getLocation()
-     */
     public CFANode getLocation() {
       return iterator().getLocation();
     }
 
-    /**
-     * Return the {@link ARGPath} that this position belongs to.
-     */
     public ARGPath getPath() {
       return path;
     }
-  }
-
-  private static class FullPathPosition extends PathPosition {
-
-    private final int offset;
-
-    private FullPathPosition(ARGPath pPath, int pPosition, int pOffset) {
-      super(pPath, pPosition);
-      offset = pOffset;
-    }
-
-    /**
-     * {@inheritDoc}
-     * The position is exact, that means if the position is in the middle of an
-     * ARG hole the iterator will start there.
-     */
-    @Override
-    public PathIterator fullPathIterator() {
-      return new DefaultFullPathIterator(path, pos, offset);
-    }
-
-    /**
-     * {@inheritDoc}
-     * The position is exact, that means if the position is in the middle of an
-     * ARG hole the iterator will start there.
-     */
-    @Override
-    public PathIterator reverseFullPathIterator() {
-      return new ReverseFullPathIterator(path, pos, offset);
-    }
-
-    @Override
-    public int hashCode() {
-      final int prime = 31;
-      int result = 1;
-      result = prime * result + path.hashCode();
-      result = prime * result + pos;
-      result = prime * result + offset;
-      return result;
-    }
-
-    @Override
-    public boolean equals(Object pObj) {
-      if (!(pObj instanceof FullPathPosition)) {
-        return false;
-      }
-      FullPathPosition other = (FullPathPosition) pObj;
-
-      return super.equals(pObj) && other.offset == this.offset;
-    }
+
   }
 
   /**
@@ -881,20 +701,10 @@
     }
 
     @Override
-    public void rewind() throws IllegalStateException {
-      checkState(hasPrevious(), "No previous state in PathIterator.");
-      pos--;
-    }
-
-    @Override
     public boolean hasNext() {
       return pos < path.states.size()-1;
     }
 
-    @Override
-    public boolean hasPrevious() {
-      return pos > 0;
-    }
   }
   /**
    * The implementation of PathIterator that iterates
@@ -917,41 +727,19 @@
     }
 
     @Override
-    public void rewind() throws IllegalStateException {
-      checkState(hasPrevious(), "No previous states in PathIterator.");
-      pos++;
-    }
-
-    @Override
     public boolean hasNext() {
       return pos > 0;
-    }
-
-    @Override
-    public boolean hasPrevious() {
-      return pos < path.states.size() - 1;
     }
   }
 
   private static abstract class FullPathIterator extends PathIterator {
     protected final List<CFAEdge> fullPath;
     protected boolean currentPositionHasState = true;
-    protected int overallOffset;
-
-    private FullPathIterator(ARGPath pPath, int pPos, int pOverallOffset) {
+    protected int overallOffset = 0;
+
+    private FullPathIterator(ARGPath pPath, int pPos) {
       super(pPath, pPos);
       fullPath = pPath.getFullPath();
-      overallOffset = pOverallOffset;
-    }
-
-    @Override
-    public int getIndex() {
-      return overallOffset;
-    }
-
-    @Override
-    public PathPosition getPosition() {
-      return new FullPathPosition(path, pos, overallOffset);
     }
 
     /**
@@ -963,11 +751,6 @@
     public ARGState getAbstractState() {
       checkState(currentPositionHasState);
       return path.states.get(pos);
-    }
-
-    @Override
-    public boolean isPositionWithState() {
-      return currentPositionHasState;
     }
 
     @Override
@@ -1021,15 +804,8 @@
      */
     @Override
     public ARGPath getPrefixExclusive() {
-      checkState(
-          !currentPositionHasState || pos > 0,
-          "Exclusive prefix of first state in path would be empty.");
       if (currentPositionHasState) {
-        if (pos == 0) {
-          return new ARGPath(path.states.subList(0, pos), Collections.<CFAEdge>emptyList());
-        } else {
-          return new ARGPath(path.states.subList(0, pos), path.edges.subList(0, pos - 1));
-        }
+        return new ARGPath(path.states.subList(0, pos), path.edges.subList(0, pos-1));
       } else {
         return new ARGPath(path.states.subList(0, pos+1), path.edges.subList(0, pos));
       }
@@ -1038,75 +814,27 @@
 
   private static class DefaultFullPathIterator extends FullPathIterator {
 
-    private DefaultFullPathIterator(ARGPath pPath, int pPos, int pOverallOffset) {
-      super(pPath, pPos, pOverallOffset);
+    private DefaultFullPathIterator(ARGPath pPath, int pPos) {
+      super(pPath, pPos);
     }
 
     private DefaultFullPathIterator(ARGPath pPath) {
-      this(pPath, 0, 0);
+      this(pPath, 0);
     }
 
     @Override
     public void advance() throws IllegalStateException {
       checkState(hasNext(), "No more states in PathIterator.");
-<<<<<<< HEAD
-
-      // if we are currently on a position with state and we have a real
-      // (non-null) edge then we can directly set the parameters without
-      // further checking
-      if (path.edges.get(pos) != null && currentPositionHasState) {
-=======
       CFANode nextLoc = AbstractStates.extractLocationMaybeWeaved(getNextAbstractState());
 
       if (fullPath.get(overallOffset).getSuccessor().equals(nextLoc)) {
->>>>>>> aaaa126a
         pos++;
-        overallOffset++;
         currentPositionHasState = true;
-
       } else {
-        if (Iterables.contains(extractLocations(getNextAbstractState()),
-            fullPath.get(overallOffset).getSuccessor())) {
-          pos++;
-          currentPositionHasState = true;
-        } else {
-          currentPositionHasState = false;
-        }
-        overallOffset++;
-      }
-    }
-
-    @Override
-    public void rewind() throws IllegalStateException {
-      checkState(hasPrevious(), "No more states in PathIterator.");
-
-      // if we are currently on a position with state and we have a real
-      // (non-null) edge then we can directly set the parameters without
-      // further checking
-      if (path.edges.get(pos-1) != null && currentPositionHasState) {
-        pos--;
-        overallOffset--;
-        currentPositionHasState = true;
-
-      } else {
-        boolean previousPositionHasState =
-            Iterables.contains(
-                extractLocations(getPreviousAbstractState()),
-                fullPath.get(overallOffset - 1).getPredecessor());
-
-        if (currentPositionHasState) {
-          pos--; // only reduce by one if it was a real node before we are leaving it now
-        }
-
-        currentPositionHasState = previousPositionHasState;
-
-        overallOffset--;
-      }
-<<<<<<< HEAD
-=======
+        currentPositionHasState = false;
+      }
 
       overallOffset++;
->>>>>>> aaaa126a
     }
 
     @Override
@@ -1115,87 +843,42 @@
     }
 
     @Override
-    public boolean hasPrevious() {
-      return overallOffset > 0;
+    public boolean isPositionWithState() {
+      return currentPositionHasState;
     }
   }
 
   private static class ReverseFullPathIterator extends FullPathIterator {
 
-    private ReverseFullPathIterator(ARGPath pPath, int pPos, int pOverallOffset) {
-      super(pPath, pPos, pOverallOffset);
+    private ReverseFullPathIterator(ARGPath pPath, int pPos) {
+      super(pPath, pPos);
+      overallOffset = fullPath.size();
     }
 
     private ReverseFullPathIterator(ARGPath pPath) {
-      this(pPath, pPath.states.size() - 1, pPath.getFullPath().size());
+      this(pPath, pPath.states.size() - 1);
     }
 
     @Override
     public void advance() throws IllegalStateException {
       checkState(hasNext(), "No more states in PathIterator.");
 
-<<<<<<< HEAD
-      // if we are currently on a position with state and we have a real
-      // (non-null) edge then we can directly set the parameters without
-      // further checking
-      if (path.edges.get(pos-1) != null && currentPositionHasState) {
-        pos--;
-        overallOffset--;
-        currentPositionHasState = true;
-=======
       boolean nextPositionHasState = fullPath.get(overallOffset-1)
                                         .getPredecessor()
                                         .equals(extractLocation(getPreviousAbstractState()));
->>>>>>> aaaa126a
-
-      } else {
-
-        boolean nextPositionHasState = Iterables.contains(
-            extractLocations(getPreviousAbstractState()),
-            fullPath.get(overallOffset-1).getPredecessor());
-
-        if (currentPositionHasState) {
-          pos--; // only reduce by one if it was a real node before we are leaving it now
-        }
-
-        currentPositionHasState = nextPositionHasState;
-
-        overallOffset--;
-      }
-    }
-
-    @Override
-    public void rewind() throws IllegalStateException {
-      checkState(hasPrevious(), "No more states in PathIterator.");
-
-      // if we are currently on a position with state and we have a real
-      // (non-null) edge then we can directly set the parameters without
-      // further checking
-      if (path.edges.get(pos) != null && currentPositionHasState) {
-        pos++;
-        overallOffset++;
-        currentPositionHasState = true;
-
-      } else {
-        if (Iterables.contains(
-            extractLocations(getNextAbstractState()), fullPath.get(overallOffset).getSuccessor())) {
-          pos++;
-          currentPositionHasState = true;
-        } else {
-          currentPositionHasState = false;
-        }
-        overallOffset++;
-      }
+
+      if (currentPositionHasState) {
+        pos--; // only reduce by one if it was a real node before we are leaving it now
+      }
+
+      currentPositionHasState = nextPositionHasState;
+
+      overallOffset--;
     }
 
     @Override
     public boolean hasNext() {
-      return overallOffset > 0;
-    }
-
-    @Override
-    public boolean hasPrevious() {
-      return pos < path.states.size() - 1;
+      return pos > 0;
     }
   }
 }