/*
 *  CPAchecker is a tool for configurable software verification.
 *  This file is part of CPAchecker.
 *
 *  Copyright (C) 2007-2014  Dirk Beyer
 *  All rights reserved.
 *
 *  Licensed under the Apache License, Version 2.0 (the "License");
 *  you may not use this file except in compliance with the License.
 *  You may obtain a copy of the License at
 *
 *      http://www.apache.org/licenses/LICENSE-2.0
 *
 *  Unless required by applicable law or agreed to in writing, software
 *  distributed under the License is distributed on an "AS IS" BASIS,
 *  WITHOUT WARRANTIES OR CONDITIONS OF ANY KIND, either express or implied.
 *  See the License for the specific language governing permissions and
 *  limitations under the License.
 *
 *
 *  CPAchecker web page:
 *    http://cpachecker.sosy-lab.org
 */
package org.sosy_lab.cpachecker.cpa.arg;

import static com.google.common.base.Preconditions.*;
import static org.sosy_lab.cpachecker.util.AbstractStates.extractLocation;

import java.io.IOException;
import java.util.AbstractList;
import java.util.ArrayList;
import java.util.Collections;
import java.util.Iterator;
import java.util.List;

import javax.annotation.Nullable;
import javax.annotation.concurrent.Immutable;

import org.sosy_lab.common.Appenders.AbstractAppender;
import org.sosy_lab.cpachecker.cfa.model.CFAEdge;
import org.sosy_lab.cpachecker.cfa.model.CFANode;
import org.sosy_lab.cpachecker.util.AbstractStates;
import org.sosy_lab.cpachecker.util.Pair;

import com.google.common.base.Joiner;
import com.google.common.base.Preconditions;
import com.google.common.collect.ImmutableList;
import com.google.common.collect.ImmutableList.Builder;
import com.google.common.collect.ImmutableSet;
import com.google.common.collect.Iterables;
import com.google.common.collect.Lists;

import edu.umd.cs.findbugs.annotations.SuppressFBWarnings;

/**
 * ARGPath contains a non-empty path through the ARG
 * consisting of both a sequence of states
 * and the edges between them.
 * Very often, the first state is the root state of the ARG,
 * and the last state is a target state, though this is not guaranteed.
 *
 * The number of states is always one larger than the number of edges.
 *
 * States on this path cannot be null.
 * Edges can be null,
 * if there is no corresponding CFAEdge between two consecutive abstract states.
 *
 * The recommended way to iterate through an ARGPath if you need both states and edges
 * is to use {@link #pathIterator()}.
 *
 * The usual way to get an ARGPath instance is from methods in {@link ARGUtils}
 * such as {@link ARGUtils#getOnePathTo(ARGState)} and {@link ARGUtils#getRandomPath(ARGState)}.
 */
@Immutable
public class ARGPath extends AbstractAppender {

  private final ImmutableList<ARGState> states;
  private final List<CFAEdge> edges; // immutable, but may contain null

  @SuppressFBWarnings(
      value="JCIP_FIELD_ISNT_FINAL_IN_IMMUTABLE_CLASS",
      justification="This variable is only used for caching the full path for later use"
          + " without having to compute it again.")
  private ImmutableList<CFAEdge> fullPath = null;

  ARGPath(List<ARGState> pStates) {
    checkArgument(!pStates.isEmpty(), "ARGPaths may not be empty");
    states = ImmutableList.copyOf(pStates);

    List<CFAEdge> edgesBuilder = new ArrayList<>(states.size()-1);
    for (int i = 0; i < states.size() - 1; i++) {
      ARGState parent = states.get(i);
      ARGState child = states.get(i+1);
      edgesBuilder.add(parent.getEdgeToChild(child)); // may return null
    }

    edges = Collections.unmodifiableList(edgesBuilder);
    assert states.size() - 1 == edges.size();
  }

  public ARGPath(List<ARGState> pStates, List<CFAEdge> pEdges) {
    checkArgument(!pStates.isEmpty(), "ARGPaths may not be empty");
    checkArgument(pStates.size() - 1 == pEdges.size(), "ARGPaths must have one state more than edges");

    states = ImmutableList.copyOf(pStates);
    edges = Collections.unmodifiableList(new ArrayList<>(pEdges));
  }

  public ImmutableList<ARGState> asStatesList() {
    return states;
  }

  /**
<<<<<<< HEAD
   * This method returns the transition, as pair of state and edge, at the given offset.
   *
   * @param pOffset
   * @return the pair of state and edge at the given offset
   * @throws IndexOutOfBoundsException If the offset is beyond the last edge (greater or equal than {@code getInnerEdges().size()}).
   */
  public Pair<ARGState, CFAEdge> obtainTransitionAt(int pOffset) {
    checkElementIndex(pOffset, edges.size());
    return Pair.of(states.get(pOffset), edges.get(pOffset));
  }

  /**
   * This method obtains the suffix from the path, starting after the given offset.
   *
   * @param pOffset the offset
   * @return the suffix
   */
  public ARGPath obtainSuffix(int pOffset) {
    checkElementIndex(pOffset, states.size());
    return new ARGPath(states.subList(pOffset, states.size()),
                       edges.subList(pOffset, edges.size()));
  }

  /**
=======
>>>>>>> a5beede5
   * Return the list of edges between the states.
   * The result of this method is always one element shorter
   * than {@link #asStatesList()}.
   */
  public List<CFAEdge> getInnerEdges() {
    return edges;
  }

  /**
   * Returns the full path contained in this {@link ARGPath}. This means, edges
   * which are null while using getInnerEdges or the pathIterator will be resolved
   * and the complete path from the first {@link ARGState} to the last ARGState
   * is created. This is done by filling up the wholes in the path.
   *
   * Background:
   *    One abstract state may encode several transitions (from a basic block).
   */
  public ImmutableList<CFAEdge> getFullPath() {
    if (fullPath != null) {
      return fullPath;
    }

    Builder<CFAEdge> pathBuilder = ImmutableList.<CFAEdge>builder();

    final PathIterator it = pathIterator();

    Preconditions.checkState(it.hasNext());
    CFAEdge curOutgoingEdge = it.getOutgoingEdge();
    CFANode predLoc = AbstractStates.extractLocation(it.getAbstractState());

    // This method has to consider that we can also have
    //    'weaved' CFA transitions, i.e., the CFANode of the abstract state
    //    might not correspond to the successor of the CFAEdge.
    //

    while (it.hasNext()) {
      it.advance();
      CFANode succLoc = AbstractStates.extractLocation(it.getAbstractState());

      // compute path between cur and next node
      if (curOutgoingEdge == null) {
        throw new RuntimeException("Not implemented for this branch of CPAchecker!");

      // we have a normal connection without hole in the edges
      } else {
        pathBuilder.add(curOutgoingEdge);
      }

      if (it.hasNext()) {
        curOutgoingEdge = it.getOutgoingEdge();
      }
      predLoc = succLoc;
    }

    return pathBuilder.build();
  }

  public ImmutableSet<ARGState> getStateSet() {
    return ImmutableSet.copyOf(states);
  }

  /**
   * Return (predecessor,successor) pairs of ARGStates for every edge in the path.
   */
  public List<Pair<ARGState, ARGState>> getStatePairs() {
    return new AbstractList<Pair<ARGState, ARGState>>() {

      @Override
      public Pair<ARGState, ARGState> get(int pIndex) {
        return Pair.of(states.get(pIndex), states.get(pIndex+1));
      }

      @Override
      public int size() {
        return states.size() - 1;
      }
    };
  }

  /**
   * Create a fresh {@link PathIterator} for this path,
   * with its position at the first state.
   * Note that you cannot call {@link PathIterator#getIncomingEdge()} before calling
   * {@link PathIterator#advance()} at least once.
   */
  public PathIterator pathIterator() {
    return new DefaultPathIterator(this);
  }

  /**
   * Create a fresh {@link PathIterator} for this path,
   * with its position at the last state and iterating backwards.
   * Note that you cannot call {@link PathIterator#getOutgoingEdge()} before calling
   * {@link PathIterator#advance()} at least once.
   */
  public PathIterator reversePathIterator() {
    return new ReversePathIterator(this);
  }

  /**
   * Create a fresh {@link PathIterator} for this path, with its position at the
   * first state. Holes in the path are filled up by inserting more {@link CFAEdge}.
   * Note that you cannot call {@link PathIterator#getIncomingEdge()} before calling
   * {@link PathIterator#advance()} at least once.
   */
  public PathIterator fullPathIterator() {
    return new DefaultFullPathIterator(this);
  }

  /**
   * Create a fresh {@link PathIterator} for this path, with its position at the
   * last state and iterating backwards. Holes in the path are filled up by inserting
   * more {@link CFAEdge}.
   * Note that you cannot call {@link PathIterator#getOutgoingEdge()} before calling
   * {@link PathIterator#advance()} at least once.
   */
  public PathIterator reverseFullPathIterator() {
    return new ReverseFullPathIterator(this);
  }

  /**
   * A forward directed {@link ARGPathBuilder} with no initial states and edges
   * added. (States and edges are always appended to the end of the current path)
   */
  public static ARGPathBuilder builder() {
    return new DefaultARGPathBuilder();
  }

  /**
   * A backward directed {@link ARGPathBuilder} with no initial states and edges
   * added. (States and edges are always appended to the beginning of the current path)
   */
  public static ARGPathBuilder reverseBuilder() {
    return new ReverseARGPathBuilder();
  }

  /**
   * The length of the path, i.e., the number of states
   * (this is different from the number of edges).
   */
  public int size() {
    return states.size();
  }

  public ARGState getFirstState() {
    return states.get(0);
  }

  public ARGState getLastState() {
    return Iterables.getLast(states);
  }

  @Override
  public int hashCode() {
    final int prime = 31;
    int result = 1;
    result = prime * result + ((edges == null) ? 0 : edges.hashCode());
    return result;
  }

  @Override
  public boolean equals(Object pOther) {
    if (this == pOther) { return true; }
    if (!(pOther instanceof ARGPath)) { return false; }

    ARGPath other = (ARGPath) pOther;

    if (edges == null) {
      if (other.edges != null) { return false; }
    } else if (!edges.equals(other.edges)) { return false; }

    // We do not compare the states because they are different from iteration to iteration!

    return true;
  }

  @Override
  public void appendTo(Appendable appendable) throws IOException {
    Joiner.on(System.lineSeparator()).skipNulls().appendTo(appendable, getFullPath());
    appendable.append(System.lineSeparator());
  }

  /**
   * A class for creating {@link ARGPath}s by iteratively adding path elements
   * one after another. ARGPaths can be built either from the beginning to the
   * endpoint or in reverse.
   * The builder can still be used after calling {@link #build(ARGState, CFAEdge)}.
   * Please note that the state and edge given to the build method will not be
   * added permanently to the builder. If they should be in the builder afterwards
   * you need to use  {@link #add(ARGState, CFAEdge)}.
   *
   * In the future we want to remove the edge given to the build method. An
   * outgoing edge of the last state of a path does not make sense.
   */
  public static abstract class ARGPathBuilder {
    List<ARGState> states = new ArrayList<>();
    List<CFAEdge> edges = new ArrayList<>();

    private ARGPathBuilder() {}

    /**
     * Returns the amount of states which are currently added to this builder.
     */
    public int size() {
      return states.size();
    }

    /**
     * Add the given state and edge to the ARGPath that should be created.
     */
    public ARGPathBuilder add(ARGState state, CFAEdge outgoingEdge) {
      states.add(state);
      edges.add(outgoingEdge);
      return this;
    }

    /**
     * Remove the state and edge that were added at last.
     */
    public ARGPathBuilder removeLast() {
      assert !states.isEmpty() && !edges.isEmpty();
      states.remove(states.size()-1);
      edges.remove(edges.size()-1);
      return this;
    }

    /**
     * Build the ARGPath using the given state as the last state.
     */
    public abstract ARGPath build(ARGState state);
  }

  /**
   * The implementation of the ARGPathBuilder that adds new states and edges
   * at the end of the Path.
   */
  private static class DefaultARGPathBuilder extends ARGPathBuilder {

    @Override
    public ARGPath build(ARGState pState) {
      states.add(pState);
      ARGPath path = new ARGPath(states, edges);
      states.remove(states.size()-1);
      return path;
    }
  }

  /**
   * The implementation of the ARGPathBuilder that adds new states and edges
   * at the beginning of the Path.
   */
  private static class ReverseARGPathBuilder extends ARGPathBuilder {

    @Override
    public ARGPath build(ARGState pState) {
      states.add(pState);
      ARGPath path = new ARGPath(Lists.reverse(states), Lists.reverse(edges));
      states.remove(states.size()-1);
      return path;
    }
  }

  /**
   * An {@link Iterator}-like class for iterating through an {@link ARGPath}
   * providing access to both the abstract states and the edges.
   * The iterator's position is always at an abstract state,
   * and from this position allows access to the abstract state
   * and the edges before and after this state.
   *
   * A typical use case would look like this:
   * <code>
   * PathIterator it = path.pathIterator();
   * while (it.hasNext()) {
   *   handleState(it.getAbstractState());
   *   if (it.hasNext()) {
   *     handleEdge(it.getOutgoingEdge());
   *   }
   * }
   * </code>
   *
   * or like this:
   * <code>
   * PathIterator it = path.pathIterator();
   * handleFirstState(it.getAbstractState()); // safe because paths are never empty
   * while (it.hasNext()) {
   *   handleEdge(it.getIncomingEdge());
   *   handleState(it.getAbstractState());
   * }
   * </code>
   */
  public static abstract class PathIterator {

    protected int pos; // the index of the current stat
    protected final ARGPath path;

    private PathIterator(ARGPath pPath, int pPos) {
      this.path = pPath;
      this.pos = pPos;
    }

    /**
     * Check whether there is at least one more state in the path.
     */
    public abstract boolean hasNext();

    /**
     * Get the current position of the iterator
     * (first state is at position 0).
     */
    public int getIndex() {
      return pos;
    }

    /**
     * Get a {@link PathPosition} instance that refers to the current position of this iterator.
     * Can be used to create a new iterator in the same position.
     */
    public PathPosition getPosition() {
      return new PathPosition(path, getIndex());
    }

    /**
     * Advance the iterator by one position.
     * @throws IllegalStateException If {@link #hasNext()} would return false.
     */
    public abstract void advance() throws IllegalStateException;

    /**
     * Checks whether the iterator can be advanced and does so it it is possible.
     *
     * @return Indicates whether the iterator could be advanced or not
     */
    public boolean advanceIfPossible() {
      if (hasNext()) {
        advance();
        return true;
      } else {
        return false;
      }
    }

    /**
     * Indicates whether the current position of this iterator has a state.
     * For {@code ARGPath#pathIterator()} and {@code ARGPath#reversePathIterator()}
     * this will always return <code>true</code>. For other iterators, e.g. the
     * {@link FullPathIterator} there may be holes in the iterated path, as the
     * edges are expanded to the full path (and therefore they do not have holes
     * anymore).
     */
    public boolean isPositionWithState() {
      return true;
    }

    /**
     * Get the abstract state at the current position.
     * Note that unlike {@link Iterator#next()}, this does not change the iterator's state.
     * @return A non-null {@link ARGState}.
     */
    public ARGState getAbstractState() {
      return path.states.get(pos);
    }

    /**
     * Get the abstract state at the next position.
     * Note that unlike {@link Iterator#next()}, this does not change the iterator's state.
     * May not be called when this iterator points to the last state in the path
     * (at the end of an iteration with a forwards PathIterator,
     * or at the beginning of an iteration with a backwards PathIterator).
     * @return A non-null {@link ARGState}.
     */
    public ARGState getNextAbstractState() {
      checkState(pos + 1 < path.states.size());
      return path.states.get(pos+1);
    }

    /**
     * Get the abstract state at the previous position.
     * Note that unlike {@link Iterator#next()}, this does not change the iterator's state.
     * May not be called when this iterator points to the first state in the path
     * (at the beginning of an iteration with a forwards PathIterator,
     * or at the end of an iteration with a backwards PathIterator).
     * @return A non-null {@link ARGState}.
     */
    public ARGState getPreviousAbstractState() {
      checkState(pos - 1 >= 0);
      return path.states.get(pos-1);
    }

    /**
     * Get the CFA location at the current position.
     *
     * Using the nodes of a CFAEdge might provide a wrong result
     *    in the case of a backwards analysis!!
     *
     * Note that unlike {@link Iterator#next()}, this does not change the iterator's state.
     * @return A non-null {@link CFANode}.
     */
    public CFANode getLocation() {
      return AbstractStates.extractLocation(getAbstractState());
    }

    /**
     * Get the edge before the current abstract state.
     * May not be called when this iterator points to the first state in the path
     * (at the beginning of an iteration with a forwards PathIterator,
     * or at the end of an iteration with a backwards PathIterator).
     * @return A {@link CFAEdge} or null, if there is no edge between these two states.
     */
    public @Nullable CFAEdge getIncomingEdge() {
      checkState(pos > 0, "First state in ARGPath has no incoming edge.");
      return path.edges.get(pos-1);
    }

    /**
     * Get the edge after the current abstract state.
     * May not be called when this iterator points to the last state in the path
     * (at the end of an iteration with a forwards PathIterator,
     * or at the beginning of an iteration with a backwards PathIterator).
     * @return A {@link CFAEdge} or null, if there is no edge between these two states.
     */
    public @Nullable CFAEdge getOutgoingEdge() {
      checkState(pos < path.states.size()-1, "Last state in ARGPath has no outgoing edge.");
      return path.edges.get(pos);
    }

    /**
     * Get the prefix of the current ARGPath from the first state to the current
     * state (inclusive) returned by this iterator.
     * The prefix will always be forwards directed, thus the {@link ReversePathIterator}
     * does also return the sequence from the first state of the ARGPath up (inclusive)
     * the current position of the iterator.
     *
     * @return A non-null {@link ARGPath}
     */
    public ARGPath getPrefixInclusive() {
      return new ARGPath(path.states.subList(0, pos+1), path.edges.subList(0, pos));
    }

    /**
     * Get the prefix of the current ARGPath from the first state to the current
     * state (exclusive) returned by this iterator.
     * The prefix will always be forwards directed, thus the {@link ReversePathIterator}
     * does also return the sequence from the first state of the ARGPath up (exclusive)
     * the current position of the iterator.
     *
     * May not be called when this iterator points to the first state in the path
     * (at the beginning of an iteration with a forwards PathIterator,
     * or at the end of an iteration with a backwards PathIterator).
     *
     * @return A non-null {@link ARGPath}
     */
    public ARGPath getPrefixExclusive() {
      checkState(pos > 0, "Exclusive prefix of first state in path would be empty.");
      return new ARGPath(path.states.subList(0, pos), path.edges.subList(0, pos-1));
    }

    /**
     * Get the suffix of the current ARGPath from the current state (inclusive) to the
     * last state returned by this iterator.
     * The suffix will always be forwards directed, thus the {@link ReversePathIterator}
     * does also return the sequence from the current state of the ARGPath (inclusive)
     * up to the last position of the iterator.
     *
     * @return A non-null {@link ARGPath}
     */
    public ARGPath getSuffixInclusive() {
      int lastPos = path.states.size();
      return new ARGPath(path.states.subList(pos, lastPos), path.edges.subList(pos, lastPos-1));
    }

    /**
     * Get the suffix of the current ARGPath from the current state (exclusive) to the
     * last state returned by this iterator.
     * The suffix will always be forwards directed, thus the {@link ReversePathIterator}
     * does also return the sequence from the current state of the ARGPath (exclusive)
     * up to the last position of the iterator.
     *
     * May not be called when this iterator points to the last state in the path
     * (at the end of an iteration with a forwards PathIterator,
     * or at the beginning of an iteration with a backwards PathIterator).
     *
     * @return A non-null {@link ARGPath}
     */
    public ARGPath getSuffixExclusive() {
      checkState(pos < path.states.size() - 1, "Exclusive suffix of last state in path would be empty.");
      int lastPos = path.states.size();
      return new ARGPath(path.states.subList(pos+1, lastPos), path.edges.subList(pos+1, lastPos-1));
    }
  }

  /**
   * A marker for a specific position in an {@link ARGPath}.
   * This class is independent of the traversal order of the iterator that was used to create it.
   */
  public static final class PathPosition {

    private final int pos;
    private final ARGPath path;

    private PathPosition(ARGPath pPath, int pPosition) {
      this.path = pPath;
      this.pos = pPosition;
    }

    @Override
    public int hashCode() {
      final int prime = 31;
      int result = 1;
      result = prime * result + path.hashCode();
      result = prime * result + pos;
      return result;
    }

    @Override
    public boolean equals(Object pObj) {
      if (!(pObj instanceof PathPosition)) {
        return false;
      }
      PathPosition other = (PathPosition) pObj;

      return ((this.pos == other.pos)
          && (this.path.equals(other.path)));
    }

    /**
     * Create a fresh {@link PathIterator} for this path,
     * initialized at this position of the path, and iterating forwards.
     */
    public PathIterator iterator() {
      return new DefaultPathIterator(path, pos);
    }

    /**
     * Create a fresh {@link PathIterator} for this path,
     * initialized at this position of the path, and iterating backwards.
     */
    public PathIterator reverseIterator() {
      return new ReversePathIterator(path, pos);
    }

    /**
     * @see PathIterator#getLocation()
     */
    public CFANode getLocation() {
      return iterator().getLocation();
    }

    /**
     * Return the {@link ARGPath} that this position belongs to.
     */
    public ARGPath getPath() {
      return path;
    }
  }

  /**
   * The implementation of PathIterator that iterates
   * in the direction of the analysis.
   */
  private static class DefaultPathIterator extends PathIterator {

    private DefaultPathIterator(ARGPath pPath, int pPos) {
      super(pPath, pPos);
    }

    private DefaultPathIterator(ARGPath pPath) {
      super(pPath, 0);
    }

    @Override
    public void advance() throws IllegalStateException {
      checkState(hasNext(), "No more states in PathIterator.");
      pos++;
    }

    @Override
    public boolean hasNext() {
      return pos < path.states.size()-1;
    }

  }
  /**
   * The implementation of PathIterator that iterates
   * in the reverse direction of the analysis.
   */
  private static class ReversePathIterator extends PathIterator {

    private ReversePathIterator(ARGPath pPath, int pPos) {
      super(pPath, pPos);
    }

    private ReversePathIterator(ARGPath pPath) {
      super(pPath, pPath.states.size()-1);
    }

    @Override
    public void advance() throws IllegalStateException {
      checkState(hasNext(), "No more states in PathIterator.");
      pos--;
    }

    @Override
    public boolean hasNext() {
      return pos > 0;
    }
  }

  private static abstract class FullPathIterator extends PathIterator {
    protected final List<CFAEdge> fullPath;
    protected boolean currentPositionHasState = true;
    protected int overallOffset = 0;

    private FullPathIterator(ARGPath pPath, int pPos) {
      super(pPath, pPos);
      fullPath = pPath.getFullPath();
    }

    /**
     * {@inheritDoc}
     * May only be called on positions of the iterator where we have an {@link ARGState}
     * not in the edges that fill up holes between them.
     */
    @Override
    public ARGState getAbstractState() {
      checkState(currentPositionHasState);
      return path.states.get(pos);
    }

    @Override
    public @Nullable CFAEdge getIncomingEdge() {
      checkState(pos > 0, "First state in ARGPath has no incoming edge.");
      return fullPath.get(overallOffset-1);
    }

    @Override
    public @Nullable CFAEdge getOutgoingEdge() {
      checkState(pos < path.states.size()-1, "Last state in ARGPath has no outgoing edge.");
      return fullPath.get(overallOffset);
    }

    /**
     * {@inheritDoc}
     * Returns the directly previous AbstractState that can be found, thus this is
     * the appropriate replacement for {@code FullPathIterator#getAbstractState()}
     * if the iterator is currently in a hole in the path that was filled with
     * additional edges.
     */
    @Override
    public ARGState getPreviousAbstractState() {
      checkState(pos - 1 >= 0);
      if (currentPositionHasState) {
        return path.states.get(pos-1);
      } else {
        return path.states.get(pos);
      }
    }

    /**
     * {@inheritDoc}
     * While in the hole of a path prefix inclusive returns the prefix inclusive
     * the state following the hole of this path.
     */
    @Override
    public ARGPath getPrefixInclusive() {
      if (currentPositionHasState) {
        return new ARGPath(path.states.subList(0, pos+1), path.edges.subList(0, pos));
      } else {
        return new ARGPath(path.states.subList(0, pos+2), path.edges.subList(0, pos+1));
      }
    }

    /**
     * {@inheritDoc}
     * While in the hole of a path prefix exclusive returns the prefix exclusive
     * the state following the hole of this path. (But inclusive the last found
     * state)
     */
    @Override
    public ARGPath getPrefixExclusive() {
      if (currentPositionHasState) {
        return new ARGPath(path.states.subList(0, pos), path.edges.subList(0, pos-1));
      } else {
        return new ARGPath(path.states.subList(0, pos+1), path.edges.subList(0, pos));
      }
    }
  }

  private static class DefaultFullPathIterator extends FullPathIterator {

    private DefaultFullPathIterator(ARGPath pPath, int pPos) {
      super(pPath, pPos);
    }

    private DefaultFullPathIterator(ARGPath pPath) {
      this(pPath, 0);
    }

    @Override
    public void advance() throws IllegalStateException {
      checkState(hasNext(), "No more states in PathIterator.");
      CFANode nextLoc = AbstractStates.extractLocationMaybeWeaved(getNextAbstractState());

      if (fullPath.get(overallOffset).getSuccessor().equals(nextLoc)) {
        pos++;
        currentPositionHasState = true;
      } else {
        currentPositionHasState = false;
      }

      overallOffset++;
    }

    @Override
    public boolean hasNext() {
      return pos < path.states.size()-1;
    }

    @Override
    public boolean isPositionWithState() {
      return currentPositionHasState;
    }
  }

  private static class ReverseFullPathIterator extends FullPathIterator {

    private ReverseFullPathIterator(ARGPath pPath, int pPos) {
      super(pPath, pPos);
      overallOffset = fullPath.size();
    }

    private ReverseFullPathIterator(ARGPath pPath) {
      this(pPath, pPath.states.size() - 1);
    }

    @Override
    public void advance() throws IllegalStateException {
      checkState(hasNext(), "No more states in PathIterator.");

      boolean nextPositionHasState = fullPath.get(overallOffset-1)
                                        .getPredecessor()
                                        .equals(extractLocation(getPreviousAbstractState()));

      if (currentPositionHasState) {
        pos--; // only reduce by one if it was a real node before we are leaving it now
      }

      currentPositionHasState = nextPositionHasState;

      overallOffset--;
    }

    @Override
    public boolean hasNext() {
      return pos > 0;
    }
  }
}<|MERGE_RESOLUTION|>--- conflicted
+++ resolved
@@ -25,22 +25,6 @@
 
 import static com.google.common.base.Preconditions.*;
 import static org.sosy_lab.cpachecker.util.AbstractStates.extractLocation;
-
-import java.io.IOException;
-import java.util.AbstractList;
-import java.util.ArrayList;
-import java.util.Collections;
-import java.util.Iterator;
-import java.util.List;
-
-import javax.annotation.Nullable;
-import javax.annotation.concurrent.Immutable;
-
-import org.sosy_lab.common.Appenders.AbstractAppender;
-import org.sosy_lab.cpachecker.cfa.model.CFAEdge;
-import org.sosy_lab.cpachecker.cfa.model.CFANode;
-import org.sosy_lab.cpachecker.util.AbstractStates;
-import org.sosy_lab.cpachecker.util.Pair;
 
 import com.google.common.base.Joiner;
 import com.google.common.base.Preconditions;
@@ -52,6 +36,22 @@
 
 import edu.umd.cs.findbugs.annotations.SuppressFBWarnings;
 
+import org.sosy_lab.common.Appenders.AbstractAppender;
+import org.sosy_lab.cpachecker.cfa.model.CFAEdge;
+import org.sosy_lab.cpachecker.cfa.model.CFANode;
+import org.sosy_lab.cpachecker.util.AbstractStates;
+import org.sosy_lab.cpachecker.util.Pair;
+
+import java.io.IOException;
+import java.util.AbstractList;
+import java.util.ArrayList;
+import java.util.Collections;
+import java.util.Iterator;
+import java.util.List;
+
+import javax.annotation.Nullable;
+import javax.annotation.concurrent.Immutable;
+
 /**
  * ARGPath contains a non-empty path through the ARG
  * consisting of both a sequence of states
@@ -111,7 +111,6 @@
   }
 
   /**
-<<<<<<< HEAD
    * This method returns the transition, as pair of state and edge, at the given offset.
    *
    * @param pOffset
@@ -136,8 +135,6 @@
   }
 
   /**
-=======
->>>>>>> a5beede5
    * Return the list of edges between the states.
    * The result of this method is always one element shorter
    * than {@link #asStatesList()}.
