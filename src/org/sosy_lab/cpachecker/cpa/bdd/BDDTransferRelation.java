--- conflicted
+++ resolved
@@ -130,7 +130,6 @@
 
   }
 
-
   @Override
   protected Collection<BDDState> preCheck(BDDState pState, VariableTrackingPrecision pPrecision) {
     // no variables should be tracked
@@ -138,11 +137,7 @@
       return Collections.singleton(pState);
     }
     // the path is not fulfilled
-<<<<<<< HEAD
-    if (rmgr.makeAnd(globalConstraint, state.getRegion()).isFalse()) {
-=======
-    if (pState.getRegion().isFalse()) {
->>>>>>> d7e9f636
+    if (rmgr.makeAnd(globalConstraint, pState.getRegion()).isFalse()) {
       return Collections.emptyList();
     }
 
@@ -687,7 +682,8 @@
 
   /** This Visitor evaluates the visited expression and
    * returns iff the given variable is used in it. */
-  private static class VarCExpressionVisitor extends DefaultCExpressionVisitor<Boolean, NoException> {
+  private static class VarCExpressionVisitor
+      extends DefaultCExpressionVisitor<Boolean, NoException> {
 
     private String varName;
 
@@ -750,7 +746,10 @@
 
   @Override
   public Collection<? extends AbstractState> strengthen(
-      AbstractState pState, List<AbstractState> states, CFAEdge cfaEdge, Precision pPrecision)
+      AbstractState pState,
+      List<AbstractState> states,
+      CFAEdge cfaEdge,
+      Precision pPrecision)
       throws CPATransferException {
     BDDState bddState = (BDDState) pState;
 
@@ -831,7 +830,9 @@
 
   /** get all possible explicit targets for a pointer, or NULL if they are unknown. */
   static @Nullable ExplicitLocationSet getLocationsForLhs(
-      PointerState pPointerInfo, CPointerExpression pPointer) throws UnrecognizedCodeException {
+      PointerState pPointerInfo,
+      CPointerExpression pPointer)
+      throws UnrecognizedCodeException {
     LocationSet directLocation = PointerTransferRelation.asLocations(pPointer, pPointerInfo);
     if (!(directLocation instanceof ExplicitLocationSet)) {
       LocationSet indirectLocation =
@@ -850,7 +851,9 @@
   }
 
   static @Nullable MemoryLocation getLocationForRhs(
-      PointerState pPointerInfo, CPointerExpression pPointer) throws UnrecognizedCodeException {
+      PointerState pPointerInfo,
+      CPointerExpression pPointer)
+      throws UnrecognizedCodeException {
     LocationSet fullSet = PointerTransferRelation.asLocations(pPointer.getOperand(), pPointerInfo);
     if (fullSet instanceof ExplicitLocationSet) {
       ExplicitLocationSet explicitSet = (ExplicitLocationSet) fullSet;
