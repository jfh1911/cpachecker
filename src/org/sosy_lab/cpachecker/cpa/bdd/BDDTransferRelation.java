--- conflicted
+++ resolved
@@ -29,7 +29,7 @@
 import java.util.Collections;
 import java.util.List;
 import java.util.Set;
-import org.checkerframework.checker.nullness.qual.Nullable;
+import javax.annotation.Nullable;
 import org.sosy_lab.cpachecker.cfa.CFA;
 import org.sosy_lab.cpachecker.cfa.ast.ALeftHandSide;
 import org.sosy_lab.cpachecker.cfa.ast.ARightHandSide;
@@ -173,7 +173,7 @@
    */
   @Override
   protected BDDState handleStatementEdgeBackwards(
-      final CStatementEdge cfaEdge, final CStatement statement) throws UnsupportedCCodeException {
+      final CStatementEdge cfaEdge, final CStatement statement) throws UnsupportedCodeException {
 
     BDDState result = state;
 
@@ -278,7 +278,7 @@
    * equality is added to the BDDstate to get the next state.
    */
   private BDDState handleAssignmentBackwards(
-      CAssignment assignment, CFANode successor, CFAEdge edge) throws UnsupportedCCodeException {
+      CAssignment assignment, CFANode successor, CFAEdge edge) throws UnsupportedCodeException {
     CExpression lhs = assignment.getLeftHandSide();
 
     if (!(lhs instanceof CIdExpression)) {
@@ -302,7 +302,7 @@
       if (isUsedInExpression(varName, exp)) {
         // make tmp for assignment,
         // this is done to handle assignments like "a = !a;" as "tmp = !a; a = tmp;"
-        String tmpVarName = predmgr.getTmpVariableForVars(partition.getVars());
+        String tmpVarName = predmgr.getTmpVariableForPartition(partition);
         final Region[] tmp =
             predmgr.createPredicateWithoutPrecisionCheck(
                 tmpVarName, getBitsize(partition, targetType));
@@ -435,7 +435,7 @@
    */
   @Override
   protected BDDState handleDeclarationEdgeBackwards(CDeclarationEdge cfaEdge, CDeclaration decl)
-      throws UnsupportedCCodeException {
+      throws UnsupportedCodeException {
 
     if (decl instanceof CVariableDeclaration) {
       CVariableDeclaration vdecl = (CVariableDeclaration) decl;
@@ -517,7 +517,7 @@
       List<CExpression> args,
       List<CParameterDeclaration> params,
       String calledFunction)
-      throws UnsupportedCCodeException {
+      throws UnsupportedCodeException {
     BDDState newState = state;
 
     // var_args cannot be handled: func(int x, ...) --> we only handle the first n parameters
@@ -613,11 +613,8 @@
       // remove returnVar from state,
       // all other function-variables were removed earlier (see handleReturnStatementEdge()).
       // --> now the state does not contain any variable from scope of called function.
-      if (predmgr.getTrackedVars().containsKey(returnVar)) {
-        newState =
-            newState.forget(
-                predmgr.createPredicateWithoutPrecisionCheck(
-                    returnVar, predmgr.getTrackedVars().get(returnVar)));
+      if (predmgr.getTrackedVars().contains(returnVar)) {
+        newState = newState.forget(predmgr.createPredicateWithoutPrecisionCheck(returnVar));
       }
 
       // make region (predicate) for RIGHT SIDE
@@ -673,55 +670,10 @@
     // delete variables from returning function,
     // we do not need them after this location, because the next edge is the functionReturnEdge.
     // this results in a smaller BDD and allows to call a function twice.
-<<<<<<< HEAD
-    return leaveScope(newState, functionName, returnVar);
-  }
-
-  /**
-   * This function handles functionStatements like "return (x)". The equality of the returnValue
-   * (FUNCTION_RETURN_VARIABLE) and the evaluated right side ("x") is added to the new state.
-   */
-  @Override
-  protected BDDState handleReturnStatementEdgeBackwards(CReturnStatementEdge cfaEdge)
-      throws UnsupportedCCodeException {
-    BDDState newState = state;
-
-    if (cfaEdge.getExpression().isPresent()) {
-      final String returnVar =
-          ((CIdExpression) cfaEdge.asAssignment().get().getLeftHandSide())
-              .getDeclaration()
-              .getQualifiedName();
-      final Partition partition = varClass.getPartitionForEdge(cfaEdge);
-      final CType functionReturnType =
-          ((CFunctionDeclaration) cfaEdge.getSuccessor().getEntryNode().getFunctionDefinition())
-              .getType()
-              .getReturnType();
-
-      // make region for RIGHT SIDE, this is the 'x' from 'return (x);
-      final Region[] regRHS =
-          evaluateVectorExpression(
-              partition,
-              cfaEdge.getExpression().get(),
-              functionReturnType,
-              cfaEdge.getPredecessor());
-
-      // make variable (predicate) for returnStatement,
-      // delete variable, if it was used before, this is done with an existential operator
-      final Region[] retvar =
-          predmgr.createPredicate(
-              returnVar,
-              functionReturnType,
-              cfaEdge.getSuccessor(),
-              getBitsize(partition, functionReturnType),
-              precision);
-      newState = newState.addAssignment(retvar, regRHS);
-      newState = newState.forget(retvar);
-=======
     for (String var : predmgr.getTrackedVars()) {
       if (isLocalVariableForFunction(var, functionName) && !returnVar.equals(var)) {
         newState = newState.forget(predmgr.createPredicateWithoutPrecisionCheck(var));
       }
->>>>>>> f29ed987
     }
 
     // delete variables from returning function,
@@ -735,9 +687,6 @@
     if (cfaEdge.getSuccessor() instanceof FunctionExitNode) {
       assert "default return".equals(cfaEdge.getDescription())
               || "skipped unnecessary edges".equals(cfaEdge.getDescription());
-<<<<<<< HEAD
-      return leaveScope(state, functionName, null);
-=======
 
       // delete variables from returning function,
       // we do not need them after this location, because the next edge is the functionReturnEdge.
@@ -749,7 +698,6 @@
         }
       }
       return newState;
->>>>>>> f29ed987
     }
 
     return state;
@@ -761,10 +709,10 @@
    * this results in a smaller BDD and allows to call a function twice.
    */
   private BDDState leaveScope(BDDState newState, String pFunctionName, @Nullable String ignoreVar) {
-    for (String var : predmgr.getTrackedVars().keySet()) {
+    for (String var : predmgr.getTrackedVars()) {
       if (isLocalVariableForFunction(var, pFunctionName)
           && (ignoreVar == null || !ignoreVar.equals(var))) {
-        newState = newState.forget(predmgr.createPredicateWithoutPrecisionCheck(var, predmgr.getTrackedVars().get(var)));
+        newState = newState.forget(predmgr.createPredicateWithoutPrecisionCheck(var));
       }
     }
     return newState;
@@ -805,7 +753,7 @@
   @Override
   protected BDDState handleAssumptionBackwards(
       CAssumeEdge cfaEdge, CExpression expression, boolean truthAssumption)
-      throws UnsupportedCCodeException {
+      throws UnsupportedCodeException {
 
     Partition partition = varClass.getPartitionForEdge(cfaEdge);
     final Region[] operand =
