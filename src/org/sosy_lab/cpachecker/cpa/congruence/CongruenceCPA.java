/*
 * CPAchecker is a tool for configurable software verification.
 *  This file is part of CPAchecker.
 *
 *  Copyright (C) 2007-2016  Dirk Beyer
 *  All rights reserved.
 *
 *  Licensed under the Apache License, Version 2.0 (the "License");
 *  you may not use this file except in compliance with the License.
 *  You may obtain a copy of the License at
 *
 *      http://www.apache.org/licenses/LICENSE-2.0
 *
 *  Unless required by applicable law or agreed to in writing, software
 *  distributed under the License is distributed on an "AS IS" BASIS,
 *  WITHOUT WARRANTIES OR CONDITIONS OF ANY KIND, either express or implied.
 *  See the License for the specific language governing permissions and
 *  limitations under the License.
 *
 *
 *  CPAchecker web page:
 *    http://cpachecker.sosy-lab.org
 */
package org.sosy_lab.cpachecker.cpa.congruence;

import org.sosy_lab.common.ShutdownNotifier;
import org.sosy_lab.common.configuration.Configuration;
import org.sosy_lab.common.configuration.InvalidConfigurationException;
import org.sosy_lab.common.configuration.Option;
import org.sosy_lab.common.configuration.Options;
import org.sosy_lab.common.log.LogManager;
import org.sosy_lab.cpachecker.cfa.CFA;
import org.sosy_lab.cpachecker.cfa.model.CFANode;
import org.sosy_lab.cpachecker.core.AnalysisDirection;
import org.sosy_lab.cpachecker.core.defaults.AutomaticCPAFactory;
import org.sosy_lab.cpachecker.core.interfaces.AbstractDomain;
import org.sosy_lab.cpachecker.core.interfaces.AbstractState;
import org.sosy_lab.cpachecker.core.interfaces.CPAFactory;
import org.sosy_lab.cpachecker.core.interfaces.ConfigurableProgramAnalysis;
import org.sosy_lab.cpachecker.core.interfaces.MergeOperator;
import org.sosy_lab.cpachecker.core.interfaces.Precision;
import org.sosy_lab.cpachecker.core.interfaces.PrecisionAdjustment;
import org.sosy_lab.cpachecker.core.interfaces.StateSpacePartition;
import org.sosy_lab.cpachecker.core.interfaces.Statistics;
import org.sosy_lab.cpachecker.core.interfaces.StatisticsProvider;
import org.sosy_lab.cpachecker.core.interfaces.StopOperator;
import org.sosy_lab.cpachecker.core.interfaces.TransferRelation;
import org.sosy_lab.cpachecker.cpa.abe.ABECPA;
import org.sosy_lab.cpachecker.util.predicates.pathformula.CachingPathFormulaManager;
import org.sosy_lab.cpachecker.util.predicates.pathformula.PathFormulaManager;
import org.sosy_lab.cpachecker.util.predicates.pathformula.PathFormulaManagerImpl;
import org.sosy_lab.cpachecker.util.predicates.smt.FormulaManagerView;
import org.sosy_lab.cpachecker.util.predicates.smt.Solver;
import org.sosy_lab.cpachecker.util.predicates.smt.SolverFactory;
import org.sosy_lab.cpachecker.util.templates.TemplatePrecision;
import org.sosy_lab.cpachecker.util.templates.TemplateToFormulaConversionManager;

import java.util.Collection;

/**
 * A very simple congruence analysis.
 */
@Options(prefix="cpa.congruence")
public class CongruenceCPA
    implements ConfigurableProgramAnalysis,
               StatisticsProvider,
               AutoCloseable {

  @Option(secure=true,
      description="Cache formulas produced by path formula manager")
  private boolean useCachingPathFormulaManager = true;

  private final CongruenceStatistics statistics;
  private final ABECPA<CongruenceState, TemplatePrecision> abeCPA;
  private final Solver solver;

  public CongruenceCPA(Configuration pConfiguration,
                       LogManager pLogger,
                       ShutdownNotifier pShutdownNotifier,
                       CFA pCFA,
                       SolverFactory pSolverFactory)
      throws InvalidConfigurationException {
    pConfiguration.inject(this);
<<<<<<< HEAD
    Solver solver = pSolverFactory.getSolverCached(pConfiguration, pLogger, pShutdownNotifier);
=======
    solver = Solver.create(pConfiguration, pLogger, pShutdownNotifier);
>>>>>>> ce2cc198

    FormulaManagerView formulaManager = solver.getFormulaManager();
    PathFormulaManager pathFormulaManager = new PathFormulaManagerImpl(
        formulaManager, pConfiguration, pLogger, pShutdownNotifier, pCFA,
        AnalysisDirection.FORWARD);

    if (useCachingPathFormulaManager) {
      pathFormulaManager = new CachingPathFormulaManager(pathFormulaManager);
    }
    TemplateToFormulaConversionManager templateToFormulaConversionManager =
        new TemplateToFormulaConversionManager(pCFA, pLogger);
    statistics = new CongruenceStatistics();
    CongruenceManager congruenceManager = new CongruenceManager(
        pConfiguration, solver, templateToFormulaConversionManager,
        formulaManager, statistics, pathFormulaManager, pLogger, pCFA,
        pShutdownNotifier);
    abeCPA = new ABECPA<>(pConfiguration, pLogger, pShutdownNotifier, pCFA,
        congruenceManager, solver);
  }

  public static CPAFactory factory() {
    return AutomaticCPAFactory.forType(CongruenceCPA.class);
  }

  @Override
  public AbstractDomain getAbstractDomain() {
    return abeCPA.getAbstractDomain();
  }

  @Override
  public TransferRelation getTransferRelation() {
    return abeCPA.getTransferRelation();
  }

  @Override
  public MergeOperator getMergeOperator() {
    return abeCPA.getMergeOperator();
  }

  @Override
  public StopOperator getStopOperator() {
    return abeCPA.getStopOperator();
  }

  @Override
  public PrecisionAdjustment getPrecisionAdjustment() {
    return abeCPA.getPrecisionAdjustment();
  }

  @Override
  public AbstractState getInitialState(
      CFANode node, StateSpacePartition partition) throws InterruptedException {
    return abeCPA.getInitialState(node, partition);
  }

  @Override
  public Precision getInitialPrecision(
      CFANode node, StateSpacePartition partition) throws InterruptedException {
    return abeCPA.getInitialPrecision(node, partition);
  }

  @Override
  public void collectStatistics(Collection<Statistics> statsCollection) {
    statsCollection.add(statistics);
  }

  @Override
  public void close() {
    solver.close();
  }
}<|MERGE_RESOLUTION|>--- conflicted
+++ resolved
@@ -51,7 +51,6 @@
 import org.sosy_lab.cpachecker.util.predicates.pathformula.PathFormulaManagerImpl;
 import org.sosy_lab.cpachecker.util.predicates.smt.FormulaManagerView;
 import org.sosy_lab.cpachecker.util.predicates.smt.Solver;
-import org.sosy_lab.cpachecker.util.predicates.smt.SolverFactory;
 import org.sosy_lab.cpachecker.util.templates.TemplatePrecision;
 import org.sosy_lab.cpachecker.util.templates.TemplateToFormulaConversionManager;
 
@@ -77,15 +76,10 @@
   public CongruenceCPA(Configuration pConfiguration,
                        LogManager pLogger,
                        ShutdownNotifier pShutdownNotifier,
-                       CFA pCFA,
-                       SolverFactory pSolverFactory)
+                       CFA pCFA)
       throws InvalidConfigurationException {
     pConfiguration.inject(this);
-<<<<<<< HEAD
-    Solver solver = pSolverFactory.getSolverCached(pConfiguration, pLogger, pShutdownNotifier);
-=======
     solver = Solver.create(pConfiguration, pLogger, pShutdownNotifier);
->>>>>>> ce2cc198
 
     FormulaManagerView formulaManager = solver.getFormulaManager();
     PathFormulaManager pathFormulaManager = new PathFormulaManagerImpl(
