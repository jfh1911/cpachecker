/*
 *  CPAchecker is a tool for configurable software verification.
 *  This file is part of CPAchecker.
 *
 *  Copyright (C) 2007-2014  Dirk Beyer
 *  All rights reserved.
 *
 *  Licensed under the Apache License, Version 2.0 (the "License");
 *  you may not use this file except in compliance with the License.
 *  You may obtain a copy of the License at
 *
 *      http://www.apache.org/licenses/LICENSE-2.0
 *
 *  Unless required by applicable law or agreed to in writing, software
 *  distributed under the License is distributed on an "AS IS" BASIS,
 *  WITHOUT WARRANTIES OR CONDITIONS OF ANY KIND, either express or implied.
 *  See the License for the specific language governing permissions and
 *  limitations under the License.
 *
 *
 *  CPAchecker web page:
 *    http://cpachecker.sosy-lab.org
 */
package org.sosy_lab.cpachecker.cpa.composite;

import static com.google.common.base.Preconditions.checkState;

import com.google.common.base.Joiner;
import com.google.common.base.Preconditions;
import com.google.common.collect.ComparisonChain;
import com.google.common.collect.ImmutableList;
import com.google.common.collect.Ordering;
import com.google.common.collect.Sets;
import java.io.Serializable;
import java.util.ArrayList;
import java.util.Arrays;
import java.util.Collection;
import java.util.List;
import java.util.Set;
import org.sosy_lab.cpachecker.core.interfaces.AbstractEdge;
import org.sosy_lab.cpachecker.core.interfaces.AbstractState;
import org.sosy_lab.cpachecker.core.interfaces.AbstractStateWithEdge;
import org.sosy_lab.cpachecker.core.interfaces.AbstractWrapperState;
import org.sosy_lab.cpachecker.core.interfaces.Graphable;
import org.sosy_lab.cpachecker.core.interfaces.Partitionable;
import org.sosy_lab.cpachecker.core.interfaces.Property;
import org.sosy_lab.cpachecker.core.interfaces.PseudoPartitionable;
import org.sosy_lab.cpachecker.core.interfaces.Targetable;
import org.sosy_lab.cpachecker.cpa.arg.Splitable;

public class CompositeState
<<<<<<< HEAD
    implements AbstractWrapperState,
        Targetable,
        Partitionable,
        PseudoPartitionable,
        Serializable,
        Graphable,
        Splitable {
=======
    implements AbstractWrapperState, Targetable, Partitionable, PseudoPartitionable, Serializable,
    Graphable, Splitable, AbstractStateWithEdge {
>>>>>>> 78b791fe
  private static final long serialVersionUID = -5143296331663510680L;
  private final ImmutableList<AbstractState> states;
  private transient Object partitionKey; // lazily initialized
  private transient Comparable<?> pseudoPartitionKey; // lazily initialized
  private transient Object pseudoHashCode; // lazily initialized

  public CompositeState(List<AbstractState> elements) {
    this.states = ImmutableList.copyOf(elements);
  }

  int getNumberOfStates() {
    return states.size();
  }

  @Override
  public boolean isTarget() {
    for (AbstractState element : states) {
      if ((element instanceof Targetable) && ((Targetable)element).isTarget()) {
        return true;
      }
    }
    return false;
  }

  @Override
  public Set<Property> getViolatedProperties() throws IllegalStateException {
    checkState(isTarget());
    Set<Property> properties = Sets.newHashSetWithExpectedSize(states.size());
    for (AbstractState element : states) {
      if ((element instanceof Targetable) && ((Targetable)element).isTarget()) {
        properties.addAll(((Targetable)element).getViolatedProperties());
      }
    }
    return properties;
  }

  @Override
  public String toString() {
    StringBuilder builder = new StringBuilder();
    builder.append('(');
    for (AbstractState element : states) {
      builder.append(element.getClass().getSimpleName());
      builder.append(": ");
      builder.append(element.toString());
      builder.append("\n ");
    }
    builder.replace(builder.length() - 1, builder.length(), ")");

    return builder.toString();
  }

  @Override
  public String toDOTLabel() {
    StringBuilder builder = new StringBuilder();
    for (AbstractState element : states) {
      if (element instanceof Graphable) {
        String label = ((Graphable)element).toDOTLabel();
        if (!label.isEmpty()) {
          builder.append(element.getClass().getSimpleName());
          builder.append(": ");
          builder.append(label);
          builder.append("\\n ");
        }
      }
    }

    return builder.toString();
  }

  @Override
  public boolean shouldBeHighlighted() {
    for (AbstractState element : states) {
      if (element instanceof Graphable) {
        if (((Graphable)element).shouldBeHighlighted()) {
          return true;
        }
      }
    }
    return false;
  }

  public AbstractState get(int idx) {
    return states.get(idx);
  }

  @Override
  public ImmutableList<AbstractState> getWrappedStates() {
    return states;
  }


  @Override
  public Object getPartitionKey() {
    if (partitionKey == null) {
      Object[] keys = new Object[states.size()];

      int i = 0;
      for (AbstractState element : states) {
        if (element instanceof Partitionable) {
          keys[i] = ((Partitionable)element).getPartitionKey();
        }
        i++;
      }

      // wrap array of keys in object to enable overriding of equals and hashCode
      partitionKey = new CompositePartitionKey(keys);
    }

    return partitionKey;
  }

  @Override
  public Comparable<?> getPseudoPartitionKey() {
    if (pseudoPartitionKey == null) {
      Comparable<?>[] keys = new Comparable<?>[states.size()];

      int i = 0;
      for (AbstractState element : states) {
        if (element instanceof PseudoPartitionable) {
          keys[i] = ((PseudoPartitionable) element).getPseudoPartitionKey();
        }
        i++;
      }

      // wrap array of keys in object to enable overriding of equals and hashCode
      pseudoPartitionKey = new CompositePseudoPartitionKey(keys);
    }

    return pseudoPartitionKey;
  }

  @Override
  public Object getPseudoHashCode() {
    if (pseudoHashCode == null) {
      Object[] keys = new Object[states.size()];

      int i = 0;
      for (AbstractState element : states) {
        if (element instanceof PseudoPartitionable) {
          keys[i] = ((PseudoPartitionable)element).getPseudoHashCode();
        }
        i++;
      }

      // wrap array of keys in object to enable overriding of equals and hashCode
      pseudoHashCode = new CompositePartitionKey(keys);
    }

    return pseudoHashCode;
  }

  private static final class CompositePartitionKey implements Serializable {

    private static final long serialVersionUID = 1L;

    private final Object[] keys;

    private CompositePartitionKey(Object[] pElements) {
      keys = pElements;
    }

    @Override
    public boolean equals(Object pObj) {
      if (this == pObj) {
        return true;
      }

      if (!(pObj instanceof CompositePartitionKey)) {
        return false;
      }

      return Arrays.equals(this.keys, ((CompositePartitionKey)pObj).keys);
    }

    @Override
    public int hashCode() {
      return Arrays.hashCode(keys);
    }

    @Override
    public String toString() {
      return "[" + Joiner.on(", ").skipNulls().join(keys) + "]";
    }
  }

  @SuppressWarnings("rawtypes")
  private static final class CompositePseudoPartitionKey
      implements Comparable<CompositePseudoPartitionKey>, Serializable {

    private static final long serialVersionUID = 1L;

    private final Comparable<?>[] keys;

    private CompositePseudoPartitionKey(Comparable<?>[] pElements) {
      keys = pElements;
    }

    @Override
    public boolean equals(Object pObj) {
      if (this == pObj) {
        return true;
      }

      if (!(pObj instanceof CompositePseudoPartitionKey)) {
        return false;
      }

      return Arrays.equals(this.keys, ((CompositePseudoPartitionKey) pObj).keys);
    }

    @Override
    public int hashCode() {
      return Arrays.hashCode(keys);
    }

    @Override
    public String toString() {
      return "[" + Joiner.on(", ").skipNulls().join(keys) + "]";
    }

    @Override
    public int compareTo(CompositePseudoPartitionKey other) {
      Preconditions.checkArgument(keys.length == other.keys.length);
      ComparisonChain c = ComparisonChain.start();
      for (int i = 0; i < keys.length; i++) {
        c = c.compare(keys[i], other.keys[i], Ordering.natural().nullsFirst());
      }
      return c.result();
    }
  }

  @Override
  public AbstractState forkWithReplacements(Collection<AbstractState> pReplacementStates) {
    List<AbstractState> wrappedStates = getWrappedStates();
    List<AbstractState> newWrappedStates = new ArrayList<>(wrappedStates.size());

    for (AbstractState state : wrappedStates) {
      int targetSize = newWrappedStates.size()+1;
      // if state was not replaced, add it:
      if (targetSize>newWrappedStates.size()) {
        //recursion might end here if state is not splitable:
        if (state instanceof Splitable) {
        newWrappedStates.add(((Splitable) state).forkWithReplacements(pReplacementStates));
        } else {
          newWrappedStates.add(state);
        }
      }
    }
    CompositeState newState = new CompositeState(newWrappedStates);
    return newState;
  }

  @Override
  public boolean hasEmptyEffect() {
    for (AbstractState state : states) {
      if (state instanceof AbstractStateWithEdge) {
        boolean res = ((AbstractStateWithEdge) state).hasEmptyEffect();
        if (!res) {
          return false;
        }
      } else {
        // means CPA does nothing, so it has empty effect
      }
    }
    return true;
  }

  @Override
  public AbstractEdge getAbstractEdge() {
    throw new UnsupportedOperationException("Not yet implemented");
  }

  @Override
  public boolean isProjection() {

    for (AbstractState state : states) {
      if (state instanceof AbstractStateWithEdge) {
        boolean res = ((AbstractStateWithEdge) state).isProjection();
        if (res) {
          // Some CPA can not differ projection from applied states
          return true;
        }
      }
    }
    return false;
  }
}<|MERGE_RESOLUTION|>--- conflicted
+++ resolved
@@ -49,18 +49,8 @@
 import org.sosy_lab.cpachecker.cpa.arg.Splitable;
 
 public class CompositeState
-<<<<<<< HEAD
-    implements AbstractWrapperState,
-        Targetable,
-        Partitionable,
-        PseudoPartitionable,
-        Serializable,
-        Graphable,
-        Splitable {
-=======
     implements AbstractWrapperState, Targetable, Partitionable, PseudoPartitionable, Serializable,
     Graphable, Splitable, AbstractStateWithEdge {
->>>>>>> 78b791fe
   private static final long serialVersionUID = -5143296331663510680L;
   private final ImmutableList<AbstractState> states;
   private transient Object partitionKey; // lazily initialized
