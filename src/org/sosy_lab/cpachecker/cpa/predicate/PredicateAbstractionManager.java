/*
 *  CPAchecker is a tool for configurable software verification.
 *  This file is part of CPAchecker.
 *
 *  Copyright (C) 2007-2014  Dirk Beyer
 *  All rights reserved.
 *
 *  Licensed under the Apache License, Version 2.0 (the "License");
 *  you may not use this file except in compliance with the License.
 *  You may obtain a copy of the License at
 *
 *      http://www.apache.org/licenses/LICENSE-2.0
 *
 *  Unless required by applicable law or agreed to in writing, software
 *  distributed under the License is distributed on an "AS IS" BASIS,
 *  WITHOUT WARRANTIES OR CONDITIONS OF ANY KIND, either express or implied.
 *  See the License for the specific language governing permissions and
 *  limitations under the License.
 *
 *
 *  CPAchecker web page:
 *    http://cpachecker.sosy-lab.org
 */
package org.sosy_lab.cpachecker.cpa.predicate;
import static com.google.common.base.Preconditions.checkArgument;
import static com.google.common.base.Predicates.equalTo;

import com.google.common.base.Function;
import com.google.common.base.Functions;
import com.google.common.base.Joiner;
import com.google.common.base.Preconditions;
import com.google.common.collect.ImmutableList;
import com.google.common.collect.ImmutableSet;
import com.google.common.collect.Iterables;
import com.google.common.collect.Sets;
import java.io.IOException;
import java.io.Writer;
import java.nio.charset.Charset;
import java.nio.file.Path;
import java.util.ArrayDeque;
import java.util.ArrayList;
import java.util.Collection;
import java.util.Deque;
import java.util.HashMap;
import java.util.HashSet;
import java.util.Iterator;
import java.util.LinkedList;
import java.util.List;
import java.util.Map;
import java.util.Optional;
import java.util.Set;
import java.util.logging.Level;
import javax.annotation.Nullable;
import org.sosy_lab.common.ShutdownNotifier;
import org.sosy_lab.common.collect.Collections3;
import org.sosy_lab.common.configuration.Configuration;
import org.sosy_lab.common.configuration.FileOption;
import org.sosy_lab.common.configuration.InvalidConfigurationException;
import org.sosy_lab.common.configuration.Option;
import org.sosy_lab.common.configuration.Options;
import org.sosy_lab.common.io.IO;
import org.sosy_lab.common.log.LogManager;
import org.sosy_lab.common.time.NestedTimer;
import org.sosy_lab.common.time.TimeSpan;
import org.sosy_lab.common.time.Timer;
import org.sosy_lab.cpachecker.cfa.model.CFANode;
import org.sosy_lab.cpachecker.core.algorithm.invariants.InvariantSupplier;
import org.sosy_lab.cpachecker.core.algorithm.invariants.InvariantSupplier.TrivialInvariantSupplier;
import org.sosy_lab.cpachecker.cpa.callstack.CallstackStateEqualsWrapper;
import org.sosy_lab.cpachecker.cpa.predicate.persistence.PredicateAbstractionsStorage;
import org.sosy_lab.cpachecker.cpa.predicate.persistence.PredicateAbstractionsStorage.AbstractionNode;
import org.sosy_lab.cpachecker.cpa.predicate.persistence.PredicatePersistenceUtils.PredicateParsingFailedException;
import org.sosy_lab.cpachecker.util.Pair;
import org.sosy_lab.cpachecker.util.predicates.AbstractionFormula;
import org.sosy_lab.cpachecker.util.predicates.AbstractionManager;
import org.sosy_lab.cpachecker.util.predicates.AbstractionPredicate;
import org.sosy_lab.cpachecker.util.predicates.pathformula.PathFormula;
import org.sosy_lab.cpachecker.util.predicates.pathformula.PathFormulaManager;
import org.sosy_lab.cpachecker.util.predicates.pathformula.SSAMap;
import org.sosy_lab.cpachecker.util.predicates.regions.Region;
import org.sosy_lab.cpachecker.util.predicates.regions.RegionCreator;
import org.sosy_lab.cpachecker.util.predicates.regions.RegionCreator.RegionBuilder;
import org.sosy_lab.cpachecker.util.predicates.smt.BooleanFormulaManagerView;
import org.sosy_lab.cpachecker.util.predicates.smt.FormulaManagerView;
import org.sosy_lab.cpachecker.util.predicates.smt.Solver;
import org.sosy_lab.cpachecker.util.statistics.StatTimer;
import org.sosy_lab.java_smt.api.BasicProverEnvironment.AllSatCallback;
import org.sosy_lab.java_smt.api.BooleanFormula;
import org.sosy_lab.java_smt.api.ProverEnvironment;
import org.sosy_lab.java_smt.api.SolverException;

@Options(prefix = "cpa.predicate")
public class PredicateAbstractionManager {

  static class Stats {

    public int numCallsAbstraction = 0; // total calls
    public int numAbstractionReuses = 0; // total reuses

    public int numSymbolicAbstractions = 0; // precision completely empty, no computation
    public int numSatCheckAbstractions = 0; // precision was {false}, only sat check
    public int numCallsAbstractionCached = 0; // result was cached, no computation
    public int numInductivePathFormulaCacheUsed = 0; // loop was cached, no new computation

    public int numTotalPredicates = 0;
    public int maxPredicates = 0;
    public int numIrrelevantPredicates = 0;
    public int numTrivialPredicates = 0;
    public int numInductivePredicates = 0;
    public int numCartesianAbsPredicates = 0;
    public int numCartesianAbsPredicatesCached = 0;
    public int numBooleanAbsPredicates = 0;
    public final Timer abstractionReuseTime = new Timer();
    public final StatTimer abstractionReuseImplicationTime = new StatTimer("Time for checking reusability of abstractions");
    public final Timer trivialPredicatesTime = new Timer();
    public final Timer inductivePredicatesTime = new Timer();
    public final Timer cartesianAbstractionTime = new Timer();
    public final Timer quantifierEliminationTime = new Timer();
    public final Timer booleanAbstractionTime = new Timer();
    public final NestedTimer abstractionEnumTime = new NestedTimer(); // outer: solver time, inner: bdd time
    public final Timer abstractionSolveTime = new Timer(); // only the time for solving, not for model enumeration

    public long allSatCount = 0;
    public int maxAllSatCount = 0;
  }

  final Stats stats = new Stats();

  private final LogManager logger;
  private final FormulaManagerView fmgr;
  private final BooleanFormulaManagerView bfmgr;
  private final PredicateAbstractionsStorage abstractionStorage;
  private final AbstractionManager amgr;
  private final RegionCreator rmgr;
  private final PathFormulaManager pfmgr;
  private final Solver solver;
  private final InvariantSupplier invariantSupplier;
  private final ShutdownNotifier shutdownNotifier;

  private static final Set<Integer> noAbstractionReuse = ImmutableSet.of();

  private static enum AbstractionType {
    CARTESIAN,
    BOOLEAN,
    COMBINED,
    ELIMINATION;
  }

  @Option(secure=true, name = "abstraction.cartesian",
      description = "whether to use Boolean (false) or Cartesian (true) abstraction")
  @Deprecated
  private boolean cartesianAbstraction = false;

  @Option(secure=true, name = "abstraction.computation",
      description = "whether to use Boolean or Cartesian abstraction or both")
  private AbstractionType abstractionType = AbstractionType.BOOLEAN;

  @Option(secure=true, name = "abstraction.dumpHardQueries",
      description = "dump the abstraction formulas if they took to long")
  private boolean dumpHardAbstractions = false;

  @Option(secure=true, name = "abstraction.reuseAbstractionsFrom",
      description="An initial set of comptued abstractions that might be reusable")
  @FileOption(FileOption.Type.OPTIONAL_INPUT_FILE)
  private Path reuseAbstractionsFrom;

  @Option(secure=true, description = "Max. number of edge of the abstraction tree to prescan for reuse")
  private int maxAbstractionReusePrescan = 1;

  @Option(secure=true, name = "abs.useCache", description = "use caching of abstractions")
  private boolean useCache = true;

  @Option(secure=true, name="refinement.splitItpAtoms",
      description="split each arithmetic equality into two inequalities when extracting predicates from interpolants")
  private boolean splitItpAtoms = false;

  @Option(secure=true, name = "abstraction.identifyTrivialPredicates",
      description="Identify those predicates where the result is trivially known before abstraction computation and omit them.")
  private boolean identifyTrivialPredicates = false;

  @Option(secure=true, name = "abstraction.simplify",
      description="Simplify the abstraction formula that is stored to represent the state space. Helpful when debugging (formulas get smaller).")
  private boolean simplifyAbstractionFormula = false;

  private boolean warnedOfCartesianAbstraction = false;

  private boolean abstractionReuseDisabledBecauseOfAmbiguity = false;

  private final Map<Pair<BooleanFormula, ImmutableSet<BooleanFormula>>, AbstractionFormula>
      abstractionCache;

  // Cache for satisfiability queries: if formula is contained, it is unsat
  private final Set<BooleanFormula> unsatisfiabilityCache;

  //cache for cartesian abstraction queries. For each predicate, the values
  // are -1: predicate is false, 0: predicate is don't care,
  // 1: predicate is true
  private final Map<Pair<BooleanFormula, AbstractionPredicate>, Byte> cartesianAbstractionCache;

  public PredicateAbstractionManager(
      AbstractionManager pAmgr,
      PathFormulaManager pPfmgr,
      Solver pSolver,
      Configuration pConfig,
      LogManager pLogger,
      ShutdownNotifier pShutdownNotifier,
      InvariantSupplier pInvariantsSupplier)
      throws InvalidConfigurationException, PredicateParsingFailedException {
    shutdownNotifier = pShutdownNotifier;

    pConfig.inject(this, PredicateAbstractionManager.class);

    logger = pLogger;
    fmgr = pSolver.getFormulaManager();
    bfmgr = fmgr.getBooleanFormulaManager();
    amgr = pAmgr;
    rmgr = amgr.getRegionCreator();
    pfmgr = pPfmgr;
    solver = pSolver;
    invariantSupplier = pInvariantsSupplier;

    if (cartesianAbstraction) {
      abstractionType = AbstractionType.CARTESIAN;
    }
    if (abstractionType == AbstractionType.COMBINED) {
      warnedOfCartesianAbstraction = true; // warning is not necessary
    }

    if (useCache) {
      abstractionCache = new HashMap<>();
      unsatisfiabilityCache = new HashSet<>();
    } else {
      abstractionCache = null;
      unsatisfiabilityCache = null;
    }

    if (useCache && (abstractionType != AbstractionType.BOOLEAN)) {
      cartesianAbstractionCache = new HashMap<>();
    } else {
      cartesianAbstractionCache = null;
    }

    abstractionStorage = new PredicateAbstractionsStorage(reuseAbstractionsFrom, logger, fmgr, null);
  }

  /**
   * Compute an abstraction of a single boolean formula.
   * @param f The formula to be abstracted. Needs to be instantiated
   *         with the indices from <code>blockFormula.getSssa()</code>.
   * @param blockFormula A path formula that is not used for the abstraction,
   *         but will be used as the block formula in the resulting AbstractionFormula instance.
   * @param predicates The set of predicates used for abstraction.
   * @return An AbstractionFormula instance representing an abstraction of f
   *          with blockFormula as the block formula.
   */
  public AbstractionFormula buildAbstraction(
      final CFANode location,
      Optional<CallstackStateEqualsWrapper> callstackInformation,
      final BooleanFormula f,
      final PathFormula blockFormula,
      final Collection<AbstractionPredicate> predicates)
      throws SolverException, InterruptedException {

    PathFormula pf =
        new PathFormula(f, blockFormula.getSsa(), blockFormula.getPointerTargetSet(), 0);

    AbstractionFormula emptyAbstraction = makeTrueAbstractionFormula(null);
    AbstractionFormula newAbstraction =
        buildAbstraction(location, callstackInformation, emptyAbstraction, pf, predicates);

    // fix block formula in result
    return new AbstractionFormula(
        fmgr,
        newAbstraction.asRegion(),
        newAbstraction.asFormula(),
        newAbstraction.asInstantiatedFormula(),
        blockFormula,
        noAbstractionReuse);
  }

  public void clear() {
    if (useCache) {
      abstractionCache.clear();
      unsatisfiabilityCache.clear();
    }
  }
  /**
   * Compute an abstraction of the conjunction of an AbstractionFormula and
   * a PathFormula. The AbstractionFormula will be used in its instantiated form,
   * so the indices there should match those from the PathFormula.
   * @param abstractionFormula An AbstractionFormula that is used as input.
   * @param pathFormula A PathFormula that is used as input.
   * @param pPredicates The set of predicates used for abstraction.
   * @return An AbstractionFormula instance representing an abstraction of
   *          "abstractionFormula & pathFormula" with pathFormula as the block formula.
   */
  public AbstractionFormula buildAbstraction(
      final CFANode location,
      Optional<CallstackStateEqualsWrapper> callstackInformation,
      final AbstractionFormula abstractionFormula,
      final PathFormula pathFormula,
      final Collection<AbstractionPredicate> pPredicates)
      throws SolverException, InterruptedException {

    stats.numCallsAbstraction++;
    logger.log(Level.FINEST, "Computing abstraction", stats.numCallsAbstraction, "with", pPredicates.size(), "predicates");
    logger.log(Level.ALL, "Old abstraction:", abstractionFormula.asFormula());
    logger.log(Level.ALL, "Path formula:", pathFormula);
    logger.log(Level.ALL, "Predicates:", pPredicates);

    final BooleanFormula absFormula = abstractionFormula.asInstantiatedFormula();
    final BooleanFormula symbFormula = getFormulaFromPathFormula(pathFormula);
<<<<<<< HEAD
    BooleanFormula primaryFormula = bfmgr.and(absFormula, symbFormula);
=======
    BooleanFormula f = bfmgr.and(absFormula, symbFormula);
>>>>>>> 9f0a5a0a
    final SSAMap ssa = pathFormula.getSsa();

    // Try to reuse stored abstractions
    if (reuseAbstractionsFrom != null
        && !abstractionReuseDisabledBecauseOfAmbiguity) {
      AbstractionFormula reused =
          reuseAbstractionIfPossible(abstractionFormula, pathFormula, primaryFormula, location);
      if (reused != null) {
        return reused;
      }
    }

    // Shortcut if the precision is empty
    if (pPredicates.isEmpty() && (abstractionType != AbstractionType.ELIMINATION)) {
      logger.log(Level.FINEST, "Abstraction", stats.numCallsAbstraction, "with empty precision is true");
      stats.numSymbolicAbstractions++;
      boolean unsat = unsat(abstractionFormula, pathFormula);
      if (unsat) {
        return new AbstractionFormula(fmgr, rmgr.makeFalse(),
            bfmgr.makeBoolean(false), bfmgr.makeBoolean(false),
            pathFormula, noAbstractionReuse);
      }
      return makeTrueAbstractionFormula(pathFormula);
    }

    final Function<BooleanFormula, BooleanFormula> instantiator =
        pred -> fmgr.instantiate(pred, ssa);

    // This is the (mutable) set of remaining predicates that still need to be handled.
    // Each step of our abstraction computation may be able to handle some predicates,
    // and should remove those from this set afterwards.
    final Collection<AbstractionPredicate> remainingPredicates =
        getRelevantPredicates(pPredicates, primaryFormula, instantiator);

    if (fmgr.useBitwiseAxioms()) {
      for (AbstractionPredicate predicate : remainingPredicates) {
        primaryFormula = pfmgr.addBitwiseAxiomsIfNeeded(primaryFormula, predicate.getSymbolicAtom());
      }
    }

    final BooleanFormula f = primaryFormula;

    if (fmgr.useBitwiseAxioms()) {
      for (AbstractionPredicate predicate : remainingPredicates) {
        BooleanFormula bitwiseAxioms = fmgr.getBitwiseAxioms(predicate.getSymbolicAtom());
        if (!bfmgr.isTrue(bitwiseAxioms)) {
          f = bfmgr.and(f, bitwiseAxioms);

          logger.log(Level.ALL, "DEBUG_3", "ADDED BITWISE AXIOMS:", bitwiseAxioms);
        }
      }
    }

    // caching
    Pair<BooleanFormula, ImmutableSet<BooleanFormula>> absKey = null;
    if (useCache) {
      ImmutableSet<BooleanFormula> instantiatedPreds =
          Collections3.transformedImmutableSetCopy(
              remainingPredicates, pred -> instantiator.apply(pred.getSymbolicAtom()));
      absKey = Pair.of(f, instantiatedPreds);
      AbstractionFormula result = abstractionCache.get(absKey);

      if (result != null) {
        // create new abstraction object to have a unique abstraction id

        // instantiate the formula with the current indices
        BooleanFormula stateFormula = result.asFormula();
        BooleanFormula instantiatedFormula = fmgr.instantiate(stateFormula, ssa);

        result = new AbstractionFormula(fmgr, result.asRegion(), stateFormula,
            instantiatedFormula, pathFormula, result.getIdsOfStoredAbstractionReused());
        logger.log(Level.FINEST, "Abstraction", stats.numCallsAbstraction, "was cached");
        logger.log(Level.ALL, "Abstraction result is", result.asFormula());
        stats.numCallsAbstractionCached++;
        return result;
      }

      boolean unsatisfiable = unsatisfiabilityCache.contains(symbFormula)
                            || unsatisfiabilityCache.contains(f);
      if (unsatisfiable) {
        // block is infeasible
        logger.log(Level.FINEST, "Block feasibility of abstraction", stats.numCallsAbstraction, "was cached and is false.");
        stats.numCallsAbstractionCached++;
        return new AbstractionFormula(fmgr, rmgr.makeFalse(),
            bfmgr.makeFalse(), bfmgr.makeFalse(),
            pathFormula, noAbstractionReuse);
      }
    }


    // Compute result for those predicates
    // where we can trivially identify their truthness in the result
    Region abs = rmgr.makeTrue();
    if (identifyTrivialPredicates) {
      stats.trivialPredicatesTime.start();
      abs = handleTrivialPredicates(remainingPredicates, abstractionFormula, pathFormula);
      stats.trivialPredicatesTime.stop();
    }

    // add invariants to abstraction formula if available
    if (invariantSupplier != TrivialInvariantSupplier.INSTANCE) {
      BooleanFormula invariant = invariantSupplier.getInvariantFor(
          location, callstackInformation, fmgr, pfmgr, pathFormula);

      if (!bfmgr.isTrue(invariant)) {
        AbstractionPredicate absPred = amgr.makePredicate(invariant);
        abs = rmgr.makeAnd(abs, absPred.getAbstractVariable());

        // Calculate the set of predicates we still need to use for abstraction.
        Iterables.removeIf(remainingPredicates, equalTo(absPred));
      }
    }

    if (abstractionType == AbstractionType.ELIMINATION) {
      stats.quantifierEliminationTime.start();
      try {
        BooleanFormula eliminationResult = fmgr.uninstantiate(fmgr.eliminateDeadVariables(f, ssa));
        abs = rmgr.makeAnd(abs, amgr.convertFormulaToRegion(eliminationResult));
      } finally {
        stats.quantifierEliminationTime.stop();
      }

    } else {
      abs = rmgr.makeAnd(abs, computeAbstraction(f, remainingPredicates, instantiator));
    }
    AbstractionFormula result = makeAbstractionFormula(abs, ssa, pathFormula);
    if (useCache) {
      abstractionCache.put(absKey, result);

      if (result.isFalse()) {
        unsatisfiabilityCache.add(f);
      }
    }

    long abstractionTime = TimeSpan.sum(stats.abstractionSolveTime.getLengthOfLastInterval(),
                                        stats.abstractionEnumTime.getLengthOfLastOuterInterval())
                                   .asMillis();
    logger.log(Level.FINEST, "Computing abstraction took", abstractionTime, "ms");
    logger.log(Level.ALL, "Abstraction result is", result.asFormula());

    if (dumpHardAbstractions && abstractionTime > 10000) {
      // we want to dump "hard" problems...
      dumpAbstractionProblem(f, pPredicates, result);
    }

    return result;
  }

  /**
   * Compute an abstraction of a formula.
   * This is a low-level version of
   * {@link #buildAbstraction(CFANode, Optional, BooleanFormula, PathFormula, Collection)}:
   * it does not handle instantiation and does not return an {@link AbstractionFormula}
   * but just a {@link BooleanFormula}.
   * It also misses several of the optimizations and features of
   * {@link #buildAbstraction(CFANode, Optional, BooleanFormula, PathFormula, Collection)},
   * so if possible use that method.
   *
   * @param pF The formula to be abstracted. Must not be instantiated.
   * @param pPredicates The set of predicates to use for abstraction.
   * @return An over-approximation of pF using the predicates from pPredicates.
   */
  public BooleanFormula computeAbstraction(
      final BooleanFormula pF, final Collection<AbstractionPredicate> pPredicates)
      throws InterruptedException, SolverException {
    stats.numCallsAbstraction++;

    if (pPredicates.isEmpty()) {
      stats.numSymbolicAbstractions++;
      return bfmgr.makeTrue();
    }

    if (unsatisfiabilityCache.contains(pF)) {
      stats.numCallsAbstractionCached++;
      return bfmgr.makeFalse();
    }

    final Function<BooleanFormula, BooleanFormula> dummyInstantiator = Functions.identity();

    final Collection<AbstractionPredicate> predicates =
        getRelevantPredicates(pPredicates, pF, dummyInstantiator);

    Region abs = computeAbstraction(pF, predicates, dummyInstantiator);

    BooleanFormula symbolicAbs = amgr.convertRegionToFormula(abs);

    if (simplifyAbstractionFormula) {
      symbolicAbs = fmgr.simplify(symbolicAbs);
    }

    if (bfmgr.isFalse(symbolicAbs)) {
      unsatisfiabilityCache.add(pF);
    }

    return symbolicAbs;
  }

  private BooleanFormula getFormulaFromPathFormula(PathFormula pathFormula) {
    BooleanFormula symbFormula = pathFormula.getFormula();

    return pfmgr.addBitwiseAxiomsIfNeeded(symbFormula, symbFormula);
  }

  private @Nullable AbstractionFormula reuseAbstractionIfPossible(
      final AbstractionFormula abstractionFormula,
      final PathFormula pathFormula,
      final BooleanFormula f,
      final CFANode location)
      throws SolverException, InterruptedException {
    stats.abstractionReuseTime.start();
    try (ProverEnvironment reuseEnv = solver.newProverEnvironment()) {
      reuseEnv.push(f);

      Deque<Pair<Integer, Integer>> tryReuseBasedOnPredecessors = new ArrayDeque<>();
      Set<Integer> idsOfStoredAbstractionReused =
          abstractionFormula.getIdsOfStoredAbstractionReused();
      for (Integer id : idsOfStoredAbstractionReused) {
        tryReuseBasedOnPredecessors.add(Pair.of(id, 0));
      }

      if (tryReuseBasedOnPredecessors.isEmpty()) {
        tryReuseBasedOnPredecessors.add(Pair.of(abstractionStorage.getRootAbstractionId(), 0));
      }

      while (!tryReuseBasedOnPredecessors.isEmpty()) {
        final Pair<Integer, Integer> tryBasedOn = tryReuseBasedOnPredecessors.pop();
        final int tryBasedOnAbstractionId = tryBasedOn.getFirst();
        final int tryLevel = tryBasedOn.getSecond();

        if (tryLevel > maxAbstractionReusePrescan) {
          continue;
        }

        Set<AbstractionNode> candidateAbstractions =
            abstractionStorage.getSuccessorAbstractions(tryBasedOnAbstractionId);
        Preconditions.checkNotNull(candidateAbstractions);

        //logger.log(Level.WARNING, "Raw candidates based on", tryBasedOnAbstractionId, ":", candidateAbstractions);

        Iterator<AbstractionNode> candidateIterator = candidateAbstractions.iterator();
        while (candidateIterator.hasNext()) {
          AbstractionNode an = candidateIterator.next();
          Preconditions.checkNotNull(an);
          tryReuseBasedOnPredecessors.add(Pair.of(an.getId(), tryLevel + 1));

          if (bfmgr.isTrue(an.getFormula())) {
            candidateIterator.remove();
            continue;
          }

          if (an.getLocationId().isPresent()) {
            if (location.getNodeNumber() != an.getLocationId().getAsInt()) {
              candidateIterator.remove();
              continue;
            }
          }
        }

        //logger.log(Level.WARNING, "Filtered candidates", "location", location.getNodeNumber(), "abstraction", tryBasedOnAbstractionId, ":", candidateAbstractions);

        if (candidateAbstractions.size() > 1) {
          logger.log(
              Level.WARNING,
              "Too many abstraction candidates on location",
              location,
              "for abstraction",
              tryBasedOnAbstractionId,
              ". Disabling abstraction reuse!");
          this.abstractionReuseDisabledBecauseOfAmbiguity = true;
          tryReuseBasedOnPredecessors.clear();
          continue;
        }

        Set<Integer> reuseIds = Sets.newTreeSet();
        BooleanFormula reuseFormula = bfmgr.makeTrue();
        for (AbstractionNode an : candidateAbstractions) {
          reuseFormula = bfmgr.and(reuseFormula, an.getFormula());
          abstractionStorage.markAbstractionBeingReused(an.getId());
          reuseIds.add(an.getId());
        }
        BooleanFormula instantiatedReuseFormula =
            fmgr.instantiate(reuseFormula, pathFormula.getSsa());

        stats.abstractionReuseImplicationTime.start();
        reuseEnv.push(bfmgr.not(instantiatedReuseFormula));
        boolean implication = reuseEnv.isUnsat();
        reuseEnv.pop();
        stats.abstractionReuseImplicationTime.stop();

        if (implication) {
          stats.numAbstractionReuses++;

          Region reuseFormulaRegion = amgr.convertFormulaToRegion(reuseFormula);
          return new AbstractionFormula(
              fmgr,
              reuseFormulaRegion,
              reuseFormula,
              instantiatedReuseFormula,
              pathFormula,
              reuseIds);
        }
      }
    } finally {
      stats.abstractionReuseTime.stop();
    }
    return null; //no abstraction could be reused
  }

  /**
   * Extract all relevant predicates (with respect to a given formula)
   * from a given set of predicates.
   *
   * Currently the check is syntactically, i.e.,
   * a predicate is relevant if it refers to at least one variable
   * that also occurs in f.
   *
   * A predicate that is just "false" or "true" is also filtered out.
   *
   * @param pPredicates The set of predicates.
   * @param f The formula that determines which variables and predicates are relevant.
   * @param instantiator A function that will be applied to instantiate each abstraction predicate.
   * @return A subset of pPredicates.
   */
  private Collection<AbstractionPredicate> getRelevantPredicates(
      final Collection<AbstractionPredicate> pPredicates,
      final BooleanFormula f,
      final Function<BooleanFormula, BooleanFormula> instantiator) {

    Set<String> variables = fmgr.extractVariableNames(f);
    // LinkedList keeps order (important to avoid non-determinism) and supports efficient removal.
    @SuppressWarnings("JdkObsolete")
    Collection<AbstractionPredicate> relevantPredicates = new LinkedList<>();

    for (AbstractionPredicate predicate : pPredicates) {
      final BooleanFormula predicateTerm = predicate.getSymbolicAtom();
      if (bfmgr.isFalse(predicateTerm)) {
        // Ignore predicate "false", it means "check for satisfiability".
        // We do this implicitly.
        logger.log(Level.FINEST, "Ignoring predicate 'false'");
        continue;
      }

      BooleanFormula instantiatedPredicate = instantiator.apply(predicateTerm);
      Set<String> predVariables = fmgr.extractVariableNames(instantiatedPredicate);

      if (predVariables.isEmpty()
          || !Sets.intersection(predVariables, variables).isEmpty()) {
        // Predicates without variables occur (for example, talking about UFs).
        // We do not know whether they are relevant, so we have to add them.
        relevantPredicates.add(predicate);

      } else {
        logger.log(Level.FINEST, "Ignoring predicate about variables", predVariables);
      }
    }

    stats.numTotalPredicates += pPredicates.size();
    stats.maxPredicates = Math.max(stats.maxPredicates, pPredicates.size());
    stats.numIrrelevantPredicates += pPredicates.size() - relevantPredicates.size();

    return relevantPredicates;
  }

  /**
   * This method finds predicates whose truth value after the
   * abstraction computation is trivially known,
   * and returns a region with these predicates,
   * so that these predicates also do not need to be used in the abstraction computation.
   *
   * @param pPredicates The set of predicates. Each predicate that is handled will be removed from the set.
   * @param pOldAbs An abstraction formula that determines which variables and predicates are relevant.
   * @param pBlockFormula A path formula that determines which variables and predicates are relevant.
   * @return A region of predicates from pPredicates that is entailed by (pOldAbs & pBlockFormula)
   */
  private Region handleTrivialPredicates(
      final Collection<AbstractionPredicate> pPredicates,
      final AbstractionFormula pOldAbs,
      final PathFormula pBlockFormula)
      throws SolverException, InterruptedException {

    final SSAMap ssa = pBlockFormula.getSsa();
    final Set<String> blockVariables = fmgr.extractVariableNames(pBlockFormula.getFormula());
    final Region oldAbs = pOldAbs.asRegion();

    final RegionCreator regionCreator = amgr.getRegionCreator();
    Region region = regionCreator.makeTrue();

    final Iterator<AbstractionPredicate> predicateIt = pPredicates.iterator();
    while (predicateIt.hasNext()) {
      final AbstractionPredicate predicate = predicateIt.next();
      final BooleanFormula predicateTerm = predicate.getSymbolicAtom();

      BooleanFormula instantiatedPredicate = fmgr.instantiate(predicateTerm, ssa);
      final Set<String> predVariables = fmgr.extractVariableNames(instantiatedPredicate);

      if (Sets.intersection(predVariables, blockVariables).isEmpty()) {
        // predicate irrelevant with respect to block formula

        final Region predicateVar = predicate.getAbstractVariable();
        if (amgr.entails(oldAbs, predicateVar)) {
          // predicate is unconditionally implied by old abs,
          // we can just copy it to the output
          region = regionCreator.makeAnd(region, predicateVar);
          predicateIt.remove(); // mark predicate as handled
          stats.numTrivialPredicates++;
          logger.log(Level.FINEST, "Predicate", predicate, "is unconditionally true in old abstraction and can be copied to the result.");

        } else {
          final Region negatedPredicateVar = regionCreator.makeNot(predicateVar);
          if (amgr.entails(oldAbs, negatedPredicateVar)) {
            // negated predicate is unconditionally implied by old abs,
            // we can just copy it to the output
            region = regionCreator.makeAnd(region, negatedPredicateVar);
            predicateIt.remove(); // mark predicate as handled
            stats.numTrivialPredicates++;
            logger.log(Level.FINEST, "Negation of predicate", predicate, "is unconditionally true in old abstraction and can be copied to the result.");

          } else {
            // predicate is used in old abs and there is no easy way to handle it
            logger.log(Level.FINEST, "Predicate", predicate, "is relevant because it appears in the old abstraction.");
          }
        }
      }
    }

    assert amgr.entails(oldAbs, region);

    return region;
  }

  /**
   * Actually compute an abstraction of a formula, without fancy caching etc.
   *
   * @param f The formula to be abstracted.
   * @param remainingPredicates The set of predicates.
   *     Each predicate that is handled will be removed from the set.
   * @param instantiator A function that will be applied to instantiate each abstraction predicate,
   *     should yield the same SSA indices that f has (or none, if f has no SSA indices).
   * @return An over-approximation of f using the predicates from remainingPredicates.
   */
  private Region computeAbstraction(
      final BooleanFormula f,
      final Collection<AbstractionPredicate> remainingPredicates,
      final Function<BooleanFormula, BooleanFormula> instantiator)
      throws SolverException, InterruptedException {
    Region abs = rmgr.makeTrue();

    try (ProverEnvironment thmProver = solver.newProverEnvironment()) {
      thmProver.push(f);

      if (remainingPredicates.isEmpty()) {
        stats.numSatCheckAbstractions++;

        stats.abstractionSolveTime.start();
        boolean feasibility;
        try {
          feasibility = !thmProver.isUnsat();
        } finally {
          stats.abstractionSolveTime.stop();
        }

        if (!feasibility) {
          abs = rmgr.makeFalse();
        }

      } else {
        if (abstractionType != AbstractionType.BOOLEAN) {
          // First do cartesian abstraction if desired
          stats.cartesianAbstractionTime.start();
          try {
            abs =
                rmgr.makeAnd(
                    abs,
                    computeCartesianAbstraction(f, thmProver, remainingPredicates, instantiator));
          } finally {
            stats.cartesianAbstractionTime.stop();
          }
        }

        if (abstractionType != AbstractionType.CARTESIAN && !remainingPredicates.isEmpty()) {
          // Last do boolean abstraction if desired and necessary
          stats.numBooleanAbsPredicates += remainingPredicates.size();
          stats.booleanAbstractionTime.start();
          try {
            abs =
                rmgr.makeAnd(
                    abs, computeBooleanAbstraction(thmProver, remainingPredicates, instantiator));
          } finally {
            stats.booleanAbstractionTime.stop();
          }

          // Warning:
          // buildBooleanAbstraction() does not clean up thmProver, so do not use it here.
          // remainingPredicates is now empty.
        }
      }
    }
    return abs;
  }

  /**
   * Compute a Cartesian abstraction of a formula given a set of predicates.
   * The abstracted formula is expected to have been pushed onto the solver stack already.
   *
   * @param f The (instantiated) formula to abstract, only used as cache key.
   * @param thmProver The solver to use with the input formula on the stack.
   * @param pPredicates The set of predicates. Each predicate that is handled will be removed from the set.
   * @param instantiator A function that will be applied to instantiate each abstraction predicate.
   * @return A over-approximation of f.
   */
  private Region computeCartesianAbstraction(
      final BooleanFormula f,
      final ProverEnvironment thmProver,
      final Collection<AbstractionPredicate> pPredicates,
      final Function<BooleanFormula, BooleanFormula> instantiator)
      throws SolverException, InterruptedException {

    stats.abstractionSolveTime.start();
    boolean feasibility = !thmProver.isUnsat();
    stats.abstractionSolveTime.stop();

    if (!feasibility) {
      // abstract post leads to false, we can return immediately
      return rmgr.makeFalse();
    }

    if (!warnedOfCartesianAbstraction && !fmgr.isPurelyConjunctive(f)) {
      logger.log(Level.WARNING,
          "Using cartesian abstraction when formulas contain disjunctions may be imprecise. "
          + "This might lead to failing refinements.");
      warnedOfCartesianAbstraction = true;
    }

    stats.abstractionEnumTime.startOuter();
    try {
      Region absbdd = rmgr.makeTrue();

      // check whether each of the predicate is implied in the next state...

      final Iterator<AbstractionPredicate> predicateIt = pPredicates.iterator();
      while (predicateIt.hasNext()) {
        final AbstractionPredicate p = predicateIt.next();
        Pair<BooleanFormula, AbstractionPredicate> cacheKey = Pair.of(f, p);
        if (useCache && cartesianAbstractionCache.containsKey(cacheKey)) {
          byte predVal = cartesianAbstractionCache.get(cacheKey);
          stats.numCartesianAbsPredicatesCached++;

          stats.abstractionEnumTime.getCurentInnerTimer().start();
          Region v = p.getAbstractVariable();
          if (predVal == -1) { // pred is false
            stats.numCartesianAbsPredicates++;
            v = rmgr.makeNot(v);
            absbdd = rmgr.makeAnd(absbdd, v);
          } else if (predVal == 1) { // pred is true
            stats.numCartesianAbsPredicates++;
            absbdd = rmgr.makeAnd(absbdd, v);
          } else {
            assert predVal == 0 : "predicate value is neither false, true, nor unknown";
          }
          stats.abstractionEnumTime.getCurentInnerTimer().stop();

        } else {
          logger.log(Level.ALL, "DEBUG_1",
              "CHECKING VALUE OF PREDICATE: ", p.getSymbolicAtom());

          // instantiate the definition of the predicate
          BooleanFormula predTrue = instantiator.apply(p.getSymbolicAtom());
          BooleanFormula predFalse = bfmgr.not(predTrue);

          // check whether this predicate has a truth value in the next
          // state
          byte predVal = 0; // pred is neither true nor false

          thmProver.push(predFalse);
          boolean isTrue = thmProver.isUnsat();
          thmProver.pop();

          if (isTrue) {
            stats.numCartesianAbsPredicates++;
            stats.abstractionEnumTime.getCurentInnerTimer().start();
            Region v = p.getAbstractVariable();
            absbdd = rmgr.makeAnd(absbdd, v);
            predicateIt.remove(); // mark predicate as handled
            stats.abstractionEnumTime.getCurentInnerTimer().stop();

            predVal = 1;
          } else {
            // check whether it's false...
            thmProver.push(predTrue);
            boolean isFalse = thmProver.isUnsat();
            thmProver.pop();

            if (isFalse) {
              stats.numCartesianAbsPredicates++;
              stats.abstractionEnumTime.getCurentInnerTimer().start();
              Region v = p.getAbstractVariable();
              v = rmgr.makeNot(v);
              absbdd = rmgr.makeAnd(absbdd, v);
              predicateIt.remove(); // mark predicate as handled
              stats.abstractionEnumTime.getCurentInnerTimer().stop();

              predVal = -1;
            }
          }

          if (useCache) {
            cartesianAbstractionCache.put(cacheKey, predVal);
          }
        }
      }

      return absbdd;

    } finally {
      stats.abstractionEnumTime.stopOuter();
    }
  }

  /**
   * Compute a Boolean abstraction of a formula given a set of predicates.
   * The abstracted formula is expected to have been pushed onto the solver stack already.
   *
   * @param thmProver The solver to use with the input formula on the stack.
   * @param predicates The set of predicates.
   *    Each predicate that is handled will be removed from the set
   *    (and Boolean abstraction handles all predicates so the set is empty afterwards!).
   * @param instantiator A function that will be applied to instantiate each abstraction predicate.
   * @return A over-approximation of f.
   */
  private Region computeBooleanAbstraction(
      final ProverEnvironment thmProver,
      final Collection<AbstractionPredicate> predicates,
      final Function<BooleanFormula, BooleanFormula> instantiator)
      throws InterruptedException, SolverException {

    // build the definition of the predicates, and instantiate them
    // also collect all predicate variables so that the solver knows for which
    // variables we want to have the satisfying assignments
    BooleanFormula predDef = bfmgr.makeTrue();
    List<BooleanFormula> predVars = new ArrayList<>(predicates.size());

    for (AbstractionPredicate p : predicates) {
      // get propositional variable and definition of predicate
      BooleanFormula var = p.getSymbolicVariable();
      final BooleanFormula def = instantiator.apply(p.getSymbolicAtom());
      assert !bfmgr.isFalse(def);

      // build the formula (var <-> def) and add it to the list of definitions
      BooleanFormula equiv = bfmgr.equivalence(var, def);
      predDef = bfmgr.and(predDef, equiv);

      predVars.add(var);
    }

    // the formula is (abstractionFormula & pathFormula & predDef)
    thmProver.push(predDef);
    AllSatCallbackImpl callback = new AllSatCallbackImpl();
    Region result = thmProver.allSat(callback, predVars);

    // pop() is actually costly sometimes, and we delete the environment anyway
    // thmProver.pop();

    // update statistics
    int numModels = callback.getCount();
    if (numModels < Integer.MAX_VALUE) {
      stats.maxAllSatCount = Math.max(numModels, stats.maxAllSatCount);
      stats.allSatCount += numModels;
    }

    // Not strictly necessary, but mark all predicates as handled
    predicates.clear();

    return result;
  }

  private class AllSatCallbackImpl implements AllSatCallback<Region> {

    private final RegionBuilder builder;

    private Timer regionTime = null;

    private int count = 0;

    private Region formula;

    private AllSatCallbackImpl() {
      builder = rmgr.builder(shutdownNotifier);

      stats.abstractionSolveTime.start();
    }

    @Override
    public void apply(List<BooleanFormula> model) {
      if (count == 0) {
        stats.abstractionSolveTime.stop();
        stats.abstractionEnumTime.startOuter();
        regionTime = stats.abstractionEnumTime.getCurentInnerTimer();
      }

      regionTime.start();

      // the abstraction is created simply by taking the disjunction
      // of all the models found by the all-sat-loop, and storing them in a BDD
      // first, let's create the BDD corresponding to the model
      builder.startNewConjunction();
      for (BooleanFormula f : model) {
        Optional<BooleanFormula> inner = fmgr.stripNegation(f);
        Region region = amgr.getPredicate(inner.orElse(f)).getAbstractVariable();
        if (inner.isPresent()) {
          // TODO: possible bug if the predicate itself contains the negation.
          builder.addNegativeRegion(region);
        } else {
          builder.addPositiveRegion(region);
        }
      }
      builder.finishConjunction();

      count++;

      regionTime.stop();

    }

    @Override
    public Region getResult() throws InterruptedException {
      if (stats.abstractionSolveTime.isRunning()) {
        stats.abstractionSolveTime.stop();
      } else {
        stats.abstractionEnumTime.stopOuter();
      }

      if (formula == null) {
        stats.abstractionEnumTime.startBoth();
        try {
          formula = builder.getResult();
          builder.close();
        } finally {
          stats.abstractionEnumTime.stopBoth();
        }
      }
      return formula;
    }

    private int getCount() {
      return count;
    }
  }

  /**
   * Write input and result of an abstraction problem to disk.
   */
  private void dumpAbstractionProblem(
      final BooleanFormula f,
      final Collection<AbstractionPredicate> predicates,
      final AbstractionFormula result) {
    Path dumpFile;

    dumpFile = fmgr.formatFormulaOutputFile("abstraction", stats.numCallsAbstraction, "input", 0);
    fmgr.dumpFormulaToFile(f, dumpFile);

    dumpFile =
        fmgr.formatFormulaOutputFile("abstraction", stats.numCallsAbstraction, "predicates", 0);
    try (Writer w = IO.openOutputFile(dumpFile, Charset.defaultCharset())) {
      Joiner.on('\n').appendTo(w, predicates);
    } catch (IOException e) {
      logger.logUserException(Level.WARNING, e, "Failed to wrote predicates to file");
    }

    dumpFile = fmgr.formatFormulaOutputFile("abstraction", stats.numCallsAbstraction, "result", 0);
    fmgr.dumpFormulaToFile(result.asInstantiatedFormula(), dumpFile);
  }

  /**
   * Checks if a1 => a2
   */
  public boolean checkCoverage(AbstractionFormula a1, AbstractionFormula a2)
      throws SolverException, InterruptedException {
    return amgr.entails(a1.asRegion(), a2.asRegion());
  }

  /**
   * Checks if (a1 & p1) => a2
   */
  public boolean checkCoverage(AbstractionFormula a1, PathFormula p1, AbstractionFormula a2)
      throws SolverException, InterruptedException {
    BooleanFormula absFormula = a1.asInstantiatedFormula();
    BooleanFormula symbFormula = getFormulaFromPathFormula(p1);
    BooleanFormula a = bfmgr.and(absFormula, symbFormula);

    // get formula of a2 with the indices of p1
    BooleanFormula b = fmgr.instantiate(a2.asFormula(), p1.getSsa());

    return solver.implies(a, b);
  }

  /**
   * Checks if an abstraction formula and a pathFormula are unsatisfiable.
   * @param abstractionFormula the abstraction formula
   * @param pathFormula the path formula
   * @return unsat(pAbstractionFormula & pPathFormula)
   */
  public boolean unsat(AbstractionFormula abstractionFormula, PathFormula pathFormula)
      throws SolverException, InterruptedException {

    BooleanFormula absFormula = abstractionFormula.asInstantiatedFormula();
    BooleanFormula symbFormula = getFormulaFromPathFormula(pathFormula);
    BooleanFormula f = bfmgr.and(absFormula, symbFormula);

    logger.log(Level.ALL, "Checking satisfiability of formula", f);

    return solver.isUnsat(f);
  }

  // syntactic creation and manipulation of AbstractionFormulas

  /**
   * Create an abstraction from a single boolean formula without actually
   * doing any abstraction computation. The formula is just converted into a
   * region, but the result is equivalent to the input.
   * This can be used to simply view the formula as a region.
   * If BDDs are used, the result of this method is a minimized form of the input.
   * @param f The formula to be converted to a region. Must NOT be instantiated!
   * @param blockFormula A path formula that is not used for the abstraction,
   *         but will be used as the block formula in the resulting AbstractionFormula instance.
   *         Also it's SSAMap will be used for instantiating the result.
   * @return An AbstractionFormula instance representing f
   *          with blockFormula as the block formula.
   */
  public AbstractionFormula asAbstraction(final BooleanFormula f, final PathFormula blockFormula)
      throws InterruptedException {
    Region r = amgr.convertFormulaToRegion(f);
    return makeAbstractionFormula(r, blockFormula.getSsa(), blockFormula);
  }

  public AbstractionFormula makeTrueAbstractionFormula(PathFormula pPreviousBlockFormula) {
    if (pPreviousBlockFormula == null) {
      pPreviousBlockFormula = pfmgr.makeEmptyPathFormula();
    }

    return new AbstractionFormula(fmgr, amgr.getRegionCreator().makeTrue(), bfmgr.makeTrue(), bfmgr.makeTrue(),
        pPreviousBlockFormula, noAbstractionReuse);
  }

  /**
   * Conjuncts two abstractions.
   * Both need to have the same block formula.
   */
  public AbstractionFormula makeAnd(AbstractionFormula a1, AbstractionFormula a2) {
    checkArgument(a1.getBlockFormula().equals(a2.getBlockFormula()));

    Region region = amgr.getRegionCreator().makeAnd(a1.asRegion(), a2.asRegion());
    BooleanFormula formula = fmgr.makeAnd(a1.asFormula(), a2.asFormula());
    BooleanFormula instantiatedFormula = fmgr.makeAnd(a1.asInstantiatedFormula(), a2.asInstantiatedFormula());

    return new AbstractionFormula(fmgr, region, formula, instantiatedFormula, a1.getBlockFormula(), noAbstractionReuse);
  }

  private AbstractionFormula makeAbstractionFormula(Region abs, SSAMap ssaMap, PathFormula blockFormula)
      throws InterruptedException {
    BooleanFormula symbolicAbs = amgr.convertRegionToFormula(abs);
    BooleanFormula instantiatedSymbolicAbs = fmgr.instantiate(symbolicAbs, ssaMap);

    if (simplifyAbstractionFormula) {
      symbolicAbs = fmgr.simplify(symbolicAbs);
      instantiatedSymbolicAbs = fmgr.simplify(instantiatedSymbolicAbs);
    }

    return new AbstractionFormula(fmgr, abs, symbolicAbs, instantiatedSymbolicAbs, blockFormula, noAbstractionReuse);
  }

  // reduce & expand of AbstractionFormulas

  /**
   * Remove a set of predicates from an abstraction.
   * @param oldAbstraction The abstraction to start from.
   * @param removePredicates The predicate to remove.
   * @param ssaMap The SSAMap to use for instantiating the new abstraction.
   * @return A new abstraction similar to the old one without the predicates.
   */
  public AbstractionFormula reduce(AbstractionFormula oldAbstraction,
      Collection<AbstractionPredicate> removePredicates, SSAMap ssaMap)
      throws InterruptedException {
    RegionCreator rmgr = amgr.getRegionCreator();

    Region newRegion = oldAbstraction.asRegion();
    for (AbstractionPredicate predicate : removePredicates) {
      newRegion = rmgr.makeExists(newRegion, predicate.getAbstractVariable());
    }

    return makeAbstractionFormula(newRegion, ssaMap, oldAbstraction.getBlockFormula());
  }

  /**
   * Extend an abstraction by a set of predicates.
   * @param reducedAbstraction The abstraction to extend.
   * @param sourceAbstraction The abstraction where to take the predicates from.
   * @param relevantPredicates The predicates to add.
   * @param newSSA The SSAMap to use for instantiating the new abstraction.
   * @param blockFormula block formula of reduced abstraction state
   * @return A new abstraction similar to the old one with some more predicates.
   */
  public AbstractionFormula expand(Region reducedAbstraction, Region sourceAbstraction,
      Collection<AbstractionPredicate> relevantPredicates, SSAMap newSSA, PathFormula blockFormula)
      throws InterruptedException {
    RegionCreator rmgr = amgr.getRegionCreator();

    for (AbstractionPredicate predicate : relevantPredicates) {
      sourceAbstraction = rmgr.makeExists(sourceAbstraction,
          predicate.getAbstractVariable());
    }

    Region expandedRegion = rmgr.makeAnd(reducedAbstraction, sourceAbstraction);

    return makeAbstractionFormula(expandedRegion, newSSA, blockFormula);
  }

  // Creating AbstractionPredicates

  /**
   * Extract all atoms from a formula and create predicates for them.
   * If instead a single predicate should be created for the whole formula,
   * call {@link #getPredicateFor(BooleanFormula)} instead.
   *
   * @param pFormula The formula with the atoms (with SSA indices).
   * @return A (possibly empty) collection of AbstractionPredicates without duplicates.
   */
  public Collection<AbstractionPredicate> getPredicatesForAtomsOf(BooleanFormula pFormula) {
    if (bfmgr.isFalse(pFormula)) {
      return ImmutableList.of(amgr.makeFalsePredicate());
    }

    Set<BooleanFormula> atoms = fmgr.extractAtoms(pFormula, splitItpAtoms);

    List<AbstractionPredicate> preds = new ArrayList<>(atoms.size());

    for (BooleanFormula atom : atoms) {
      preds.add(amgr.makePredicate(fmgr.uninstantiate(atom)));
    }

    amgr.reorderPredicates();
    return preds;
  }

  /**
   * Create a single AbstractionPredicate representing a formula.
   * If instead a predicate should be used for each atom in this formula,
   * call {@link #getPredicatesForAtomsOf(BooleanFormula)}.
   *
   * @param pFormula The formula to use (with SSA indices), may not simply be "true".
   * @return A single abstraction predicate.
   */
  public AbstractionPredicate getPredicateFor(BooleanFormula pFormula) {
    checkArgument(!bfmgr.isTrue(pFormula));

    return amgr.makePredicate(fmgr.uninstantiate(pFormula));
  }

  public AbstractionPredicate makeFalsePredicate() {
    return amgr.makeFalsePredicate();
  }

  /**
   * Return the set of predicates that occur in a region.
   *
   * Note: this method currently fails with SymbolicRegionManager,
   * and it probably cannot really be fixed either, because when using symbolic regions
   * we do not know what are the predicates (a predicate does not need to be an SMT atom,
   * it can be larger).
   *
   * Thus better avoid using this method if possible.
   */
  public Set<AbstractionPredicate> extractPredicates(Region pRegion) {
    return amgr.extractPredicates(pRegion);
  }
}<|MERGE_RESOLUTION|>--- conflicted
+++ resolved
@@ -22,6 +22,7 @@
  *    http://cpachecker.sosy-lab.org
  */
 package org.sosy_lab.cpachecker.cpa.predicate;
+
 import static com.google.common.base.Preconditions.checkArgument;
 import static com.google.common.base.Predicates.equalTo;
 
@@ -303,6 +304,7 @@
       throws SolverException, InterruptedException {
 
     stats.numCallsAbstraction++;
+
     logger.log(Level.FINEST, "Computing abstraction", stats.numCallsAbstraction, "with", pPredicates.size(), "predicates");
     logger.log(Level.ALL, "Old abstraction:", abstractionFormula.asFormula());
     logger.log(Level.ALL, "Path formula:", pathFormula);
@@ -310,11 +312,7 @@
 
     final BooleanFormula absFormula = abstractionFormula.asInstantiatedFormula();
     final BooleanFormula symbFormula = getFormulaFromPathFormula(pathFormula);
-<<<<<<< HEAD
     BooleanFormula primaryFormula = bfmgr.and(absFormula, symbFormula);
-=======
-    BooleanFormula f = bfmgr.and(absFormula, symbFormula);
->>>>>>> 9f0a5a0a
     final SSAMap ssa = pathFormula.getSsa();
 
     // Try to reuse stored abstractions
@@ -331,12 +329,6 @@
     if (pPredicates.isEmpty() && (abstractionType != AbstractionType.ELIMINATION)) {
       logger.log(Level.FINEST, "Abstraction", stats.numCallsAbstraction, "with empty precision is true");
       stats.numSymbolicAbstractions++;
-      boolean unsat = unsat(abstractionFormula, pathFormula);
-      if (unsat) {
-        return new AbstractionFormula(fmgr, rmgr.makeFalse(),
-            bfmgr.makeBoolean(false), bfmgr.makeBoolean(false),
-            pathFormula, noAbstractionReuse);
-      }
       return makeTrueAbstractionFormula(pathFormula);
     }
 
@@ -356,17 +348,6 @@
     }
 
     final BooleanFormula f = primaryFormula;
-
-    if (fmgr.useBitwiseAxioms()) {
-      for (AbstractionPredicate predicate : remainingPredicates) {
-        BooleanFormula bitwiseAxioms = fmgr.getBitwiseAxioms(predicate.getSymbolicAtom());
-        if (!bfmgr.isTrue(bitwiseAxioms)) {
-          f = bfmgr.and(f, bitwiseAxioms);
-
-          logger.log(Level.ALL, "DEBUG_3", "ADDED BITWISE AXIOMS:", bitwiseAxioms);
-        }
-      }
-    }
 
     // caching
     Pair<BooleanFormula, ImmutableSet<BooleanFormula>> absKey = null;
@@ -440,7 +421,9 @@
     } else {
       abs = rmgr.makeAnd(abs, computeAbstraction(f, remainingPredicates, instantiator));
     }
+
     AbstractionFormula result = makeAbstractionFormula(abs, ssa, pathFormula);
+
     if (useCache) {
       abstractionCache.put(absKey, result);
 
