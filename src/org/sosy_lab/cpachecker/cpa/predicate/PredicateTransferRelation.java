
/*
 *  CPAchecker is a tool for configurable software verification.
 *  This file is part of CPAchecker.
 *
 *  Copyright (C) 2007-2014  Dirk Beyer
 *  All rights reserved.
 *
 *  Licensed under the Apache License, Version 2.0 (the "License");
 *  you may not use this file except in compliance with the License.
 *  You may obtain a copy of the License at
 *
 *      http://www.apache.org/licenses/LICENSE-2.0
 *
 *  Unless required by applicable law or agreed to in writing, software
 *  distributed under the License is distributed on an "AS IS" BASIS,
 *  WITHOUT WARRANTIES OR CONDITIONS OF ANY KIND, either express or implied.
 *  See the License for the specific language governing permissions and
 *  limitations under the License.
 *
 *
 *  CPAchecker web page:
 *    http://cpachecker.sosy-lab.org
 */
package org.sosy_lab.cpachecker.cpa.predicate;

import static com.google.common.base.MoreObjects.firstNonNull;
import static org.sosy_lab.cpachecker.cpa.predicate.PredicateAbstractState.mkNonAbstractionStateWithNewPathFormula;

<<<<<<< HEAD
import com.google.common.base.Optional;
import com.google.common.collect.HashMultimap;
import com.google.common.collect.ImmutableSet;
import com.google.common.collect.Lists;
import com.google.common.collect.Multimap;
=======
import java.util.Collection;
import java.util.Collections;
import java.util.HashMap;
import java.util.List;
import java.util.Map;
import java.util.logging.Level;
>>>>>>> a5beede5

import org.sosy_lab.common.collect.PersistentMap;
import org.sosy_lab.common.configuration.Configuration;
import org.sosy_lab.common.configuration.InvalidConfigurationException;
import org.sosy_lab.common.configuration.Option;
import org.sosy_lab.common.configuration.Options;
import org.sosy_lab.common.log.LogManager;
import org.sosy_lab.common.time.Timer;
import org.sosy_lab.cpachecker.cfa.ast.c.CExpression;
import org.sosy_lab.cpachecker.cfa.ast.c.CIdExpression;
import org.sosy_lab.cpachecker.cfa.ast.c.CIdExpressionCollectorVisitor;
import org.sosy_lab.cpachecker.cfa.model.AssumeEdge;
import org.sosy_lab.cpachecker.cfa.model.CFAEdge;
import org.sosy_lab.cpachecker.cfa.model.CFANode;
import org.sosy_lab.cpachecker.cfa.types.c.CProblemType;
import org.sosy_lab.cpachecker.core.AnalysisDirection;
import org.sosy_lab.cpachecker.core.defaults.SingleEdgeTransferRelation;
import org.sosy_lab.cpachecker.core.interfaces.AbstractState;
import org.sosy_lab.cpachecker.core.interfaces.AbstractStateWithAssumptions;
import org.sosy_lab.cpachecker.core.interfaces.FormulaReportingState;
import org.sosy_lab.cpachecker.core.interfaces.Precision;
import org.sosy_lab.cpachecker.cpa.assumptions.storage.AssumptionStorageState;
import org.sosy_lab.cpachecker.exceptions.CPATransferException;
import org.sosy_lab.cpachecker.util.AbstractStates;
import org.sosy_lab.cpachecker.util.predicates.AbstractionFormula;
import org.sosy_lab.cpachecker.util.predicates.BlockOperator;
import org.sosy_lab.cpachecker.util.predicates.pathformula.PathFormula;
import org.sosy_lab.cpachecker.util.predicates.pathformula.PathFormulaManager;
<<<<<<< HEAD
import org.sosy_lab.cpachecker.util.predicates.precisionConverter.Converter;
import org.sosy_lab.cpachecker.util.predicates.precisionConverter.Converter.PrecisionConverter;
import org.sosy_lab.cpachecker.util.predicates.precisionConverter.FormulaParser;
=======
>>>>>>> a5beede5
import org.sosy_lab.cpachecker.util.predicates.smt.BooleanFormulaManagerView;
import org.sosy_lab.cpachecker.util.predicates.smt.FormulaManagerView;
import org.sosy_lab.solver.SolverException;
import org.sosy_lab.solver.api.BooleanFormula;

<<<<<<< HEAD
import java.io.IOException;
import java.util.Collection;
import java.util.Collections;
import java.util.HashMap;
import java.util.List;
import java.util.Map;
import java.util.logging.Level;

=======
>>>>>>> a5beede5
/**
 * Transfer relation for symbolic predicate abstraction. First it computes
 * the strongest post for the given CFA edge. Afterwards it optionally
 * computes an abstraction.
 */
@Options(prefix = "cpa.predicate")
public class PredicateTransferRelation extends SingleEdgeTransferRelation {

  @Option(secure=true, name = "satCheck",
      description = "maximum blocksize before a satisfiability check is done\n"
          + "(non-negative number, 0 means never, if positive should be smaller than blocksize)")
  private int satCheckBlockSize = 0;

  @Option(secure = true,
      description = "Enables sat checks at abstraction location.\n"
          + "Infeasible paths are already excluded by transfer relation and not later by precision adjustment. This property is required in proof checking.")
  private boolean satCheckAtAbstraction = false;

  @Option(secure=true, description = "check satisfiability when a target state has been found (should be true)")
  private boolean targetStateSatCheck = true;

  @Option(secure=true, description = "check satisfiability when a 'twin' of a target state has been found; the twin gets constructed when splitting on target states.")
  private boolean intermediateTargetStateSatCheck = true;

  @Option(secure=true, description = "Compute abstractions after introducing an assumption.")
  private boolean blockEndsAfterAssumption = false;

  @Option(secure=true, description = "do not include assumptions of states into path formula during strengthening")
  private boolean ignoreStateAssumptions = false;

  @Option(secure = true, description = "Use formula reporting states for strengthening.")
  private boolean strengthenWithFormulaReportingStates = false;

  // statistics
  final Timer postTimer = new Timer();
  final Timer satCheckTimer = new Timer();
  final Timer pathFormulaTimer = new Timer();
  final Timer strengthenTimer = new Timer();
  final Timer strengthenCheckTimer = new Timer();
  final Timer abstractionCheckTimer = new Timer();

  int numSatChecksFalse = 0;
  int numStrengthenChecksFalse = 0;

  private final LogManager logger;
  private final PredicateAbstractionManager formulaManager;
  private final PathFormulaManager pathFormulaManager;

  private final BlockOperator blk;

  private final Map<PredicateAbstractState, PathFormula> computedPathFormulae = new HashMap<>();

  protected final FormulaManagerView fmgr;
  private final BooleanFormulaManagerView bfmgr;

  private final AnalysisDirection direction;

  public PredicateTransferRelation(
      Configuration config,
      LogManager pLogger,
      AnalysisDirection pDirection,
      FormulaManagerView pFmgr,
      PathFormulaManager pPfmgr,
      BlockOperator pBlk,
      PredicateAbstractionManager pPredAbsManager)
      throws InvalidConfigurationException {
    config.inject(this, PredicateTransferRelation.class);

    logger = pLogger;
    formulaManager = pPredAbsManager;
    pathFormulaManager = pPfmgr;
    fmgr = pFmgr;
    bfmgr = fmgr.getBooleanFormulaManager();
    blk = pBlk;
    direction = pDirection;
  }

  @Override
  public Collection<? extends AbstractState> getAbstractSuccessorsForEdge(
      AbstractState pElement, Precision pPrecision, CFAEdge edge)
          throws CPATransferException, InterruptedException {

    postTimer.start();
    try {
      PredicateAbstractState element = (PredicateAbstractState) pElement;

      // Check whether abstraction is false.
      // Such elements might get created when precision adjustment computes an abstraction.
      if (element.getAbstractionFormula().isFalse()) { return Collections.emptySet(); }

      // calculate strongest post
      PathFormula pathFormula = convertEdgeToPathFormula(element.getPathFormula(), edge);
      logger.log(Level.ALL, "New path formula is", pathFormula);

      // Check whether we should do a SAT check.s
      boolean satCheck = shouldDoSatCheck(edge, pathFormula);
      logger.log(Level.FINEST, "Handling non-abstraction location",
          (satCheck ? "with satisfiability check" : ""));

      try {
        if (satCheck && unsatCheck(element.getAbstractionFormula(), pathFormula)) {
          return Collections.emptySet();
        }
      } catch (SolverException e) {
        throw new CPATransferException("Solver failed during successor generation", e);
      }

      return Collections.singleton(
          mkNonAbstractionStateWithNewPathFormula(pathFormula, element));

    } finally {
      postTimer.stop();
    }
  }

  private boolean shouldDoSatCheck(CFAEdge edge, PathFormula pathFormula) {
    if ((satCheckBlockSize > 0) && (pathFormula.getLength() >= satCheckBlockSize)) {
      return true;
    }
    if (satCheckAtAbstraction) {
      CFANode loc = getAnalysisSuccesor(edge);
      if (blk.isBlockEnd(loc, pathFormula.getLength())) {
        return true;
      }
    }
    return false;
  }

  private CFANode getAnalysisSuccesor(CFAEdge pEdge) {
    if (direction == AnalysisDirection.BACKWARD) {
      return pEdge.getPredecessor();
    } else {
      return pEdge.getSuccessor();
    }
  }

  /**
   * Checks if lastAbstraction & pathFromLastAbstraction is unsat.
   * Collects sat check information for statistics
   */
  private boolean unsatCheck(final AbstractionFormula lastAbstraction, final PathFormula pathFormulaFromLastAbstraction)
      throws SolverException, InterruptedException {
    satCheckTimer.start();

    boolean unsat = formulaManager.unsat(lastAbstraction, pathFormulaFromLastAbstraction);

    satCheckTimer.stop();

    if (unsat) {
      numSatChecksFalse++;
      logger.log(Level.FINEST, "Abstraction & PathFormula is unsatisfiable.");
    }

    return unsat;
  }

  /**
   * Converts an edge into a formula and creates a conjunction of it with the
   * previous pathFormula.
   *
   * This method implements the strongest post operator.
   *
   * @param pathFormula The previous pathFormula.
   * @param edge  The edge to analyze.
   * @return  The new pathFormula.
   */
  private PathFormula convertEdgeToPathFormula(PathFormula pathFormula, CFAEdge edge) throws CPATransferException, InterruptedException {
    pathFormulaTimer.start();
    try {
      // compute new pathFormula with the operation on the edge
      return pathFormulaManager.makeAnd(pathFormula, edge);
    } finally {
      pathFormulaTimer.stop();
    }
  }

  /*
   * Here is some code that checks memory safety properties with predicate analysis.
   * It used two configuration flags to enable these checks,
   * and relied on PredicateAbstractState to implement Targetable.
   * This is both not desired (especially the former),
   * since specifications should not be hard-coded in analysis,
   * but instead given as automata.
   * Furthermore, these checks were too expensive to be usable.
   * Thus this code is disabled now.
   * If it is one day desired to re-add these checks,
   * the checks should get executed on request of the AutomatonCPA,
   * possibly via the AbstractQueryableState interface or strengthen.

      Pair<PathFormula, ErrorConditions> edgeResult;
      pathFormulaTimer.start();
      try {
        edgeResult = pathFormulaManager.makeAndWithErrorConditions(element.getPathFormula(), edge);
      } finally {
        pathFormulaTimer.stop();
      }

      PathFormula pathFormula = edgeResult.getFirst();
      ErrorConditions conditions = edgeResult.getSecond();

      // check whether to do abstraction
      boolean doAbstraction = blk.isBlockEnd(edge, pathFormula);

      BooleanFormula invalidDerefCondition = conditions.getInvalidDerefCondition();
      BooleanFormula invalidFreeCondition = conditions.getInvalidFreeCondition();

      if (bfmgr.isTrue(invalidDerefCondition)) {
        return createState(element, pathFormula, loc, doAbstraction, ViolatedProperty.VALID_DEREF);
      }
      if (bfmgr.isTrue(invalidFreeCondition)) {
        return createState(element, pathFormula, loc, doAbstraction, ViolatedProperty.VALID_FREE);
      }

      List<PredicateAbstractState> newStates = new ArrayList<>(2);

      if (checkValidDeref && !bfmgr.isFalse(invalidDerefCondition)) {
        logger.log(Level.ALL, "Adding invalid-deref condition", invalidDerefCondition);
        PathFormula targetPathFormula = pathFormulaManager.makeAnd(edgeResult.getFirst(), invalidDerefCondition);
        newStates.addAll(createState(element, targetPathFormula, loc, doAbstraction,
            ViolatedProperty.VALID_DEREF));

        pathFormula = pathFormulaManager.makeAnd(pathFormula,
            bfmgr.not(invalidDerefCondition));
      }

      if (checkValidFree && !bfmgr.isFalse(invalidFreeCondition)) {
        logger.log(Level.ALL, "Adding invalid-free condition", invalidFreeCondition);
        PathFormula targetPathFormula = pathFormulaManager.makeAnd(edgeResult.getFirst(), invalidFreeCondition);
        newStates.addAll(createState(element, targetPathFormula, loc, doAbstraction,
            ViolatedProperty.VALID_FREE));

        pathFormula = pathFormulaManager.makeAnd(pathFormula,
            bfmgr.not(invalidFreeCondition));
      }
   */


  @Override
  public Collection<? extends AbstractState> strengthen(AbstractState pElement,
      List<AbstractState> otherElements, CFAEdge edge, Precision pPrecision)
          throws CPATransferException, InterruptedException {

    strengthenTimer.start();
    try {
      CFANode loc = getAnalysisSuccesor(edge);

      PredicateAbstractState element = (PredicateAbstractState) pElement;
      if (element.isAbstractionState()) {
        // can't do anything with this object because the path formula of
        // abstraction elements has to stay "true"
        return Collections.singleton(element);
      }

<<<<<<< HEAD
      if (element instanceof ComputeAbstractionState && strengthenWithReusedAbstractions) {
        element = updateStateWithAbstractionFromFile((ComputeAbstractionState)element);
      }

      boolean targetStateFound = false;
      boolean intermediateTargetStateFound = false;

      for (AbstractState lElement : AbstractStates.asFlatIterable(otherElements)) {
=======
      boolean errorFound = false;
      for (AbstractState lElement : otherElements) {
>>>>>>> a5beede5
        if (lElement instanceof AssumptionStorageState) {
          element = strengthen(element, (AssumptionStorageState) lElement);
        }

        /*
         * Add additional assumptions from an automaton state.
         */
        if (!ignoreStateAssumptions && lElement instanceof AbstractStateWithAssumptions) {
          element = strengthen(loc, element, (AbstractStateWithAssumptions) lElement);
        }

<<<<<<< HEAD
=======
        if (strengthenWithFormulaReportingStates && lElement instanceof FormulaReportingState) {
          element = strengthen(element, (FormulaReportingState) lElement);
        }

>>>>>>> a5beede5
        if (AbstractStates.isTargetState(lElement)) {
          targetStateFound = true;
        }

        if (AbstractStates.isIntermediateTargetState(lElement)) {
          intermediateTargetStateFound = true;
        }
      }

      // Checking satisfiability of a intermediate state
      // means to compute an abstraction that might not be 'true'
      //  This is important for test case generation; it forces the state space to split (and get unique paths)
      if (intermediateTargetStateFound && intermediateTargetStateSatCheck) {
        element = new PredicateAbstractState.ComputeAbstractionState(
            element.getPathFormula(), element.getAbstractionFormula(), loc,
            element.getAbstractionLocationsOnPath());
      }

      // Check satisfiability in case of error
      // (not necessary for abstraction elements)
      if (targetStateFound && targetStateSatCheck) {
        element = strengthenSatCheck(element, getAnalysisSuccesor(edge));

        if (element == null) {
          // successor not reachable
          return Collections.emptySet();
        }
      }

      return Collections.singleton(element);
    } catch (SolverException e) {
      throw new CPATransferException("Solver failed during strengthen sat check", e);

    } finally {
      strengthenTimer.stop();
    }
  }

  private PredicateAbstractState strengthen(CFANode pNode, PredicateAbstractState pElement,
      AbstractStateWithAssumptions pAssumeElement) throws CPATransferException, InterruptedException {

    PathFormula pf = pElement.getPathFormula();

    for (AssumeEdge assumption : pAssumeElement.getAsAssumeEdges(pNode.getFunctionName())) {
      // assumptions do not contain compete type nor scope information
      // hence, not all types can be resolved, so ignore these
      // TODO: the witness automaton is complete in that regard, so use that in future
      if(assumptionContainsProblemType(assumption)) {
        continue;
      }
      pf = convertEdgeToPathFormula(pf, assumption);
    }

    if (pf != pElement.getPathFormula()) {
      if (blockEndsAfterAssumption) {
        return new PredicateAbstractState.ComputeAbstractionState(
          pf, pElement.getAbstractionFormula(), pNode,
          pElement.getAbstractionLocationsOnPath());
      } else {
        return replacePathFormula(pElement, pf);
      }
    } else {
      return pElement;
    }
  }

  private PredicateAbstractState strengthen(PredicateAbstractState pElement,
      AssumptionStorageState pElement2) {

    if (pElement2.isAssumptionTrue() || pElement2.isAssumptionFalse()) {
      // we don't add the assumption false in order to not forget the content of the path formula
      // (we need it for post-processing)
      return pElement;
    }

    String asmpt = pElement2.getAssumptionAsString().toString();

    PathFormula pf = pathFormulaManager.makeAnd(pElement.getPathFormula(), fmgr.parse(asmpt));

    return replacePathFormula(pElement, pf);
  }

  private PredicateAbstractState strengthen(
      PredicateAbstractState pElement, FormulaReportingState pFormulaReportingState) {

    BooleanFormula formula =
        pFormulaReportingState.getFormulaApproximation(fmgr, pathFormulaManager);

    if (bfmgr.isTrue(formula) || bfmgr.isFalse(formula)) {
      return pElement;
    }

    PathFormula previousPathFormula = pElement.getPathFormula();
    PathFormula newPathFormula = pathFormulaManager.makeAnd(previousPathFormula, formula);

    return replacePathFormula(pElement, newPathFormula);
  }

  /**
   * Returns a new state with a given pathFormula. All other fields stay equal.
   */
  private PredicateAbstractState replacePathFormula(PredicateAbstractState oldElement, PathFormula newPathFormula) {
    assert !oldElement.isAbstractionState();
    return mkNonAbstractionStateWithNewPathFormula(newPathFormula, oldElement);
  }

  private PredicateAbstractState strengthenSatCheck(
      PredicateAbstractState pElement, CFANode pLoc)
          throws SolverException, InterruptedException {
    logger.log(Level.FINEST, "Checking for feasibility of path because error has been found");

    strengthenCheckTimer.start();
    PathFormula pathFormula = pElement.getPathFormula();
    boolean unsat = formulaManager.unsat(pElement.getAbstractionFormula(), pathFormula);
    strengthenCheckTimer.stop();

    if (unsat) {
      numStrengthenChecksFalse++;
      logger.log(Level.FINEST, "Path is infeasible.");
      return null;
    } else {
      // although this is not an abstraction location, we fake an abstraction
      // because refinement code expects it to be like this
      logger.log(Level.FINEST, "Last part of the path is not infeasible.");

      // set abstraction to true (we don't know better)
      AbstractionFormula abs = formulaManager.makeTrueAbstractionFormula(pathFormula);

      PathFormula newPathFormula = pathFormulaManager.makeEmptyPathFormula(pathFormula);

      // update abstraction locations map
      PersistentMap<CFANode, Integer> abstractionLocations = pElement.getAbstractionLocationsOnPath();
      Integer newLocInstance = firstNonNull(abstractionLocations.get(pLoc), 0) + 1;
      abstractionLocations = abstractionLocations.putAndCopy(pLoc, newLocInstance);

      return PredicateAbstractState.mkAbstractionState(newPathFormula,
          abs, abstractionLocations);
    }
  }

  boolean areAbstractSuccessors(AbstractState pElement, CFAEdge pCfaEdge,
      Collection<? extends AbstractState> pSuccessors)
          throws SolverException, CPATransferException, InterruptedException {
    PredicateAbstractState predicateElement = (PredicateAbstractState) pElement;
    PathFormula pathFormula = computedPathFormulae.get(predicateElement);
    if (pathFormula == null) {
      pathFormula = pathFormulaManager.makeEmptyPathFormula(predicateElement.getPathFormula());
    }
    boolean result = true;

    if (pSuccessors.isEmpty()) {
      // if pSuccessors is empty than successor formula needs to be unsat
      PathFormula pFormula = convertEdgeToPathFormula(pathFormula, pCfaEdge);
      if (!unsatCheck(predicateElement.getAbstractionFormula(), pFormula)) {
        result = false;
      }
      return result;
    }

    for (AbstractState e : pSuccessors) {
      PredicateAbstractState successor = (PredicateAbstractState) e;

      if (successor.isAbstractionState()) {
        pathFormula = convertEdgeToPathFormula(pathFormula, pCfaEdge);
        // check abstraction
        abstractionCheckTimer.start();
        if (!formulaManager.checkCoverage(predicateElement.getAbstractionFormula(), pathFormula,
            successor.getAbstractionFormula())) {
          result = false;
        }
        abstractionCheckTimer.stop();
      } else {
        // check abstraction
        abstractionCheckTimer.start();
        if (!successor.getAbstractionFormula().equals(predicateElement.getAbstractionFormula())) {
          result = false;
        }
        abstractionCheckTimer.stop();

        // compute path formula
        PathFormula computedPathFormula = convertEdgeToPathFormula(pathFormula, pCfaEdge);
        PathFormula mergeWithPathFormula = computedPathFormulae.get(successor);
        if (mergeWithPathFormula != null) {
          computedPathFormulae.put(successor, pathFormulaManager.makeOr(mergeWithPathFormula, computedPathFormula));
        } else {
          computedPathFormulae.put(successor, computedPathFormula);
        }
      }
    }

    return result;
  }

  private boolean assumptionContainsProblemType(AssumeEdge assumption) {
    CExpression expression = (CExpression) assumption.getExpression();
    CIdExpressionCollectorVisitor collector = new CIdExpressionCollectorVisitor();
    expression.accept(collector);
    for (CIdExpression var : collector.getReferencedIdExpressions()) {
      if (var.getExpressionType() instanceof CProblemType) {
        return true;
      }
    }
    return false;
  }
}<|MERGE_RESOLUTION|>--- conflicted
+++ resolved
@@ -26,21 +26,6 @@
 
 import static com.google.common.base.MoreObjects.firstNonNull;
 import static org.sosy_lab.cpachecker.cpa.predicate.PredicateAbstractState.mkNonAbstractionStateWithNewPathFormula;
-
-<<<<<<< HEAD
-import com.google.common.base.Optional;
-import com.google.common.collect.HashMultimap;
-import com.google.common.collect.ImmutableSet;
-import com.google.common.collect.Lists;
-import com.google.common.collect.Multimap;
-=======
-import java.util.Collection;
-import java.util.Collections;
-import java.util.HashMap;
-import java.util.List;
-import java.util.Map;
-import java.util.logging.Level;
->>>>>>> a5beede5
 
 import org.sosy_lab.common.collect.PersistentMap;
 import org.sosy_lab.common.configuration.Configuration;
@@ -69,19 +54,11 @@
 import org.sosy_lab.cpachecker.util.predicates.BlockOperator;
 import org.sosy_lab.cpachecker.util.predicates.pathformula.PathFormula;
 import org.sosy_lab.cpachecker.util.predicates.pathformula.PathFormulaManager;
-<<<<<<< HEAD
-import org.sosy_lab.cpachecker.util.predicates.precisionConverter.Converter;
-import org.sosy_lab.cpachecker.util.predicates.precisionConverter.Converter.PrecisionConverter;
-import org.sosy_lab.cpachecker.util.predicates.precisionConverter.FormulaParser;
-=======
->>>>>>> a5beede5
 import org.sosy_lab.cpachecker.util.predicates.smt.BooleanFormulaManagerView;
 import org.sosy_lab.cpachecker.util.predicates.smt.FormulaManagerView;
 import org.sosy_lab.solver.SolverException;
 import org.sosy_lab.solver.api.BooleanFormula;
 
-<<<<<<< HEAD
-import java.io.IOException;
 import java.util.Collection;
 import java.util.Collections;
 import java.util.HashMap;
@@ -89,8 +66,6 @@
 import java.util.Map;
 import java.util.logging.Level;
 
-=======
->>>>>>> a5beede5
 /**
  * Transfer relation for symbolic predicate abstraction. First it computes
  * the strongest post for the given CFA edge. Afterwards it optionally
@@ -344,19 +319,10 @@
         return Collections.singleton(element);
       }
 
-<<<<<<< HEAD
-      if (element instanceof ComputeAbstractionState && strengthenWithReusedAbstractions) {
-        element = updateStateWithAbstractionFromFile((ComputeAbstractionState)element);
-      }
-
       boolean targetStateFound = false;
       boolean intermediateTargetStateFound = false;
 
       for (AbstractState lElement : AbstractStates.asFlatIterable(otherElements)) {
-=======
-      boolean errorFound = false;
-      for (AbstractState lElement : otherElements) {
->>>>>>> a5beede5
         if (lElement instanceof AssumptionStorageState) {
           element = strengthen(element, (AssumptionStorageState) lElement);
         }
@@ -368,13 +334,10 @@
           element = strengthen(loc, element, (AbstractStateWithAssumptions) lElement);
         }
 
-<<<<<<< HEAD
-=======
         if (strengthenWithFormulaReportingStates && lElement instanceof FormulaReportingState) {
           element = strengthen(element, (FormulaReportingState) lElement);
         }
 
->>>>>>> a5beede5
         if (AbstractStates.isTargetState(lElement)) {
           targetStateFound = true;
         }
