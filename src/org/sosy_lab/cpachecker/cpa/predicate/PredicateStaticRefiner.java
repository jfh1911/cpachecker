/*
 *  CPAchecker is a tool for configurable software verification.
 *  This file is part of CPAchecker.
 *
 *  Copyright (C) 2007-2014  Dirk Beyer
 *  All rights reserved.
 *
 *  Licensed under the Apache License, Version 2.0 (the "License");
 *  you may not use this file except in compliance with the License.
 *  You may obtain a copy of the License at
 *
 *      http://www.apache.org/licenses/LICENSE-2.0
 *
 *  Unless required by applicable law or agreed to in writing, software
 *  distributed under the License is distributed on an "AS IS" BASIS,
 *  WITHOUT WARRANTIES OR CONDITIONS OF ANY KIND, either express or implied.
 *  See the License for the specific language governing permissions and
 *  limitations under the License.
 *
 *
 *  CPAchecker web page:
 *    http://cpachecker.sosy-lab.org
 */
package org.sosy_lab.cpachecker.cpa.predicate;

<<<<<<< HEAD
import com.google.common.base.Optional;
import com.google.common.collect.HashMultimap;
import com.google.common.collect.ImmutableList;
import com.google.common.collect.ImmutableMultimap;
import com.google.common.collect.LinkedHashMultimap;
import com.google.common.collect.Lists;
import com.google.common.collect.Multimap;
import com.google.common.collect.Queues;
=======
import static org.sosy_lab.cpachecker.cpa.arg.ARGUtils.getAllStatesOnPathsTo;

import java.io.IOException;
import java.io.PrintStream;
import java.io.Writer;
import java.util.Collection;
import java.util.Collections;
import java.util.Deque;
import java.util.HashSet;
import java.util.List;
import java.util.Set;
import java.util.logging.Level;
>>>>>>> a5beede5

import org.sosy_lab.common.ShutdownNotifier;
import org.sosy_lab.common.configuration.Configuration;
import org.sosy_lab.common.configuration.FileOption;
import org.sosy_lab.common.configuration.InvalidConfigurationException;
import org.sosy_lab.common.configuration.Option;
import org.sosy_lab.common.configuration.Options;
import org.sosy_lab.common.io.Files;
import org.sosy_lab.common.io.Path;
import org.sosy_lab.common.log.LogManager;
import org.sosy_lab.cpachecker.cfa.CFA;
import org.sosy_lab.cpachecker.cfa.ast.c.CAssignment;
import org.sosy_lab.cpachecker.cfa.ast.c.CExpression;
import org.sosy_lab.cpachecker.cfa.ast.c.CIdExpression;
import org.sosy_lab.cpachecker.cfa.ast.c.CIdExpressionCollectorVisitor;
import org.sosy_lab.cpachecker.cfa.ast.c.CParameterDeclaration;
import org.sosy_lab.cpachecker.cfa.ast.c.CSimpleDeclaration;
import org.sosy_lab.cpachecker.cfa.ast.c.CVariableDeclaration;
import org.sosy_lab.cpachecker.cfa.model.AStatementEdge;
import org.sosy_lab.cpachecker.cfa.model.AssumeEdge;
import org.sosy_lab.cpachecker.cfa.model.CFAEdge;
import org.sosy_lab.cpachecker.cfa.model.CFANode;
import org.sosy_lab.cpachecker.cfa.model.MultiEdge;
import org.sosy_lab.cpachecker.cfa.model.c.CStatementEdge;
import org.sosy_lab.cpachecker.core.CPAcheckerResult.Result;
import org.sosy_lab.cpachecker.core.counterexample.CounterexampleInfo;
import org.sosy_lab.cpachecker.core.interfaces.AbstractState;
<<<<<<< HEAD
import org.sosy_lab.cpachecker.core.interfaces.AbstractStateWithAssumptions;
=======
import org.sosy_lab.cpachecker.core.interfaces.Statistics;
import org.sosy_lab.cpachecker.core.interfaces.StatisticsProvider;
import org.sosy_lab.cpachecker.core.reachedset.ReachedSet;
>>>>>>> a5beede5
import org.sosy_lab.cpachecker.core.reachedset.UnmodifiableReachedSet;
import org.sosy_lab.cpachecker.cpa.arg.ARGBasedRefiner;
import org.sosy_lab.cpachecker.cpa.arg.ARGPath;
import org.sosy_lab.cpachecker.cpa.arg.ARGReachedSet;
import org.sosy_lab.cpachecker.cpa.arg.ARGState;
import org.sosy_lab.cpachecker.cpa.arg.ARGUtils;
<<<<<<< HEAD
import org.sosy_lab.cpachecker.cpa.automaton.AutomatonState;
import org.sosy_lab.cpachecker.cpa.automaton.SafetyProperty;
=======
import org.sosy_lab.cpachecker.exceptions.CPAException;
>>>>>>> a5beede5
import org.sosy_lab.cpachecker.exceptions.CPATransferException;
import org.sosy_lab.cpachecker.util.AbstractStates;
import org.sosy_lab.cpachecker.util.CFAUtils;
import org.sosy_lab.cpachecker.util.LoopStructure;
import org.sosy_lab.cpachecker.util.StaticRefiner;
import org.sosy_lab.cpachecker.util.predicates.AbstractionPredicate;
import org.sosy_lab.cpachecker.util.predicates.PathChecker;
import org.sosy_lab.cpachecker.util.predicates.interpolation.CounterexampleTraceInfo;
import org.sosy_lab.cpachecker.util.predicates.interpolation.InterpolationManager;
import org.sosy_lab.cpachecker.util.predicates.pathformula.PathFormulaManager;
import org.sosy_lab.cpachecker.util.predicates.smt.FormulaManagerView;
import org.sosy_lab.cpachecker.util.predicates.smt.Solver;
import org.sosy_lab.cpachecker.util.statistics.StatInt;
import org.sosy_lab.cpachecker.util.statistics.StatKind;
import org.sosy_lab.cpachecker.util.statistics.StatTimer;
import org.sosy_lab.cpachecker.util.statistics.StatisticsWriter;
import org.sosy_lab.solver.SolverException;
import org.sosy_lab.solver.api.BooleanFormula;
import org.sosy_lab.solver.api.BooleanFormulaManager;

<<<<<<< HEAD
import java.io.IOException;
import java.io.Writer;
import java.util.Collection;
import java.util.Deque;
import java.util.HashSet;
import java.util.List;
import java.util.Set;
import java.util.logging.Level;
=======
import com.google.common.base.Predicates;
import com.google.common.collect.ArrayListMultimap;
import com.google.common.collect.ImmutableList;
import com.google.common.collect.ImmutableSetMultimap;
import com.google.common.collect.LinkedHashMultimap;
import com.google.common.collect.Lists;
import com.google.common.collect.Multimap;
import com.google.common.collect.Queues;
>>>>>>> a5beede5

@Options(prefix = "staticRefiner")
public class PredicateStaticRefiner extends StaticRefiner
    implements ARGBasedRefiner, StatisticsProvider {

  @Option(secure=true, description="Apply mined predicates on the corresponding scope. false = add them to the global precision.")
  private boolean applyScoped = true;

  @Option(secure=true, description="Add all assumtions along a error trace to the precision.")
  private boolean addAllErrorTraceAssumes = false;

  @Option(secure=true, description="Add all assumtions from the control flow automaton to the precision.")
  private boolean addAllControlFlowAssumes = false;

  @Option(secure=true, description="Add all assumtions along a error trace to the precision.")
  private boolean addAssumesByBoundedBackscan = true;

  @Option(secure=true, description = "Dump CFA assume edges as SMTLIB2 formulas to a file.")
  @FileOption(FileOption.Type.OUTPUT_FILE)
  private Path assumePredicatesFile = null;

  @Option(secure = true, description = "split generated heuristic predicates into atoms")
  private boolean atomicPredicates = true;

  private final StatTimer totalTime = new StatTimer("Total time for static refinement");
  private final StatTimer satCheckTime = new StatTimer("Time for path feasibility check");
  private final StatTimer predicateExtractionTime = new StatTimer("Time for predicate extraction from CFA");
  private final StatTimer argUpdateTime = new StatTimer("Time for ARG update");
  private final StatInt foundPredicates = new StatInt(StatKind.SUM, "Number of predicates found statically");

  private final ShutdownNotifier shutdownNotifier;

  private final PathFormulaManager pathFormulaManager;
  private final FormulaManagerView formulaManagerView;
  private final BooleanFormulaManager booleanManager;
  private final PredicateAbstractionManager predAbsManager;
  private final BlockFormulaStrategy blockFormulaStrategy;
  private final InterpolationManager itpManager;
  private final PathChecker pathChecker;
  private final Solver solver;
  private final CFA cfa;
  private final ARGBasedRefiner delegate;

  private boolean usedStaticRefinement = false;

  public PredicateStaticRefiner(
      Configuration pConfig,
      LogManager pLogger,
      ShutdownNotifier pShutdownNotifier,
      Solver pSolver,
      PathFormulaManager pPathFormulaManager,
      PredicateAbstractionManager pPredAbsManager,
      BlockFormulaStrategy pBlockFormulaStrategy,
      InterpolationManager pItpManager,
      PathChecker pPathChecker,
      CFA pCfa,
      ARGBasedRefiner pDelegate)
      throws InvalidConfigurationException {
    super(pConfig, pLogger);

    pConfig.inject(this);

    this.shutdownNotifier = pShutdownNotifier;
    this.cfa = pCfa;
    this.pathFormulaManager = pPathFormulaManager;
    this.predAbsManager = pPredAbsManager;
    this.blockFormulaStrategy = pBlockFormulaStrategy;
    this.itpManager = pItpManager;
    this.pathChecker = pPathChecker;
    this.solver = pSolver;
    this.formulaManagerView = pSolver.getFormulaManager();
    this.booleanManager = formulaManagerView.getBooleanFormulaManager();
    this.delegate = pDelegate;

    if (assumePredicatesFile != null) {
      dumpAssumePredicate(assumePredicatesFile);
    }
  }

  @Override
  public CounterexampleInfo performRefinementForPath(
      final ARGReachedSet pReached, final ARGPath allStatesTrace)
      throws CPAException, InterruptedException {
    // We do heuristics-based refinement only once.
    if (usedStaticRefinement) {
      return delegate.performRefinementForPath(pReached, allStatesTrace);
    }

    totalTime.start();
    try {
      return performStaticRefinementForPath(pReached, allStatesTrace);
    } finally {
      totalTime.stop();
    }
  }

  private CounterexampleInfo performStaticRefinementForPath(
      final ARGReachedSet pReached, final ARGPath allStatesTrace)
      throws CPAException, InterruptedException {
    logger.log(Level.FINEST, "Starting heuristics-based refinement.");

    Set<ARGState> elementsOnPath = getAllStatesOnPathsTo(allStatesTrace.getLastState());
    // No branches/merges in path, it is precise.
    // We don't need to care about creating extra predicates for branching etc.
    boolean branchingOccurred = true;
    if (elementsOnPath.size() == allStatesTrace.size()) {
      elementsOnPath = Collections.emptySet();
      branchingOccurred = false;
    }

    // create path with all abstraction location elements (excluding the initial element)
    // the last element is the element corresponding to the error location
    final List<ARGState> abstractionStatesTrace = PredicateCPARefiner.transformPath(allStatesTrace);
    final List<BooleanFormula> formulas =
        blockFormulaStrategy.getFormulasForPath(
            allStatesTrace.getFirstState(), abstractionStatesTrace);

    CounterexampleTraceInfo counterexample;
    satCheckTime.start();
    try {
      counterexample =
          itpManager.buildCounterexampleTrace(
              formulas,
              Lists.<AbstractState>newArrayList(abstractionStatesTrace),
              elementsOnPath,
              false);
    } finally {
      satCheckTime.stop();
    }

    // if error is spurious refine
    if (counterexample.isSpurious()) {
      logger.log(Level.FINEST, "Error trace is spurious, refining the abstraction");
      usedStaticRefinement = true;

      UnmodifiableReachedSet reached = pReached.asReachedSet();
      ARGState root = (ARGState) reached.getFirstState();
      ARGState targetState = abstractionStatesTrace.get(abstractionStatesTrace.size() - 1);

      PredicatePrecision heuristicPrecision;
      predicateExtractionTime.start();
      try {
        heuristicPrecision = extractPrecisionFromCfa(pReached.asReachedSet(), targetState);
      } catch (CPATransferException | SolverException e) {
        throw new CPAException("Static refinement failed", e);
      } finally {
        predicateExtractionTime.stop();
      }

      shutdownNotifier.shutdownIfNecessary();
      argUpdateTime.start();
      for (ARGState refinementRoot : ImmutableList.copyOf(root.getChildren())) {
        pReached.removeSubtree(
            refinementRoot, heuristicPrecision, Predicates.instanceOf(PredicatePrecision.class));
      }
      argUpdateTime.stop();

      return CounterexampleInfo.spurious();

    } else {
      // we have a real error
      logger.log(Level.FINEST, "Error trace is not spurious");
      return pathChecker.handleFeasibleCounterexample(
          allStatesTrace, counterexample, branchingOccurred);
    }
  }

  private boolean isAssumeOnLoopVariable(AssumeEdge e) {
    if (!cfa.getLoopStructure().isPresent()) {
      return false;
    }
    Collection<String> referenced = CIdExpressionCollectorVisitor.getVariablesOfExpression((CExpression) e.getExpression());
    LoopStructure loopStructure = cfa.getLoopStructure().get();

    for (String var: referenced) {
      if (loopStructure.getLoopExitConditionVariables().contains(var)) {
        return true;
      }
    }

    return false;
  }

  private Multimap<String, AStatementEdge> buildDirectlyAffectingStatements() {
    Multimap<String, AStatementEdge> directlyAffectingStatements = LinkedHashMultimap.create();

    for (CFANode u : cfa.getAllNodes()) {
      Deque<CFAEdge> edgesToHandle = Queues.newArrayDeque(CFAUtils.leavingEdges(u));
      while (!edgesToHandle.isEmpty()) {
        CFAEdge e = edgesToHandle.pop();
        if (e instanceof MultiEdge) {
          edgesToHandle.addAll(((MultiEdge) e).getEdges());
        } else if (e instanceof CStatementEdge) {
          CStatementEdge stmtEdge = (CStatementEdge) e;
          if (stmtEdge.getStatement() instanceof CAssignment) {
            CAssignment assign = (CAssignment) stmtEdge.getStatement();

            if (assign.getLeftHandSide() instanceof CIdExpression) {
              String variable = ((CIdExpression)assign.getLeftHandSide()).getDeclaration().getQualifiedName();
              directlyAffectingStatements.put(variable, stmtEdge);
            }
          }
        }
      }
    }
    return directlyAffectingStatements;
  }

  private boolean isContradicting(AssumeEdge assume, AStatementEdge stmt)
      throws SolverException, CPATransferException, InterruptedException {
    // Check stmt ==> assume?

    BooleanFormula stmtFormula = pathFormulaManager.makeAnd(
        pathFormulaManager.makeEmptyPathFormula(), stmt).getFormula();

    BooleanFormula assumeFormula = pathFormulaManager.makeAnd(
        pathFormulaManager.makeEmptyPathFormula(), assume).getFormula();

    BooleanFormula query = formulaManagerView.uninstantiate(booleanManager.and(stmtFormula, assumeFormula));
    boolean contra = solver.isUnsat(query);

    if (contra) {
      logger.log(Level.INFO, "Contradiction found ", query);
    }

    return contra;


    /* [a == 1]
     *  a = <literal>, where <literal> != 1
     *  a = a +-* <literal>
     *
     *  Variable classification can be used!!
     *
     *  if a IN the set Eq
     *
     */
  }

  private boolean hasContradictingOperationInFlow(
      AssumeEdge e, Multimap<String, AStatementEdge> directlyAffectingStatements)
      throws SolverException, CPATransferException, InterruptedException {
    Collection<String> referenced = CIdExpressionCollectorVisitor.getVariablesOfExpression((CExpression) e.getExpression());
    for (String varName: referenced) {
      Collection<AStatementEdge> affectedByStmts = directlyAffectingStatements.get(varName);
      for (AStatementEdge stmtEdge: affectedByStmts) {
        if (isContradicting(e, stmtEdge)) {
          return true;
        }
      }
    }
    return false;
  }

  private Set<AssumeEdge> getAllNonLoopControlFlowAssumes(
      Multimap<String, AStatementEdge> directlyAffectingStatements)
      throws SolverException, CPATransferException, InterruptedException {
    Set<AssumeEdge> result = new HashSet<>();

    for (CFANode u : cfa.getAllNodes()) {
      for (CFAEdge e : CFAUtils.leavingEdges(u)) {
        if (e instanceof AssumeEdge) {
          AssumeEdge assume = (AssumeEdge) e;
          if (!isAssumeOnLoopVariable(assume)) {
            if (hasContradictingOperationInFlow(assume, directlyAffectingStatements)) {
              result.add(assume);
            }
          }
        }
      }
    }

    return result;
  }

<<<<<<< HEAD
  private Set<AssumeEdge> getAssumeEdgesAlongPath(UnmodifiableReachedSet reached, ARGState targetState,
      boolean pAddControlFlowAssumes, boolean pAddStateAssumes)
=======
  private Set<AssumeEdge> getAssumeEdgesAlongPath(
      UnmodifiableReachedSet reached,
      ARGState targetState,
      Multimap<String, AStatementEdge> directlyAffectingStatements)
>>>>>>> a5beede5
      throws SolverException, CPATransferException, InterruptedException {

    Set<AssumeEdge> result = new HashSet<>();
    Set<ARGState> allStatesOnPath = ARGUtils.getAllStatesOnPathsTo(targetState);

    for (ARGState s: allStatesOnPath) {
      CFANode u = AbstractStates.extractLocation(s); // TODO: Location correct?

      // Also states can carry assumes
      if (pAddStateAssumes) {
        Collection<AbstractStateWithAssumptions> assumingStates = AbstractStates.extractStatesByType(s, AbstractStateWithAssumptions.class);
        for (AbstractStateWithAssumptions e: assumingStates) {
          List<AssumeEdge> assumes = e.getAsAssumeEdges(u.getFunctionName());
          for (AssumeEdge assume : assumes) {
            if (!isAssumeOnLoopVariable(assume)) {
              result.add(assume);
            }
          }
        }
      }

<<<<<<< HEAD
      // Consider the transition between the states
      if (pAddControlFlowAssumes) {
        for (CFAEdge e : CFAUtils.leavingEdges(u)) {
          CFANode v = e.getSuccessor();
          Collection<AbstractState> reachedOnV = reached.getReached(v);

          boolean edgeOnTrace = false;
          for (AbstractState ve : reachedOnV) {
            if (allStatesOnPath.contains(ve)) {
              edgeOnTrace = true;
              break;
            }
          }

          if (edgeOnTrace) {
            if (e instanceof AssumeEdge) {
              AssumeEdge assume = (AssumeEdge) e;
              if (!isAssumeOnLoopVariable(assume)) {
                if (hasContradictingOperationInFlow(assume)) {
                  result.add(assume);
                }
=======
        if (edgeOnTrace) {
          if (e instanceof AssumeEdge) {
            AssumeEdge assume = (AssumeEdge) e;
            if (!isAssumeOnLoopVariable(assume)) {
              if (hasContradictingOperationInFlow(assume, directlyAffectingStatements)) {
                result.add(assume);
>>>>>>> a5beede5
              }
            }
          }
        }
      }
    }

    return result;
  }

  public Optional<PredicatePrecision> derivePrecFromStateWithAssumptions(AbstractState pFullState)
      throws CPATransferException, InterruptedException {

    Collection<AbstractStateWithAssumptions> assumingStates = AbstractStates.extractStatesByType(pFullState, AbstractStateWithAssumptions.class);
    CFANode loc = AbstractStates.extractLocation(pFullState); // TODO: Location correct?
    PredicatePrecision result = PredicatePrecision.empty();

    for (AbstractStateWithAssumptions e: assumingStates) {
      List<AssumeEdge> assumes = e.getAsAssumeEdges(loc.getFunctionName());
      for (AssumeEdge assume: assumes) {
        if (!isAssumeOnLoopVariable(assume)) {
          // Derive the precision (delta) from the assume
          PredicatePrecision assumePrec = assumeEdgeToPrecision(assume, true);

          // Track statistics on the origin of the precision
          //  TODO: This violates the separation of concerns!
          if (e instanceof AutomatonState) {
            AutomatonState q = (AutomatonState) e;
            Set<? extends SafetyProperty> props = q.getOwningAutomaton().getEncodedProperties();
          }

          // Join the delta with the result
          result = result.mergeWith(assumePrec);
        }
      }
    }

    if (result.equals(PredicatePrecision.empty())) {
      return Optional.absent();
    } else {
      return Optional.of(result);
    }
  }


  /**
   * This method extracts a precision based only on static information derived from the CFA.
   *
   * @return a precision for the predicate CPA
   */
  private PredicatePrecision extractPrecisionFromCfa(
      UnmodifiableReachedSet pReached, ARGState targetState)
      throws SolverException, CPATransferException, InterruptedException {
    logger.log(Level.FINER, "Extracting precision from CFA...");

    // Determine the ERROR location of the path (last node)
    CFANode targetLocation = AbstractStates.extractLocation(targetState);

    // Determine the assume edges that should be considered for predicate extraction
    Set<AssumeEdge> assumeEdges = new HashSet<>();

    Multimap<String, AStatementEdge> directlyAffectingStatements =
        buildDirectlyAffectingStatements();

    if (addAllControlFlowAssumes) {
      assumeEdges.addAll(getAllNonLoopControlFlowAssumes(directlyAffectingStatements));
    } else {
      if (addAllErrorTraceAssumes) {
<<<<<<< HEAD
        assumeEdges.addAll(getAssumeEdgesAlongPath(pReached, targetState, true, true));
=======
        assumeEdges.addAll(
            getAssumeEdgesAlongPath(pReached, targetState, directlyAffectingStatements));
>>>>>>> a5beede5
      }
      if (addAssumesByBoundedBackscan) {
        assumeEdges.addAll(getTargetLocationAssumes(Lists.newArrayList(targetLocation)).values());
      }
    }

    PredicatePrecision result = PredicatePrecision.empty();

    // Create predicates for the assume edges and add them to the precision
    for (AssumeEdge assume : assumeEdges) {
      PredicatePrecision assumePrec = assumeEdgeToPrecision(assume, atomicPredicates);
      result = result.mergeWith(assumePrec);
    }

    logger.log(Level.FINER, "Extracting finished.");

    return result;
  }

  public PredicatePrecision assumeEdgeToPrecision(AssumeEdge pAssume, boolean pAtomicPredicates)
      throws CPATransferException, InterruptedException {
    // Create a boolean formula from the assume
    Collection<AbstractionPredicate> preds = assumeEdgeToPredicates(pAtomicPredicates, pAssume);

    // Predicates that should be tracked on function scope
    Multimap<String, AbstractionPredicate> functionPredicates = HashMultimap.create();

    // Predicates that should be tracked globally
    Collection<AbstractionPredicate> globalPredicates = Lists.newArrayList();

    // Check whether the predicate should be used global or only local
    boolean applyGlobal = true;
    if (applyScoped) {
      for (CIdExpression idExpr : getVariablesOfAssume(pAssume)) {
        CSimpleDeclaration decl = idExpr.getDeclaration();
        if (decl instanceof CVariableDeclaration) {
          if (!((CVariableDeclaration) decl).isGlobal()) {
            applyGlobal = false;
          }
        } else if (decl instanceof CParameterDeclaration) {
          applyGlobal = false;
        }
      }
    }

<<<<<<< HEAD
    // Add the predicate to the resulting precision
    if (applyGlobal) {
      logger.log(Level.FINEST, "Global predicates mined", preds);
      globalPredicates.addAll(preds);
    } else {
      logger.log(Level.FINEST, "Function predicates mined", preds);
      String function = pAssume.getPredecessor().getFunctionName();
      functionPredicates.putAll(function, preds);
    }
=======
    Set<AbstractionPredicate> allPredicates = new HashSet<>();
    allPredicates.addAll(globalPredicates);
    allPredicates.addAll(functionPredicates.values());
    foundPredicates.setNextValue(allPredicates.size());

    logger.log(Level.FINER, "Extracting finished, found", allPredicates.size(), "predicates");
>>>>>>> a5beede5

    return new PredicatePrecision(
        ImmutableMultimap.<PredicatePrecision.LocationInstance, AbstractionPredicate>of(),
        ImmutableMultimap.<CFANode, AbstractionPredicate>of(),
        functionPredicates,
        globalPredicates);

  }

  private Collection<AbstractionPredicate> assumeEdgeToPredicates(boolean pAtomicPredicates, AssumeEdge pAssume) throws CPATransferException, InterruptedException {
    BooleanFormula relevantAssumesFormula = pathFormulaManager.makeAnd(
        pathFormulaManager.makeEmptyPathFormula(), pAssume).getFormula();

    Collection<AbstractionPredicate> preds;
<<<<<<< HEAD
    if (pAtomicPredicates) {
      preds = predAbsManager.extractPredicates(relevantAssumesFormula);
=======
    if (atomicPredicates) {
      preds = predAbsManager.getPredicatesForAtomsOf(relevantAssumesFormula);
>>>>>>> a5beede5
    } else {
      preds = ImmutableList.of(predAbsManager.getPredicateFor(relevantAssumesFormula));
    }

    return preds;
  }

  private void dumpAssumePredicate(Path target) {
    try (Writer w = Files.openOutputFile(target)) {
      for (CFANode u : cfa.getAllNodes()) {
        for (CFAEdge e: CFAUtils.leavingEdges(u)) {
          if (e instanceof AssumeEdge) {
            Collection<AbstractionPredicate> preds = assumeEdgeToPredicates(false, (AssumeEdge) e);
            for (AbstractionPredicate p: preds) {
              w.append(p.getSymbolicAtom().toString());
              w.append("\n");
            }
          }
        }
      }
    } catch (InterruptedException e) {
      logger.logUserException(Level.WARNING, e, "Interrupted, could not write assume predicates to file!");
      Thread.currentThread().interrupt();
    } catch (IOException e) {
      logger.logUserException(Level.WARNING, e, "IO exception! Could not write assume predicates to file!");
    } catch (CPATransferException e) {
      logger.logUserException(Level.WARNING, e, "Transfer exception! Could not write assume predicates to file!");
    }
  }

  @Override
  public void collectStatistics(Collection<Statistics> pStatsCollection) {
    pStatsCollection.add(new Stats());
    if (delegate instanceof StatisticsProvider) {
      ((StatisticsProvider) delegate).collectStatistics(pStatsCollection);
    }
  }

  private class Stats implements Statistics {
    @Override
    public void printStatistics(PrintStream pOut, Result pResult, ReachedSet pReached) {
      StatisticsWriter.writingStatisticsTo(pOut)
          .ifUpdatedAtLeastOnce(totalTime)
          .put(foundPredicates)
          .spacer()
          .put(totalTime)
          .beginLevel()
          .put(satCheckTime)
          .putIfUpdatedAtLeastOnce(predicateExtractionTime)
          .putIfUpdatedAtLeastOnce(argUpdateTime);
    }

    @Override
    public String getName() {
      return "Static Predicate Refiner";
    }
  }
}<|MERGE_RESOLUTION|>--- conflicted
+++ resolved
@@ -23,8 +23,10 @@
  */
 package org.sosy_lab.cpachecker.cpa.predicate;
 
-<<<<<<< HEAD
+import static org.sosy_lab.cpachecker.cpa.arg.ARGUtils.getAllStatesOnPathsTo;
+
 import com.google.common.base.Optional;
+import com.google.common.base.Predicates;
 import com.google.common.collect.HashMultimap;
 import com.google.common.collect.ImmutableList;
 import com.google.common.collect.ImmutableMultimap;
@@ -32,20 +34,6 @@
 import com.google.common.collect.Lists;
 import com.google.common.collect.Multimap;
 import com.google.common.collect.Queues;
-=======
-import static org.sosy_lab.cpachecker.cpa.arg.ARGUtils.getAllStatesOnPathsTo;
-
-import java.io.IOException;
-import java.io.PrintStream;
-import java.io.Writer;
-import java.util.Collection;
-import java.util.Collections;
-import java.util.Deque;
-import java.util.HashSet;
-import java.util.List;
-import java.util.Set;
-import java.util.logging.Level;
->>>>>>> a5beede5
 
 import org.sosy_lab.common.ShutdownNotifier;
 import org.sosy_lab.common.configuration.Configuration;
@@ -73,25 +61,19 @@
 import org.sosy_lab.cpachecker.core.CPAcheckerResult.Result;
 import org.sosy_lab.cpachecker.core.counterexample.CounterexampleInfo;
 import org.sosy_lab.cpachecker.core.interfaces.AbstractState;
-<<<<<<< HEAD
 import org.sosy_lab.cpachecker.core.interfaces.AbstractStateWithAssumptions;
-=======
 import org.sosy_lab.cpachecker.core.interfaces.Statistics;
 import org.sosy_lab.cpachecker.core.interfaces.StatisticsProvider;
 import org.sosy_lab.cpachecker.core.reachedset.ReachedSet;
->>>>>>> a5beede5
 import org.sosy_lab.cpachecker.core.reachedset.UnmodifiableReachedSet;
 import org.sosy_lab.cpachecker.cpa.arg.ARGBasedRefiner;
 import org.sosy_lab.cpachecker.cpa.arg.ARGPath;
 import org.sosy_lab.cpachecker.cpa.arg.ARGReachedSet;
 import org.sosy_lab.cpachecker.cpa.arg.ARGState;
 import org.sosy_lab.cpachecker.cpa.arg.ARGUtils;
-<<<<<<< HEAD
 import org.sosy_lab.cpachecker.cpa.automaton.AutomatonState;
 import org.sosy_lab.cpachecker.cpa.automaton.SafetyProperty;
-=======
 import org.sosy_lab.cpachecker.exceptions.CPAException;
->>>>>>> a5beede5
 import org.sosy_lab.cpachecker.exceptions.CPATransferException;
 import org.sosy_lab.cpachecker.util.AbstractStates;
 import org.sosy_lab.cpachecker.util.CFAUtils;
@@ -112,25 +94,16 @@
 import org.sosy_lab.solver.api.BooleanFormula;
 import org.sosy_lab.solver.api.BooleanFormulaManager;
 
-<<<<<<< HEAD
 import java.io.IOException;
+import java.io.PrintStream;
 import java.io.Writer;
 import java.util.Collection;
+import java.util.Collections;
 import java.util.Deque;
 import java.util.HashSet;
 import java.util.List;
 import java.util.Set;
 import java.util.logging.Level;
-=======
-import com.google.common.base.Predicates;
-import com.google.common.collect.ArrayListMultimap;
-import com.google.common.collect.ImmutableList;
-import com.google.common.collect.ImmutableSetMultimap;
-import com.google.common.collect.LinkedHashMultimap;
-import com.google.common.collect.Lists;
-import com.google.common.collect.Multimap;
-import com.google.common.collect.Queues;
->>>>>>> a5beede5
 
 @Options(prefix = "staticRefiner")
 public class PredicateStaticRefiner extends StaticRefiner
@@ -406,15 +379,24 @@
     return result;
   }
 
-<<<<<<< HEAD
+  /*private boolean hasContradictingOperationInFlow(AssumeEdge e)
+      throws SolverException, CPATransferException, InterruptedException {
+    buildDirectlyAffectingStatements();
+
+    Collection<String> referenced = CIdExpressionCollectorVisitor.getVariablesOfExpression((CExpression) e.getExpression());
+    for (String varName: referenced) {
+      Collection<AStatementEdge> affectedByStmts = directlyAffectingStatements.get(varName);
+      for (AStatementEdge stmtEdge: affectedByStmts) {
+        if (isContradicting(e, stmtEdge)) {
+          return true;
+        }
+      }
+    }
+    return false;
+  }
+
   private Set<AssumeEdge> getAssumeEdgesAlongPath(UnmodifiableReachedSet reached, ARGState targetState,
       boolean pAddControlFlowAssumes, boolean pAddStateAssumes)
-=======
-  private Set<AssumeEdge> getAssumeEdgesAlongPath(
-      UnmodifiableReachedSet reached,
-      ARGState targetState,
-      Multimap<String, AStatementEdge> directlyAffectingStatements)
->>>>>>> a5beede5
       throws SolverException, CPATransferException, InterruptedException {
 
     Set<AssumeEdge> result = new HashSet<>();
@@ -436,7 +418,6 @@
         }
       }
 
-<<<<<<< HEAD
       // Consider the transition between the states
       if (pAddControlFlowAssumes) {
         for (CFAEdge e : CFAUtils.leavingEdges(u)) {
@@ -458,14 +439,44 @@
                 if (hasContradictingOperationInFlow(assume)) {
                   result.add(assume);
                 }
-=======
+              }
+            }
+          }
+        }
+      }
+    }
+
+    return result;
+  }*/
+
+  private Set<AssumeEdge> getAssumeEdgesAlongPath(
+      UnmodifiableReachedSet reached,
+      ARGState targetState,
+      Multimap<String, AStatementEdge> directlyAffectingStatements)
+      throws SolverException, CPATransferException, InterruptedException {
+    Set<AssumeEdge> result = new HashSet<>();
+
+    Set<ARGState> allStatesOnPath = ARGUtils.getAllStatesOnPathsTo(targetState);
+    for (ARGState s: allStatesOnPath) {
+      CFANode u = AbstractStates.extractLocation(s);
+      for (CFAEdge e : CFAUtils.leavingEdges(u)) {
+        CFANode v = e.getSuccessor();
+        Collection<AbstractState> reachedOnV = reached.getReached(v);
+
+        boolean edgeOnTrace = false;
+        for (AbstractState ve : reachedOnV) {
+          if (allStatesOnPath.contains(ve)) {
+            edgeOnTrace = true;
+            break;
+          }
+        }
+
         if (edgeOnTrace) {
           if (e instanceof AssumeEdge) {
             AssumeEdge assume = (AssumeEdge) e;
             if (!isAssumeOnLoopVariable(assume)) {
               if (hasContradictingOperationInFlow(assume, directlyAffectingStatements)) {
                 result.add(assume);
->>>>>>> a5beede5
               }
             }
           }
@@ -534,12 +545,8 @@
       assumeEdges.addAll(getAllNonLoopControlFlowAssumes(directlyAffectingStatements));
     } else {
       if (addAllErrorTraceAssumes) {
-<<<<<<< HEAD
-        assumeEdges.addAll(getAssumeEdgesAlongPath(pReached, targetState, true, true));
-=======
         assumeEdges.addAll(
             getAssumeEdgesAlongPath(pReached, targetState, directlyAffectingStatements));
->>>>>>> a5beede5
       }
       if (addAssumesByBoundedBackscan) {
         assumeEdges.addAll(getTargetLocationAssumes(Lists.newArrayList(targetLocation)).values());
@@ -585,7 +592,6 @@
       }
     }
 
-<<<<<<< HEAD
     // Add the predicate to the resulting precision
     if (applyGlobal) {
       logger.log(Level.FINEST, "Global predicates mined", preds);
@@ -595,14 +601,13 @@
       String function = pAssume.getPredecessor().getFunctionName();
       functionPredicates.putAll(function, preds);
     }
-=======
+
     Set<AbstractionPredicate> allPredicates = new HashSet<>();
     allPredicates.addAll(globalPredicates);
     allPredicates.addAll(functionPredicates.values());
     foundPredicates.setNextValue(allPredicates.size());
 
     logger.log(Level.FINER, "Extracting finished, found", allPredicates.size(), "predicates");
->>>>>>> a5beede5
 
     return new PredicatePrecision(
         ImmutableMultimap.<PredicatePrecision.LocationInstance, AbstractionPredicate>of(),
@@ -617,13 +622,8 @@
         pathFormulaManager.makeEmptyPathFormula(), pAssume).getFormula();
 
     Collection<AbstractionPredicate> preds;
-<<<<<<< HEAD
     if (pAtomicPredicates) {
-      preds = predAbsManager.extractPredicates(relevantAssumesFormula);
-=======
-    if (atomicPredicates) {
       preds = predAbsManager.getPredicatesForAtomsOf(relevantAssumesFormula);
->>>>>>> a5beede5
     } else {
       preds = ImmutableList.of(predAbsManager.getPredicateFor(relevantAssumesFormula));
     }
