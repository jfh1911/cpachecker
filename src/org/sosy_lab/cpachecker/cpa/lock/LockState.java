/*
 *  CPAchecker is a tool for configurable software verification.
 *  This file is part of CPAchecker.
 *
 *  Copyright (C) 2007-2012  Dirk Beyer
 *  All rights reserved.
 *
 *  Licensed under the Apache License, Version 2.0 (the "License");
 *  you may not use this file except in compliance with the License.
 *  You may obtain a copy of the License at
 *
 *      http://www.apache.org/licenses/LICENSE-2.0
 *
 *  Unless required by applicable law or agreed to in writing, software
 *  distributed under the License is distributed on an "AS IS" BASIS,
 *  WITHOUT WARRANTIES OR CONDITIONS OF ANY KIND, either express or implied.
 *  See the License for the specific language governing permissions and
 *  limitations under the License.
 *
 *
 *  CPAchecker web page:
 *    http://cpachecker.sosy-lab.org
 */
package org.sosy_lab.cpachecker.cpa.lock;

import com.google.common.base.Joiner;
import com.google.common.base.Preconditions;
import com.google.common.collect.HashMultiset;
<<<<<<< HEAD
import com.google.common.collect.ImmutableMap;
=======
>>>>>>> 30c6dbe7
import com.google.common.collect.Multiset;
import com.google.common.collect.Sets;
import java.util.Iterator;
import java.util.Map;
import java.util.Map.Entry;
import java.util.NavigableMap;
import java.util.Objects;
import java.util.Set;
import java.util.TreeMap;
import java.util.TreeSet;
import org.sosy_lab.cpachecker.cpa.lock.effects.AcquireLockEffect;
import org.sosy_lab.cpachecker.cpa.lock.effects.LockEffect;
import org.sosy_lab.cpachecker.cpa.lock.effects.ReleaseLockEffect;
import org.sosy_lab.cpachecker.cpa.usage.CompatibleNode;
import org.sosy_lab.cpachecker.cpa.usage.CompatibleState;

public class LockState extends AbstractLockState {

  public static class LockTreeNode extends TreeSet<LockIdentifier> implements CompatibleNode {

    private static final long serialVersionUID = 5757759799394605077L;

    public LockTreeNode(Set<LockIdentifier> locks) {
      super(locks);
    }

    @Override
    public boolean isCompatibleWith(CompatibleState pState) {
      Preconditions.checkArgument(pState instanceof LockTreeNode);
      return Sets.intersection(this, (LockTreeNode) pState).isEmpty();
    }

    @Override
    public int compareTo(CompatibleState pArg0) {
      Preconditions.checkArgument(pArg0 instanceof LockTreeNode);
      LockTreeNode o = (LockTreeNode) pArg0;
      int result = size() - o.size();
      if (result != 0) {
        return result;
      }
      Iterator<LockIdentifier> lockIterator = iterator();
      Iterator<LockIdentifier> lockIterator2 = o.iterator();
      while (lockIterator.hasNext()) {
        result = lockIterator.next().compareTo(lockIterator2.next());
        if (result != 0) {
          return result;
        }
      }
      return 0;
    }

    @Override
    public boolean cover(CompatibleNode pNode) {
      Preconditions.checkArgument(pNode instanceof LockTreeNode);
      LockTreeNode o = (LockTreeNode) pNode;

      // empty locks do not cover all others (special case
      if (this.isEmpty()) {
        return o.isEmpty();
      } else {
        return o.containsAll(this);
      }
    }

    @Override
    public boolean hasEmptyLockSet() {
      return isEmpty();
    }
  }

  public class LockStateBuilder extends AbstractLockStateBuilder {
<<<<<<< HEAD
    private Map<LockIdentifier, Integer> mutableLocks;
    private boolean changed;

    public LockStateBuilder(LockState state) {
      super(state);
      mutableLocks = state.locks;
      changed = false;
    }

    public void cloneIfNecessary() {
      if (!changed) {
        changed = true;
        mutableLocks = new TreeMap<>(mutableLocks);
      }
=======
    private NavigableMap<LockIdentifier, Integer> mutableLocks;

    public LockStateBuilder(LockState state) {
      super(state);
      mutableLocks = new TreeMap<>(state.locks);
>>>>>>> 30c6dbe7
    }

    @Override
    public void add(LockIdentifier lockId) {
      cloneIfNecessary();
      Integer a = mutableLocks.getOrDefault(lockId, 0) + 1;
      mutableLocks.put(lockId, a);
    }

    @Override
    public void free(LockIdentifier lockId) {
      if (mutableLocks.containsKey(lockId)) {
        Integer a = mutableLocks.get(lockId) - 1;
        cloneIfNecessary();
        if (a > 0) {
          mutableLocks.put(lockId, a);
        } else {
          mutableLocks.remove(lockId);
        }
      }
    }

    @Override
    public void reset(LockIdentifier lockId) {
      cloneIfNecessary();
      mutableLocks.remove(lockId);
    }

    @Override
    public void set(LockIdentifier lockId, int num) {
      // num can be equal 0, this means, that in origin file it is 0 and we should delete locks

      Integer size = mutableLocks.get(lockId);

      if (size == null) {
        size = 0;
      }
      if (num > size) {
        for (int i = 0; i < num - size; i++) {
          add(lockId);
        }
      } else if (num < size) {
        for (int i = 0; i < size - num; i++) {
          free(lockId);
        }
      }
    }

    @Override
    public void restore(LockIdentifier lockId) {
      if (mutableToRestore == null) {
        return;
      }
      Integer size = ((LockState) mutableToRestore).locks.get(lockId);
      cloneIfNecessary();
      mutableLocks.remove(lockId);
      if (size != null) {
        mutableLocks.put(lockId, size);
      }
      isRestored = true;
    }

    @Override
    public void restoreAll() {
      mutableLocks = ((LockState) mutableToRestore).locks;
    }

    @Override
    public LockState build() {
      if (isFalseState) {
        return null;
      }
      if (isRestored) {
        mutableToRestore = mutableToRestore.toRestore;
      }
      if (locks.equals(mutableLocks) && mutableToRestore == toRestore) {
        return LockState.this;
      } else {
        return new LockState(mutableLocks, (LockState) mutableToRestore);
      }
    }

    @Override
    public LockState getOldState() {
      return LockState.this;
    }

    @Override
    public void resetAll() {
      cloneIfNecessary();
      mutableLocks.clear();
    }

    @Override
    public void reduce() {
      mutableToRestore = null;
    }

    @Override
    public void removeLocksExcept(Set<LockIdentifier> locksToProcess) {
      cloneIfNecessary();
      Iterator<Entry<LockIdentifier, Integer>> iterator = mutableLocks.entrySet().iterator();
      while (iterator.hasNext()) {
        LockIdentifier lockId = iterator.next().getKey();
        if (!locksToProcess.contains(lockId)) {
          iterator.remove();
        }
      }
    }

    @Override
    public void reduceLockCounters(Set<LockIdentifier> locksToProcess) {
      cloneIfNecessary();
      locksToProcess.forEach(l -> mutableLocks.replace(l, 1));
    }

    public void expand(LockState rootState) {
      mutableToRestore = rootState.toRestore;
    }

    @Override
    public void returnLocksExcept(AbstractLockState pRootState, Set<LockIdentifier> usedLocks) {
      cloneIfNecessary();
      for (Entry<LockIdentifier, Integer> entry : ((LockState) pRootState).locks.entrySet()) {
        LockIdentifier lockId = entry.getKey();
        if (!usedLocks.contains(lockId)) {
          mutableLocks.put(lockId, entry.getValue());
        }
      }
    }

    @Override
<<<<<<< HEAD
    public void expandLockCounters(
        AbstractLockState pRootState,
        Set<LockIdentifier> locksToProcess) {
      Map<LockIdentifier, Integer> rootLocks = ((LockState) pRootState).locks;
      for (LockIdentifier lock : locksToProcess) {
        if (rootLocks.containsKey(lock)) {
=======
    public void
        expandLockCounters(AbstractLockState pRootState, Set<LockIdentifier> pRestrictedLocks) {
      NavigableMap<LockIdentifier, Integer> rootLocks = ((LockState) pRootState).locks;
      for (Entry<LockIdentifier, Integer> entry : rootLocks.entrySet()) {
        LockIdentifier lock = entry.getKey();
        if (!pRestrictedLocks.contains(lock)) {
>>>>>>> 30c6dbe7
          Integer size = mutableLocks.get(lock);
          Integer rootSize = rootLocks.get(lock);
          cloneIfNecessary();
          // null is also correct (it shows, that we've found new lock)

          Integer newSize;
          if (size == null) {
            newSize = rootSize - 1;
          } else {
            newSize = size + rootSize - 1;
          }
          if (newSize > 0) {
            mutableLocks.put(lock, newSize);
          } else {
            mutableLocks.remove(lock);
          }
        }
      }
    }

    @Override
    public void setRestoreState() {
      mutableToRestore = LockState.this;
    }

    @Override
    public void setAsFalseState() {
      isFalseState = true;
    }
  }

<<<<<<< HEAD
  private final ImmutableMap<LockIdentifier, Integer> locks;
=======
  private final NavigableMap<LockIdentifier, Integer> locks;
>>>>>>> 30c6dbe7
  // if we need restore state, we save it here
  // Used for function annotations like annotate.function_name.restore
  public LockState() {
    super();
<<<<<<< HEAD
    locks = ImmutableMap.of();
  }

  protected LockState(Map<LockIdentifier, Integer> gLocks, LockState state) {
    super(state);
    this.locks = ImmutableMap.copyOf(gLocks);
=======
    locks = new TreeMap<>();
  }

  protected LockState(NavigableMap<LockIdentifier, Integer> gLocks, LockState state) {
    super(state);
    this.locks = new TreeMap<>(gLocks);
>>>>>>> 30c6dbe7
  }

  @Override
  public Map<LockIdentifier, Integer> getHashCodeForState() {
    // Special hash for BAM, in other cases use iterator
    return locks;
  }

  @Override
  public String toString() {
    if (locks.size() > 0) {
      StringBuilder sb = new StringBuilder();
      return Joiner.on("], ").withKeyValueSeparator("[").appendTo(sb, locks).append("]").toString();
    } else {
      return "Without locks";
    }
  }

  @Override
  public int getCounter(LockIdentifier lock) {
    return locks.getOrDefault(lock, 0);
  }

  @Override
  public int hashCode() {
    return Objects.hashCode(locks);
  }

  @Override
  public boolean equals(Object obj) {
    if (this == obj) {
      return true;
    }
    if (obj == null || getClass() != obj.getClass()) {
      return false;
    }
    LockState other = (LockState) obj;
    return Objects.equals(toRestore, other.toRestore) && Objects.equals(locks, other.locks);
  }

  /**
   * This method find the difference between two states in some metric. It is useful for
   * comparators. lock1.diff(lock2) <=> lock1 - lock2.
   *
   * @param pOther The other LockStatisticsState
   * @return Difference between two states
   */
  @Override
  public int compareTo(CompatibleState pOther) {
    LockState other = (LockState) pOther;

    int result = other.getSize() - this.getSize(); // decreasing queue

    if (result != 0) {
      return result;
    }

    Iterator<Entry<LockIdentifier, Integer>> iterator1 = locks.entrySet().iterator();
    Iterator<Entry<LockIdentifier, Integer>> iterator2 = other.locks.entrySet().iterator();
    // Sizes are equal
    while (iterator1.hasNext()) {
      Entry<LockIdentifier, Integer> entry1 = iterator1.next();
      Entry<LockIdentifier, Integer> entry2 = iterator2.next();
      result = entry1.getKey().compareTo(entry2.getKey());
      if (result != 0) {
        return result;
      }
      Integer Result = entry1.getValue() - entry2.getValue();
      if (Result != 0) {
        return Result;
      }
    }
    return 0;
  }

  @Override
  public LockStateBuilder builder() {
    return new LockStateBuilder(this);
  }

  @Override
  public Multiset<LockEffect> getDifference(AbstractLockState pOther) {
    // Return the effect, which shows, what should we do to transform from this state to the other
    LockState other = (LockState) pOther;

    Multiset<LockEffect> result = HashMultiset.create();
    Set<LockIdentifier> processedLocks = new TreeSet<>();

    for (Entry<LockIdentifier, Integer> entry : locks.entrySet()) {
      LockIdentifier lockId = entry.getKey();
      int thisCounter = entry.getValue();
      int otherCounter = other.locks.getOrDefault(lockId, 0);
      if (thisCounter > otherCounter) {
        for (int i = 0; i < thisCounter - otherCounter; i++) {
          result.add(ReleaseLockEffect.createEffectForId(lockId));
        }
      } else if (thisCounter < otherCounter) {
        for (int i = 0; i < otherCounter - thisCounter; i++) {
          result.add(AcquireLockEffect.createEffectForId(lockId));
        }
      }
      processedLocks.add(lockId);
    }
    for (Entry<LockIdentifier, Integer> entry : other.locks.entrySet()) {
      LockIdentifier lockId = entry.getKey();
      if (!processedLocks.contains(lockId)) {
        for (int i = 0; i < entry.getValue(); i++) {
          result.add(AcquireLockEffect.createEffectForId(lockId));
        }
      }
    }
    return result;
  }

  @Override
  public CompatibleState prepareToStore() {
    return this;
  }

  @Override
  public CompatibleNode getCompatibleNode() {
    return new LockTreeNode(locks.keySet());
  }

  @Override
  protected Set<LockIdentifier> getLocks() {
    return locks.keySet();
  }

  @Override
  public boolean isLessOrEqual(AbstractLockState other) {
    // State is less, if it has the same locks as the other and may be some more

    for (LockIdentifier lock : other.getLocks()) {
      if (!locks.containsKey(lock)) {
        return false;
      }
    }
    return true;
  }

  @Override
  public AbstractLockState join(AbstractLockState pOther) {
    Map<LockIdentifier, Integer> overlappedMap = new TreeMap<>();
    Map<LockIdentifier, Integer> otherMap = ((LockState) pOther).locks;

    for (Entry<LockIdentifier, Integer> entry : this.locks.entrySet()) {
      LockIdentifier id = entry.getKey();
      Integer value = entry.getValue();
      if (otherMap.containsKey(id)) {
        Integer otherVal = otherMap.get(id);
        overlappedMap.put(id, Integer.min(value, otherVal));
      }
    }
    return new LockState(overlappedMap, (LockState) this.toRestore);
  }
}<|MERGE_RESOLUTION|>--- conflicted
+++ resolved
@@ -26,16 +26,12 @@
 import com.google.common.base.Joiner;
 import com.google.common.base.Preconditions;
 import com.google.common.collect.HashMultiset;
-<<<<<<< HEAD
 import com.google.common.collect.ImmutableMap;
-=======
->>>>>>> 30c6dbe7
 import com.google.common.collect.Multiset;
 import com.google.common.collect.Sets;
 import java.util.Iterator;
 import java.util.Map;
 import java.util.Map.Entry;
-import java.util.NavigableMap;
 import java.util.Objects;
 import java.util.Set;
 import java.util.TreeMap;
@@ -101,7 +97,6 @@
   }
 
   public class LockStateBuilder extends AbstractLockStateBuilder {
-<<<<<<< HEAD
     private Map<LockIdentifier, Integer> mutableLocks;
     private boolean changed;
 
@@ -116,13 +111,6 @@
         changed = true;
         mutableLocks = new TreeMap<>(mutableLocks);
       }
-=======
-    private NavigableMap<LockIdentifier, Integer> mutableLocks;
-
-    public LockStateBuilder(LockState state) {
-      super(state);
-      mutableLocks = new TreeMap<>(state.locks);
->>>>>>> 30c6dbe7
     }
 
     @Override
@@ -255,21 +243,12 @@
     }
 
     @Override
-<<<<<<< HEAD
     public void expandLockCounters(
         AbstractLockState pRootState,
         Set<LockIdentifier> locksToProcess) {
       Map<LockIdentifier, Integer> rootLocks = ((LockState) pRootState).locks;
       for (LockIdentifier lock : locksToProcess) {
         if (rootLocks.containsKey(lock)) {
-=======
-    public void
-        expandLockCounters(AbstractLockState pRootState, Set<LockIdentifier> pRestrictedLocks) {
-      NavigableMap<LockIdentifier, Integer> rootLocks = ((LockState) pRootState).locks;
-      for (Entry<LockIdentifier, Integer> entry : rootLocks.entrySet()) {
-        LockIdentifier lock = entry.getKey();
-        if (!pRestrictedLocks.contains(lock)) {
->>>>>>> 30c6dbe7
           Integer size = mutableLocks.get(lock);
           Integer rootSize = rootLocks.get(lock);
           cloneIfNecessary();
@@ -301,30 +280,17 @@
     }
   }
 
-<<<<<<< HEAD
   private final ImmutableMap<LockIdentifier, Integer> locks;
-=======
-  private final NavigableMap<LockIdentifier, Integer> locks;
->>>>>>> 30c6dbe7
   // if we need restore state, we save it here
   // Used for function annotations like annotate.function_name.restore
   public LockState() {
     super();
-<<<<<<< HEAD
     locks = ImmutableMap.of();
   }
 
   protected LockState(Map<LockIdentifier, Integer> gLocks, LockState state) {
     super(state);
     this.locks = ImmutableMap.copyOf(gLocks);
-=======
-    locks = new TreeMap<>();
-  }
-
-  protected LockState(NavigableMap<LockIdentifier, Integer> gLocks, LockState state) {
-    super(state);
-    this.locks = new TreeMap<>(gLocks);
->>>>>>> 30c6dbe7
   }
 
   @Override
