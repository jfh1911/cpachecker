/*
 *  CPAchecker is a tool for configurable software verification.
 *  This file is part of CPAchecker.
 *
 *  Copyright (C) 2007-2015  Dirk Beyer
 *  All rights reserved.
 *
 *  Licensed under the Apache License, Version 2.0 (the "License");
 *  you may not use this file except in compliance with the License.
 *  You may obtain a copy of the License at
 *
 *      http://www.apache.org/licenses/LICENSE-2.0
 *
 *  Unless required by applicable law or agreed to in writing, software
 *  distributed under the License is distributed on an "AS IS" BASIS,
 *  WITHOUT WARRANTIES OR CONDITIONS OF ANY KIND, either express or implied.
 *  See the License for the specific language governing permissions and
 *  limitations under the License.
 *
 *
 *  CPAchecker web page:
 *    http://cpachecker.sosy-lab.org
 */
package org.sosy_lab.cpachecker.cpa.automaton;

import java.util.Map;

import org.sosy_lab.cpachecker.cfa.model.CFAEdge;
import org.sosy_lab.cpachecker.core.defaults.SingletonPrecision;
import org.sosy_lab.cpachecker.core.interfaces.AbstractState;
import org.sosy_lab.cpachecker.core.interfaces.Property;
import org.sosy_lab.cpachecker.exceptions.CPAException;
import org.sosy_lab.cpachecker.exceptions.CPATransferException;

import com.google.common.base.Preconditions;
import com.google.common.collect.Maps;


public class AutomatonStateARGCombiningHelper {

  private final Map<String, AutomatonInternalState> qualifiedAutomatonStateNameToInternalState;
  private final Map<String, ControlAutomatonCPA> nameToCPA;

  public AutomatonStateARGCombiningHelper() {
    qualifiedAutomatonStateNameToInternalState = Maps.newHashMap();
    nameToCPA = Maps.newHashMap();
  }

  public boolean registerAutomaton(final AutomatonState pStateOfAutomata) {
    ControlAutomatonCPA automatonCPA = pStateOfAutomata.getAutomatonCPA();
    final String prefix = automatonCPA.getAutomaton().getName() + "::";
    String qualifiedName;

    if (nameToCPA.put(automatonCPA.getAutomaton().getName(), automatonCPA) != null) {
      return false;
    }

    for (AutomatonInternalState internal : automatonCPA.getAutomaton().getStates()) {
      qualifiedName = prefix + internal.getName();
      if (qualifiedAutomatonStateNameToInternalState.put(qualifiedName, internal) != null) {
        return false;
      }
    }

    return true;
  }

  public AutomatonState replaceStateByStateInAutomatonOfSameInstance(final AutomatonState toReplace) throws CPAException {
    String qualifiedName = toReplace.getOwningAutomatonName()+"::" +toReplace.getInternalStateName();

    if (qualifiedAutomatonStateNameToInternalState.containsKey(qualifiedName)) {
<<<<<<< HEAD
=======
      AutomatonSafetyProperty violatedProp = null;

      if (toReplace.getViolatedProperties().size() > 0) {
        Property prop = toReplace.getViolatedProperties().iterator().next();
        assert prop instanceof AutomatonSafetyProperty;
        violatedProp = (AutomatonSafetyProperty) prop;
      }
>>>>>>> 64e265ea

      return AutomatonState.automatonStateFactory(
          toReplace.getVars(),
          qualifiedAutomatonStateNameToInternalState.get(qualifiedName),
          nameToCPA.get(toReplace.getOwningAutomatonName()),
          toReplace.getAssumptions(),
          toReplace.getMatches(),
          toReplace.getFailedMatches(),
<<<<<<< HEAD
          toReplace.getViolatedPropertyInstances());
=======
          violatedProp);
>>>>>>> 64e265ea
    }

    throw new CPAException("Changing state failed, unknown state.");
  }

  public boolean considersAutomaton(final String pAutomatonName) {
    return nameToCPA.containsKey(pAutomatonName);
  }

  public static boolean endsInAssumptionTrueState(final AutomatonState pPredecessor, final CFAEdge pEdge) {
    Preconditions.checkNotNull(pPredecessor);
    try {
      for (AbstractState successor : pPredecessor.getAutomatonCPA().getTransferRelation()
          .getAbstractSuccessorsForEdge(pPredecessor, SingletonPrecision.getInstance(), pEdge)) {
        if (!((AutomatonState) successor).getInternalStateName().equals("__TRUE")) {
          return false;
        }
      }
    } catch (CPATransferException e) {
      return false;
    }
    return true;
  }

}<|MERGE_RESOLUTION|>--- conflicted
+++ resolved
@@ -24,11 +24,13 @@
 package org.sosy_lab.cpachecker.cpa.automaton;
 
 import java.util.Map;
+import java.util.Map.Entry;
 
 import org.sosy_lab.cpachecker.cfa.model.CFAEdge;
 import org.sosy_lab.cpachecker.core.defaults.SingletonPrecision;
 import org.sosy_lab.cpachecker.core.interfaces.AbstractState;
 import org.sosy_lab.cpachecker.core.interfaces.Property;
+import org.sosy_lab.cpachecker.cpa.automaton.AutomatonExpression.ResultValue;
 import org.sosy_lab.cpachecker.exceptions.CPAException;
 import org.sosy_lab.cpachecker.exceptions.CPATransferException;
 
@@ -69,16 +71,15 @@
     String qualifiedName = toReplace.getOwningAutomatonName()+"::" +toReplace.getInternalStateName();
 
     if (qualifiedAutomatonStateNameToInternalState.containsKey(qualifiedName)) {
-<<<<<<< HEAD
-=======
-      AutomatonSafetyProperty violatedProp = null;
 
-      if (toReplace.getViolatedProperties().size() > 0) {
-        Property prop = toReplace.getViolatedProperties().iterator().next();
+      final Map<AutomatonSafetyProperty, ResultValue<?>> violatedProperties = Maps.newHashMap();
+
+      for (Entry<? extends Property, ResultValue<?>> pi: toReplace.getViolatedPropertyInstances().entrySet()) {
+        Property prop = pi.getKey();
+        ResultValue<?> instance = pi.getValue();
         assert prop instanceof AutomatonSafetyProperty;
-        violatedProp = (AutomatonSafetyProperty) prop;
+        violatedProperties.put((AutomatonSafetyProperty)prop, instance);
       }
->>>>>>> 64e265ea
 
       return AutomatonState.automatonStateFactory(
           toReplace.getVars(),
@@ -87,11 +88,7 @@
           toReplace.getAssumptions(),
           toReplace.getMatches(),
           toReplace.getFailedMatches(),
-<<<<<<< HEAD
-          toReplace.getViolatedPropertyInstances());
-=======
-          violatedProp);
->>>>>>> 64e265ea
+          violatedProperties);
     }
 
     throw new CPAException("Changing state failed, unknown state.");
