/*
 *  CPAchecker is a tool for configurable software verification.
 *  This file is part of CPAchecker.
 *
 *  Copyright (C) 2007-2012  Dirk Beyer
 *  All rights reserved.
 *
 *  Licensed under the Apache License, Version 2.0 (the "License");
 *  you may not use this file except in compliance with the License.
 *  You may obtain a copy of the License at
 *
 *      http://www.apache.org/licenses/LICENSE-2.0
 *
 *  Unless required by applicable law or agreed to in writing, software
 *  distributed under the License is distributed on an "AS IS" BASIS,
 *  WITHOUT WARRANTIES OR CONDITIONS OF ANY KIND, either express or implied.
 *  See the License for the specific language governing permissions and
 *  limitations under the License.
 *
 *
 *  CPAchecker web page:
 *    http://cpachecker.sosy-lab.org
 */
package org.sosy_lab.cpachecker.cfa.types.c;

import static com.google.common.base.Preconditions.checkState;
import static com.google.common.collect.Iterables.transform;
import static org.sosy_lab.cpachecker.cfa.ast.c.CAstNode.TO_AST_STRING;

import java.util.List;

import org.sosy_lab.cpachecker.cfa.ast.c.CParameterDeclaration;

import com.google.common.base.Joiner;
import com.google.common.collect.ImmutableList;

public class CFunctionType extends CType {

  private final CType returnType;
  private String name = null;
  private final List<CParameterDeclaration> parameters;
  private final boolean takesVarArgs;

  public CFunctionType(
      boolean pConst,
      boolean pVolatile,
      CType pReturnType,
      List<CParameterDeclaration> pParameters,
      boolean pTakesVarArgs) {
    super(pConst, pVolatile);
    returnType = pReturnType;
    parameters = ImmutableList.copyOf(pParameters);
    takesVarArgs = pTakesVarArgs;
  }

  public CType getReturnType() {
    return returnType;
  }

  public String getName() {
    return name;
  }

  public void setName(String pName) {
    checkState(name == null);
    name = pName;
  }

  public List<CParameterDeclaration> getParameters() {
    return parameters;
  }

<<<<<<< HEAD
  public boolean takesVarArgs() {
    return takesVarArgs;
=======
  @Override
  public String toString() {
    return toASTString(Strings.nullToEmpty(getName()),
                       new Function<CType, String>() {
                         @Override
                         public String apply(final CType pInput) {
                           return pInput.toString();
                         }
                       });
>>>>>>> 30d65383
  }

  @Override
  public String toASTString(final String pDeclarator) {
    return toASTString(pDeclarator,
                       new Function<CType, String>() {
                         @Override
                         public String apply(final CType pInput) {
                           return pInput.toASTString("");
                         }
                        });
  }

  public String toASTString(final String pDeclarator, final Function<CType, String> pTypeToString) {
    final StringBuilder lASTString = new StringBuilder();

    if (isConst()) {
      lASTString.append("const ");
    }
    if (isVolatile()) {
      lASTString.append("volatile ");
    }

<<<<<<< HEAD
    lASTString.append(returnType.toASTString(""));
=======
    lASTString.append(pTypeToString.apply(getReturnType()));
>>>>>>> 30d65383
    lASTString.append(" ");

    if (pDeclarator.startsWith("*")) {
      // this is a function pointer, insert parentheses
      lASTString.append("(");
      lASTString.append(pDeclarator);
      lASTString.append(")");
    } else {
      lASTString.append(pDeclarator);
    }

    lASTString.append("(");
<<<<<<< HEAD
    Joiner.on(", ").appendTo(lASTString, transform(parameters, TO_AST_STRING));
    if (takesVarArgs) {
      if (!parameters.isEmpty()) {
=======
    Joiner.on(", ").appendTo(lASTString, transform(getParameters(), pTypeToString));
    if (takesVarArgs()) {
      if (!getParameters().isEmpty()) {
>>>>>>> 30d65383
        lASTString.append(", ");
      }
      lASTString.append("...");
    }
    lASTString.append(")");

    return lASTString.toString();
  }
<<<<<<< HEAD
=======

  @Override
  public boolean isConst() {
    return isConst;
  }

  @Override
  public boolean isVolatile() {
    return isVolatile;
  }

  @Override
  public <R, X extends Exception> R accept(CTypeVisitor<R, X> pVisitor) throws X {
    return pVisitor.visit(this);
  }

  @Override
  public int hashCode() {
    final int prime = 31;
    int result = 7;
    result = prime * result + Objects.hashCode(isConst);
    result = prime * result + Objects.hashCode(isVolatile);
    result = prime * result + super.hashCode();
    return result;
  }

  /**
   * Be careful, this method compares the CType as it is to the given object,
   * typedefs won't be resolved. If you want to compare the type without having
   * typedefs in it use #getCanonicalType().equals()
   */
  @Override
  public boolean equals(Object obj) {
    if (this == obj) {
      return true;
    }

    if (!(obj instanceof CFunctionType) || !super.equals(obj)) {
      return false;
    }

    CFunctionType other = (CFunctionType) obj;

    return isConst == other.isConst && isVolatile == other.isVolatile;
  }

  @Override
  public CFunctionType getCanonicalType() {
    return getCanonicalType(false, false);
  }

  @Override
  public CFunctionType getCanonicalType(boolean pForceConst, boolean pForceVolatile) {
    List<CType> newParameterTypes = new ArrayList<>();
    Iterator<CType> it = getParameters().iterator();

    while (it.hasNext()) {
      newParameterTypes.add(it.next().getCanonicalType());
    }
    return new CFunctionType(isConst || pForceConst, isVolatile || pForceVolatile, getReturnType().getCanonicalType(), newParameterTypes, takesVarArgs());
  }
>>>>>>> 30d65383
}<|MERGE_RESOLUTION|>--- conflicted
+++ resolved
@@ -2,7 +2,7 @@
  *  CPAchecker is a tool for configurable software verification.
  *  This file is part of CPAchecker.
  *
- *  Copyright (C) 2007-2012  Dirk Beyer
+ *  Copyright (C) 2007-2013  Dirk Beyer
  *  All rights reserved.
  *
  *  Licensed under the Apache License, Version 2.0 (the "License");
@@ -25,36 +25,39 @@
 
 import static com.google.common.base.Preconditions.checkState;
 import static com.google.common.collect.Iterables.transform;
-import static org.sosy_lab.cpachecker.cfa.ast.c.CAstNode.TO_AST_STRING;
 
+import java.util.ArrayList;
+import java.util.Iterator;
 import java.util.List;
+import java.util.Objects;
 
-import org.sosy_lab.cpachecker.cfa.ast.c.CParameterDeclaration;
+import org.sosy_lab.cpachecker.cfa.types.AFunctionType;
 
+import com.google.common.base.Function;
 import com.google.common.base.Joiner;
-import com.google.common.collect.ImmutableList;
+import com.google.common.base.Strings;
 
-public class CFunctionType extends CType {
+public class CFunctionType extends AFunctionType implements CType {
 
-  private final CType returnType;
+  private boolean   isConst;
+  private boolean   isVolatile;
   private String name = null;
-  private final List<CParameterDeclaration> parameters;
-  private final boolean takesVarArgs;
 
   public CFunctionType(
       boolean pConst,
       boolean pVolatile,
       CType pReturnType,
-      List<CParameterDeclaration> pParameters,
+      List<CType> pParameters,
       boolean pTakesVarArgs) {
-    super(pConst, pVolatile);
-    returnType = pReturnType;
-    parameters = ImmutableList.copyOf(pParameters);
-    takesVarArgs = pTakesVarArgs;
+    super(pReturnType, pParameters, pTakesVarArgs);
+
+    isConst = pConst;
+    isVolatile = pVolatile;
   }
 
+  @Override
   public CType getReturnType() {
-    return returnType;
+    return (CType) super.getReturnType();
   }
 
   public String getName() {
@@ -66,14 +69,12 @@
     name = pName;
   }
 
-  public List<CParameterDeclaration> getParameters() {
-    return parameters;
+  @SuppressWarnings("unchecked")
+  @Override
+  public List<CType> getParameters() {
+    return (List<CType>) super.getParameters();
   }
 
-<<<<<<< HEAD
-  public boolean takesVarArgs() {
-    return takesVarArgs;
-=======
   @Override
   public String toString() {
     return toASTString(Strings.nullToEmpty(getName()),
@@ -83,7 +84,6 @@
                            return pInput.toString();
                          }
                        });
->>>>>>> 30d65383
   }
 
   @Override
@@ -107,11 +107,7 @@
       lASTString.append("volatile ");
     }
 
-<<<<<<< HEAD
-    lASTString.append(returnType.toASTString(""));
-=======
     lASTString.append(pTypeToString.apply(getReturnType()));
->>>>>>> 30d65383
     lASTString.append(" ");
 
     if (pDeclarator.startsWith("*")) {
@@ -124,15 +120,9 @@
     }
 
     lASTString.append("(");
-<<<<<<< HEAD
-    Joiner.on(", ").appendTo(lASTString, transform(parameters, TO_AST_STRING));
-    if (takesVarArgs) {
-      if (!parameters.isEmpty()) {
-=======
     Joiner.on(", ").appendTo(lASTString, transform(getParameters(), pTypeToString));
     if (takesVarArgs()) {
       if (!getParameters().isEmpty()) {
->>>>>>> 30d65383
         lASTString.append(", ");
       }
       lASTString.append("...");
@@ -141,8 +131,6 @@
 
     return lASTString.toString();
   }
-<<<<<<< HEAD
-=======
 
   @Override
   public boolean isConst() {
@@ -204,5 +192,4 @@
     }
     return new CFunctionType(isConst || pForceConst, isVolatile || pForceVolatile, getReturnType().getCanonicalType(), newParameterTypes, takesVarArgs());
   }
->>>>>>> 30d65383
 }