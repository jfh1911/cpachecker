/*
 *  CPAchecker is a tool for configurable software verification.
 *  This file is part of CPAchecker.
 *
 *  Copyright (C) 2007-2014  Dirk Beyer
 *  All rights reserved.
 *
 *  Licensed under the Apache License, Version 2.0 (the "License");
 *  you may not use this file except in compliance with the License.
 *  You may obtain a copy of the License at
 *
 *      http://www.apache.org/licenses/LICENSE-2.0
 *
 *  Unless required by applicable law or agreed to in writing, software
 *  distributed under the License is distributed on an "AS IS" BASIS,
 *  WITHOUT WARRANTIES OR CONDITIONS OF ANY KIND, either express or implied.
 *  See the License for the specific language governing permissions and
 *  limitations under the License.
 *
 *
 *  CPAchecker web page:
 *    http://cpachecker.sosy-lab.org
 */
package org.sosy_lab.cpachecker.cfa.blocks;

import java.io.IOException;
import java.io.Writer;
import java.util.ArrayList;
import java.util.Collections;
import java.util.Comparator;
import java.util.HashSet;
import java.util.List;
import java.util.Set;
import java.util.logging.Level;

import org.sosy_lab.common.io.Files;
import org.sosy_lab.common.io.Path;
import org.sosy_lab.common.log.LogManager;
import org.sosy_lab.cpachecker.cfa.model.CFAEdge;
import org.sosy_lab.cpachecker.cfa.model.CFAEdgeType;
import org.sosy_lab.cpachecker.cfa.model.CFANode;
import org.sosy_lab.cpachecker.cfa.model.FunctionCallEdge;
import org.sosy_lab.cpachecker.cfa.model.FunctionReturnEdge;
import org.sosy_lab.cpachecker.cfa.model.FunctionSummaryEdge;
import org.sosy_lab.cpachecker.util.CFAUtils;

import com.google.common.collect.HashMultimap;
import com.google.common.collect.Iterables;
import com.google.common.collect.Lists;
import com.google.common.collect.Multimap;

/** This Writer can dump a cfa with blocks into a file. */
public class BlockToDotWriter {

  private final BlockPartitioning blockPartitioning;
  int blockIndex = 0;

  public BlockToDotWriter(BlockPartitioning blockPartitioning) {
    this.blockPartitioning = blockPartitioning;
  }

  /** dump the cfa with blocks and colourful nodes. */
  public void dump(final Path filename, final LogManager logger) {
    try (Writer w = Files.openOutputFile(filename)) {
      dump(w);
    } catch (IOException e) {
      logger.logUserException(Level.WARNING, e, "Could not write blocks to dot file");
      // ignore exception and continue analysis
    }
  }

  /** dump the cfa with blocks and colourful nodes. */
  private void dump(final Appendable app) throws IOException {

    // get hierarchy, Multimap of <outer block, inner blocks>
    final Multimap<Block, Block> hierarchy = getHierarchy();

    app.append("digraph " + "blocked_CFA" + " {\n");
    final List<CFAEdge> edges = new ArrayList<>();

    // dump nodes of all blocks
    dumpBlock(app, new HashSet<CFANode>(), blockPartitioning.getMainBlock(), hierarchy, edges, 0);

    // we have to dump edges after the nodes and sub-graphs,
    // because Dot generates wrong graphs for edges from an inner block to an outer block.
    for (CFAEdge edge : edges) {
      app.append(formatEdge(edge));
    }

    app.append("}");
  }

  /** This function returns a structure which contains hierarchical dependencies between blocks.
   * The returned Multimap contains the outer block (father) as key
   * and the inner blocks (children) as values for the key.
   * We assume, that for each pair of blocks the following conditions hold:
   * a block is either completely part of the other block or there is nothing common in both blocks. */
  private Multimap<Block, Block> getHierarchy() {

    // sort blocks, largest blocks first
    List<Block> sortedBlocks = Lists.newArrayList(blockPartitioning.getBlocks());
    Collections.sort(sortedBlocks, new Comparator<Block>() {
      @Override
      public int compare(Block b1, Block b2) {
        return b2.getNodes().size() - b1.getNodes().size();
      }
    });

    // build hierarchy, worst case runtime O(n^2), iff mainBlock contains all other blocks 'directly'.
    final Multimap<Block, Block> hierarchy = HashMultimap.create();
    while (!sortedBlocks.isEmpty()) {
      // get smallest block and then the smallest outer block, that contains it
      Block currentBlock = sortedBlocks.remove(sortedBlocks.size() - 1); // get smallest block,
      for (Block possibleOuterBlock : Lists.reverse(sortedBlocks)) { // order is important, smallest first
        // trick: we know, iff one node is contained in outer block, all nodes must be contained. So we check only one.
        if (possibleOuterBlock.getNodes().contains(currentBlock.getNodes().iterator().next())) {
          hierarchy.put(possibleOuterBlock, currentBlock);
          break;
        }
      }
    }

<<<<<<< HEAD
    // assert hierarchy.values().size() == blockPartitioning.getBlocks().size() - 1 :
    //         "all blocks except mainBlock must appear exact once as child.";
=======
    assert hierarchy.values().size() <= blockPartitioning.getBlocks().size() - 1 :
            "all blocks except mainBlock might appear at most once as child.";
            // there might also be blocks, that are not part of the hierarchy, for example unused functions.
>>>>>>> cbc21c49

    return hierarchy;
  }

  /** Dump the current block and all innerblocks of it. */
  private void dumpBlock(final Appendable app, final Set<CFANode> finished,
                         final Block block, final Multimap<Block, Block> hierarchy,
                         final List<CFAEdge> edges, final int depth) throws IOException {
    // todo use some block-identifier instead of index as blockname?
    final String blockname = (block == blockPartitioning.getMainBlock()) ? "main_block" : "block_" + (blockIndex++);
    app.append("subgraph cluster_" + blockname + " {\n");
    app.append("style=filled\n");
    app.append("fillcolor=" + (depth%2 == 0 ? "white" : "lightgrey") + "\n");
    app.append("label=\"" + blockname + "\"\n");

    // dump inner blocks
    for (Block innerBlock : hierarchy.get(block)) {
      dumpBlock(app, finished, innerBlock, hierarchy, edges, depth+1);
    }

    // dump nodes,that are in current block and not in inner blocks (nodes of inner blocks are 'finished')
    for (CFANode node : block.getNodes()) {
      if (finished.add(node)) {
        app.append(formatNode(node));
        Iterables.addAll(edges, CFAUtils.leavingEdges(node));
        FunctionSummaryEdge func = node.getEnteringSummaryEdge();
        if (func != null) {
          edges.add(func);
        }
      }
    }

    app.append("}\n");
  }

  private String formatNode(CFANode node) {
    String color = "";
    if (blockPartitioning.isCallNode(node) && blockPartitioning.isReturnNode(node)) {
      // when does this happen? block.size == 1?
      color = "style=filled penwidth=6 fillcolor=green color=red ";
    } else if (blockPartitioning.isCallNode(node)) {
      color = "style=filled fillcolor=green ";
    } else if (blockPartitioning.isReturnNode(node)) {
      color = "style=filled fillcolor=red ";
    }

    String shape = "";
    if (node.isLoopStart()) {
      shape = "shape=doubleoctagon ";
    } else if (node.getNumLeavingEdges() > 0 && node.getLeavingEdge(0).getEdgeType() == CFAEdgeType.AssumeEdge) {
      shape = "shape=diamond ";
    }

    String label = "label=\"" + node.getNodeNumber() + "\\n" + node.getReversePostorderId() + "\" ";
    return node.getNodeNumber() + " [" + shape + label + color + "]\n";
  }

  /** method copied from {@link org.sosy_lab.cpachecker.cfa.export.DOTBuilder.DotGenerator#formatEdge} */
  private static String formatEdge(CFAEdge edge) {
    StringBuilder sb = new StringBuilder();
    sb.append(edge.getPredecessor().getNodeNumber());
    sb.append(" -> ");
    sb.append(edge.getSuccessor().getNodeNumber());
    sb.append(" [label=\"");

    //the first call to replaceAll replaces \" with \ " to prevent a bug in dotty.
    //future updates of dotty may make this obsolete.
    sb.append(edge.getDescription()
            .replaceAll("\\Q\\\"\\E", "\\ \"")
            .replaceAll("\\\"", "\\\\\\\"")
            .replaceAll("\n", " "));

    sb.append("\"");
    if (edge instanceof FunctionSummaryEdge) {
      sb.append(" style=\"dotted\" arrowhead=\"empty\"");
    } else if (edge instanceof FunctionCallEdge) {
      sb.append(" style=\"dashed\" arrowhead=\"empty\"");
    } else if (edge instanceof FunctionReturnEdge) {
      sb.append(" style=\"dashed\" arrowhead=\"empty\"");
    }
    sb.append("]\n");
    return sb.toString();
  }
}<|MERGE_RESOLUTION|>--- conflicted
+++ resolved
@@ -120,14 +120,9 @@
       }
     }
 
-<<<<<<< HEAD
-    // assert hierarchy.values().size() == blockPartitioning.getBlocks().size() - 1 :
-    //         "all blocks except mainBlock must appear exact once as child.";
-=======
     assert hierarchy.values().size() <= blockPartitioning.getBlocks().size() - 1 :
             "all blocks except mainBlock might appear at most once as child.";
             // there might also be blocks, that are not part of the hierarchy, for example unused functions.
->>>>>>> cbc21c49
 
     return hierarchy;
   }
