--- conflicted
+++ resolved
@@ -27,103 +27,15 @@
 
 import java.util.List;
 
-<<<<<<< HEAD
-import org.sosy_lab.cpachecker.exceptions.SolverException;
-import org.sosy_lab.cpachecker.util.predicates.Model;
-import org.sosy_lab.cpachecker.util.predicates.interfaces.Formula;
-import org.sosy_lab.cpachecker.util.predicates.interfaces.InterpolatingTheoremProver;
-
-import com.google.common.base.Preconditions;
-
-public class Mathsat5InterpolatingProver implements InterpolatingTheoremProver<Integer> {
-
-    private final Mathsat5FormulaManager mgr;
-    private long interpolEnv;
-=======
 import org.sosy_lab.cpachecker.util.predicates.interfaces.BooleanFormula;
 import org.sosy_lab.cpachecker.util.predicates.interfaces.InterpolatingProverEnvironment;
 
 import com.google.common.base.Preconditions;
 
 public class Mathsat5InterpolatingProver extends Mathsat5AbstractProver implements InterpolatingProverEnvironment<Integer> {
->>>>>>> 30d65383
 
-    private final boolean useSharedEnv;
+  private final boolean useSharedEnv;
 
-<<<<<<< HEAD
-    public Mathsat5InterpolatingProver(Mathsat5FormulaManager pMgr, boolean shared) {
-        mgr = pMgr;
-        interpolEnv = 0;
-        useSharedEnv = shared;
-    }
-
-    @Override
-    public void init() {
-        Preconditions.checkState(interpolEnv == 0);
-
-        long cfg = msat_create_config();
-        msat_set_option(cfg, "interpolation", "true");
-        msat_set_option( cfg, "model_generation", "true");
-        interpolEnv = mgr.createEnvironment(cfg, useSharedEnv, false);
-    }
-
-    @Override
-    public Integer addFormula(Formula f) {
-        Preconditions.checkState(interpolEnv != 0);
-
-        long t = ((Mathsat5Formula)f).getTerm();
-        if (!useSharedEnv) {
-            t = msat_make_copy_from(interpolEnv, t, mgr.getMsatEnv());
-        }
-        int group = msat_create_itp_group(interpolEnv);
-        msat_set_itp_group(interpolEnv, group);
-        msat_assert_formula(interpolEnv, t);
-        return group;
-    }
-
-    @Override
-    public boolean isUnsat() {
-        Preconditions.checkState(interpolEnv != 0);
-
-        int res = msat_solve(interpolEnv);
-        assert(res != MSAT_UNKNOWN);
-
-        return res == MSAT_UNSAT;
-    }
-
-    @Override
-    public Formula getInterpolant(List<Integer> formulasOfA) {
-        Preconditions.checkState(interpolEnv != 0);
-
-        int[] groupsOfA = new int[formulasOfA.size()];
-        int i = 0;
-        for (Integer f : formulasOfA) {
-          groupsOfA[i++] = f;
-        }
-        long itp = msat_get_interpolant(interpolEnv, groupsOfA);
-
-        if (!useSharedEnv) {
-            itp = msat_make_copy_from(mgr.getMsatEnv(), itp, interpolEnv);
-        }
-        return mgr.encapsulate(itp);
-    }
-
-    @Override
-    public void reset() {
-        Preconditions.checkState(interpolEnv != 0);
-
-        msat_destroy_env(interpolEnv);
-        interpolEnv = 0;
-    }
-
-    @Override
-    public Model getModel() throws SolverException {
-      Preconditions.checkState(interpolEnv != 0);
-
-      return Mathsat5Model.createMathsatModel(interpolEnv, mgr, useSharedEnv);
-    }
-
-=======
   public Mathsat5InterpolatingProver(Mathsat5FormulaManager pMgr, boolean shared) {
     super(pMgr, createConfig(pMgr), shared, false);
     useSharedEnv = shared;
@@ -169,5 +81,4 @@
     }
     return mgr.encapsulateBooleanFormula(itp);
   }
->>>>>>> 30d65383
 }