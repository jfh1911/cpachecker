/*
 *  CPAchecker is a tool for configurable software verification.
 *  This file is part of CPAchecker.
 *
 *  Copyright (C) 2007-2012  Dirk Beyer
 *  All rights reserved.
 *
 *  Licensed under the Apache License, Version 2.0 (the "License");
 *  you may not use this file except in compliance with the License.
 *  You may obtain a copy of the License at
 *
 *      http://www.apache.org/licenses/LICENSE-2.0
 *
 *  Unless required by applicable law or agreed to in writing, software
 *  distributed under the License is distributed on an "AS IS" BASIS,
 *  WITHOUT WARRANTIES OR CONDITIONS OF ANY KIND, either express or implied.
 *  See the License for the specific language governing permissions and
 *  limitations under the License.
 *
 *
 *  CPAchecker web page:
 *    http://cpachecker.sosy-lab.org
 */
package org.sosy_lab.cpachecker.util.predicates;

import java.io.Serializable;
import java.util.Set;

import org.sosy_lab.cpachecker.util.predicates.interfaces.Formula;
import org.sosy_lab.cpachecker.util.predicates.interfaces.Region;

import com.google.common.collect.ImmutableSet;

/**
 * Instances of this class should hold a state formula (the result of an
 * abstraction computation) in several representations:
 * First, as an abstract region (usually this would be a BDD).
 * Second, as a symbolic formula.
 * Third, again as a symbolic formula, but this time all variables have names
 * which include their SSA index at the time of the abstraction computation.
 *
 * Additionally the formula for the block immediately before the abstraction
 * computation is stored (this also has SSA indices as it is a path formula,
 * even if it is not of the type PathFormula).
 *
 * Abstractions are not considered equal even if they have the same formula.
 */
public class AbstractionFormula implements Serializable {

  private static final long serialVersionUID = -7756517128231447936L;
  private transient final Region region;
  private final Formula formula;
  private final Formula instantiatedFormula;

  /**
   * The formula of the block directly before this abstraction.
   * (This formula was used to create this abstraction).
   */
  private final Formula blockFormula;

  private static int nextId = 0;
  private final int id = nextId++;
<<<<<<< HEAD

  public AbstractionFormula(Region pRegion, Formula pFormula,
      Formula pInstantiatedFormula, Formula pBlockFormula) {
    this.region = pRegion;
    this.formula = pFormula;
    this.instantiatedFormula = pInstantiatedFormula;
    this.blockFormula = pBlockFormula;
=======
  private final BooleanFormulaManager mgr;
  private final ImmutableSet<Integer> idsOfStoredAbstractionReused;

  public AbstractionFormula(
      FormulaManagerView mgr,
      Region pRegion, BooleanFormula pFormula,
      BooleanFormula pInstantiatedFormula, PathFormula pBlockFormula,
      Set<Integer> pIdOfStoredAbstractionReused) {
    this.mgr = checkNotNull(mgr.getBooleanFormulaManager());
    this.region = checkNotNull(pRegion);
    this.formula = checkNotNull(pFormula);
    this.instantiatedFormula = checkNotNull(pInstantiatedFormula);
    this.blockFormula = checkNotNull(pBlockFormula);
    this.idsOfStoredAbstractionReused = ImmutableSet.copyOf(pIdOfStoredAbstractionReused);
  }

  public boolean isReusedFromStoredAbstraction() {
    return !idsOfStoredAbstractionReused.isEmpty();
>>>>>>> 30d65383
  }

  public boolean isTrue() {
    return formula.isTrue();
  }

  public boolean isFalse() {
    return formula.isFalse();
  }

  public Region asRegion() {
    return region;
  }

  /**
   * Returns the formula representation where all variables do not have SSA indices.
   */
  public Formula asFormula() {
    return formula;
  }

  /**
   * Returns the formula representation where all variables DO have SSA indices.
   */
  public Formula asInstantiatedFormula() {
    return instantiatedFormula;
  }

  public Formula getBlockFormula() {
    return blockFormula;
  }

  public int getId() {
    return id;
  }

  public ImmutableSet<Integer> getIdsOfStoredAbstractionReused() {
    return idsOfStoredAbstractionReused;
  }

  @Override
  public String toString() {
    return "ABS" + id + ": " + formula;
  }
}<|MERGE_RESOLUTION|>--- conflicted
+++ resolved
@@ -23,11 +23,18 @@
  */
 package org.sosy_lab.cpachecker.util.predicates;
 
+import static com.google.common.base.Preconditions.checkNotNull;
+
 import java.io.Serializable;
 import java.util.Set;
 
-import org.sosy_lab.cpachecker.util.predicates.interfaces.Formula;
+import javax.annotation.Nullable;
+
+import org.sosy_lab.cpachecker.util.predicates.interfaces.BooleanFormula;
+import org.sosy_lab.cpachecker.util.predicates.interfaces.BooleanFormulaManager;
 import org.sosy_lab.cpachecker.util.predicates.interfaces.Region;
+import org.sosy_lab.cpachecker.util.predicates.interfaces.view.FormulaManagerView;
+import org.sosy_lab.cpachecker.util.predicates.pathformula.PathFormula;
 
 import com.google.common.collect.ImmutableSet;
 
@@ -48,27 +55,18 @@
 public class AbstractionFormula implements Serializable {
 
   private static final long serialVersionUID = -7756517128231447936L;
-  private transient final Region region;
-  private final Formula formula;
-  private final Formula instantiatedFormula;
+  private @Nullable transient final Region region; // Null after de-serializing from proof
+  private final BooleanFormula formula;
+  private final BooleanFormula instantiatedFormula;
 
   /**
    * The formula of the block directly before this abstraction.
    * (This formula was used to create this abstraction).
    */
-  private final Formula blockFormula;
+  private final PathFormula blockFormula;
 
   private static int nextId = 0;
   private final int id = nextId++;
-<<<<<<< HEAD
-
-  public AbstractionFormula(Region pRegion, Formula pFormula,
-      Formula pInstantiatedFormula, Formula pBlockFormula) {
-    this.region = pRegion;
-    this.formula = pFormula;
-    this.instantiatedFormula = pInstantiatedFormula;
-    this.blockFormula = pBlockFormula;
-=======
   private final BooleanFormulaManager mgr;
   private final ImmutableSet<Integer> idsOfStoredAbstractionReused;
 
@@ -87,36 +85,35 @@
 
   public boolean isReusedFromStoredAbstraction() {
     return !idsOfStoredAbstractionReused.isEmpty();
->>>>>>> 30d65383
   }
 
   public boolean isTrue() {
-    return formula.isTrue();
+    return mgr.isTrue(formula);
   }
 
   public boolean isFalse() {
-    return formula.isFalse();
+    return mgr.isFalse(formula);
   }
 
-  public Region asRegion() {
+  public @Nullable Region asRegion() {
     return region;
   }
 
   /**
    * Returns the formula representation where all variables do not have SSA indices.
    */
-  public Formula asFormula() {
+  public BooleanFormula asFormula() {
     return formula;
   }
 
   /**
    * Returns the formula representation where all variables DO have SSA indices.
    */
-  public Formula asInstantiatedFormula() {
+  public BooleanFormula asInstantiatedFormula() {
     return instantiatedFormula;
   }
 
-  public Formula getBlockFormula() {
+  public PathFormula getBlockFormula() {
     return blockFormula;
   }
 
@@ -130,6 +127,13 @@
 
   @Override
   public String toString() {
-    return "ABS" + id + ": " + formula;
+    // we print the formula only when it is small
+    String abs = "";
+    if (isTrue()) {
+      abs = ": true";
+    } else if (isFalse()) {
+      abs = ": false";
+    }
+    return "ABS" + id + abs;
   }
 }