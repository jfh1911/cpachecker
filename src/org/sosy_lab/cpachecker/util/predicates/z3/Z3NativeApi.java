--- conflicted
+++ resolved
@@ -614,13 +614,8 @@
 
 
   // MODELS
-<<<<<<< HEAD
   public static void model_inc_ref(long context, long model) {}
   public static void model_dec_ref(long context, long model) {}
-  public static native boolean model_eval(long context, long model, long a1, boolean model_completion, PointerToLong a2);
-=======
-  public static native void model_inc_ref(long context, long model);
-  public static native void model_dec_ref(long context, long model);
 
 
   /**
@@ -645,7 +640,6 @@
   public static native boolean model_eval(long context, long model, long a1,
       boolean model_completion, PointerToLong a2);
 
->>>>>>> e67e52c3
   public static native long model_get_const_interp(long context, long model, long funcDecl);
   public static native long model_get_func_interp(long context, long model, long funcDecl);
   public static native int model_get_num_consts(long context, long model);
@@ -812,33 +806,6 @@
 
 
     // GOALS
-<<<<<<< HEAD
-    public static native long mk_goal(long context, boolean models, boolean unsat_cores, boolean proofs);
-    public static void goal_inc_ref(long context, long goal) {}
-    public static void goal_dec_ref(long context, long goal) {}
-    public static native int goal_precision(long context, long goal);
-    public static native void goal_assert(long context, long goal, long ast);
-    public static native boolean goal_inconsistent(long context, long goal);
-    public static native int goal_depth(long context, long goal);
-    public static native void goal_reset(long context, long goal);
-    public static native int goal_size(long context, long goal);
-    public static native long goal_formula(long context, long goal, int index);
-    public static native int goal_num_exprs(long context, long goal);
-    public static native boolean goal_is_decided_sat(long context, long goal);
-    public static native boolean goal_is_decided_unsat(long context, long goal);
-    public static native long goal_translate(long context_source, long goal, long context_target);
-    public static native String goal_to_string(long context, long goal);
-
-
-    // TACTICS AND PROBES
-    public static native long mk_tactic(long context, String name);
-    public static void tactic_inc_ref(long context, long tactic) {}
-    public static void tactic_dec_ref(long context, long tactic) {}
-
-    public static native long mk_probe(long context, String name);
-    public static void probe_inc_ref(long context, long probe) {}
-  public static void probe_dec_ref(long context, long probe) {}
-=======
   /**
    * Create a goal (aka problem). A goal is essentially a set
    * of formulas, that can be solved and/or transformed using
@@ -858,8 +825,8 @@
    */
   public static native long mk_goal(long context, boolean models, boolean unsat_cores, boolean proofs);
 
-  public static native void goal_inc_ref(long context, long goal);
-  public static native void goal_dec_ref(long context, long goal);
+  public static void goal_inc_ref(long context, long goal) {}
+  public static void goal_dec_ref(long context, long goal) {}
   public static native int goal_precision(long context, long goal);
 
   /**
@@ -902,13 +869,13 @@
    * @return Z3_tactic
    */
   public static native long mk_tactic(long context, String name);
-  public static native void tactic_inc_ref(long context, long tactic);
-  public static native void tactic_dec_ref(long context, long tactic);
+  public static void tactic_inc_ref(long context, long tactic) {}
+  public static void tactic_dec_ref(long context, long tactic) {}
 
   public static native long mk_probe(long context, String name);
-  public static native void probe_inc_ref(long context, long probe);
-  public static native void probe_dec_ref(long context, long probe);
->>>>>>> e67e52c3
+  public static void probe_inc_ref(long context, long probe){}
+  public static void probe_dec_ref(long context, long probe){}
+
 
   public static native long tactic_and_then(long context, long tactic1, long tactic2);
   public static native long tactic_or_else(long context, long tactic1, long tactic2);
@@ -944,12 +911,6 @@
   public static native String tactic_get_descr(long context, String name);
   public static native String probe_get_descr(long context, String name);
   public static native double probe_apply(long context, long probe, long goal);
-<<<<<<< HEAD
-  public static native long tactic_apply(long context, long probe, long goal);
-  public static native long tactic_apply_ex(long context, long tactic, long goal, long params);
-  public static void apply_result_inc_ref(long context, long apply_result) {}
-  public static void apply_result_dec_ref(long context, long apply_result) {}
-=======
 
   /**
    * Apply tactic {@code t} to the goal {@code goal}.
@@ -973,9 +934,8 @@
    */
   public static native long tactic_apply_ex(long context, long tactic,
       long goal, long params);
-  public static native void apply_result_inc_ref(long context, long apply_result);
-  public static native void apply_result_dec_ref(long context, long apply_result);
->>>>>>> e67e52c3
+  public static void apply_result_inc_ref(long context, long apply_result) {}
+  public static void apply_result_dec_ref(long context, long apply_result) {}
   public static native String apply_result_to_string(long context, long apply_result);
   public static native int apply_result_get_num_subgoals(long context, long apply_result);
 
