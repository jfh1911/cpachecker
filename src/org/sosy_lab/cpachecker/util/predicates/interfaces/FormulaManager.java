--- conflicted
+++ resolved
@@ -23,269 +23,74 @@
  */
 package org.sosy_lab.cpachecker.util.predicates.interfaces;
 
-import java.util.Collection;
-import java.util.List;
-import java.util.Map;
-import java.util.Set;
-
-import org.sosy_lab.cpachecker.util.predicates.SSAMap;
+import org.sosy_lab.common.Appender;
 
 
 /**
- * A FormulaManager is an object that can create/manipulate
- * Formulas
+ * Represents a Solver.
  */
 public interface FormulaManager {
 
-  // ----------------- Boolean formulas -----------------
-
-  public boolean isBoolean(Formula pF);
+  /**
+   * Returns the Rational-Theory.
+   */
+  RationalFormulaManager getRationalFormulaManager();
 
   /**
-   * Returns true if there are only conjunctions and negation of atoms
-   * in the formula, i.e. the formula is of the form
-   * p1 & !p2 & p3 & ...
-   * where p1,p2,p3 do not contain any boolean operators.
+   * Returns the Boolean-Theory.
    */
-  public boolean isPurelyConjunctive(Formula f);
+  BooleanFormulaManager getBooleanFormulaManager();
 
   /**
-   * @return a Formula representing logical truth
+   * Returns the Bitvector-Theory.
    */
-  public Formula makeTrue();
+  BitvectorFormulaManager getBitvectorFormulaManager();
 
   /**
-   * @return a Formula representing logical falsity
+   * Returns the Function-Theory.
    */
-  public Formula makeFalse();
+  FunctionFormulaManager getFunctionFormulaManager();
 
   /**
-   * Creates a formula representing a negation of the argument.
-   * @param f a Formula
-   * @return (!f1)
+   * Returns some unsafe traverse methods.
    */
-  public Formula makeNot(Formula f);
+  UnsafeFormulaManager getUnsafeFormulaManager();
 
   /**
-   * Creates a formula representing an AND of the two arguments.
-   * @param f1 a Formula
-   * @param f2 a Formula
-   * @return (f1 & f2)
+   * Returns the type of the given Formula.
+   * Undefined behavior when an untyped Formula from UnsafeFormulaManager is given.
    */
-  public Formula makeAnd(Formula f1, Formula f2);
+  public <T extends Formula> FormulaType<T> getFormulaType(T formula);
 
   /**
-   * Creates a formula representing an OR of the two arguments.
-   * @param f1 a Formula
-   * @param f2 a Formula
-   * @return (f1 | f2)
+   * Parse a formula given as a String in a solver-specific file format.
+   * @return The same formula in the internal representation.
+   * @throws IllegalArgumentException If the string cannot be parsed.
    */
-  public Formula makeOr(Formula f1, Formula f2);
-
-  /**
-   * Creates a formula representing an equivalence of the two arguments.
-   * @param f1 a Formula
-   * @param f2 a Formula
-   * @return (f1 <-> f2)
-   */
-<<<<<<< HEAD
-  public Formula makeEquivalence(Formula f1, Formula f2);
-=======
   // TODO: Implement solver independent file format and remove this method from the solver interface
   // Instead implement the format in the View
   public BooleanFormula parse(String s) throws IllegalArgumentException;
->>>>>>> 30d65383
 
   /**
-   * Creates a formula representing "IF cond THEN f1 ELSE f2"
-   * @param cond a Formula
-   * @param f1 a Formula
-   * @param f2 a Formula
-   * @return (IF atom THEN f1 ELSE f2)
+   * Returns the Interface-Class of the given Formula. For example BitvectorFormula.class.
    */
-  public Formula makeIfThenElse(Formula cond,
-      Formula f1, Formula f2);
+  public <T extends Formula> Class<T> getInterface(T pInstance);
+  /**
+   * Create string representation of a formula in a format which may be dumped
+   * to a file. To get a String, simply call {@link Object#toString()}
+   * on the returned object.
+   *
+   * This method is lazy and does not create any huge string until the returned
+   * object is actually used.
+   *
+   * @see Appender
+   */
+  // TODO: Implement solver independent file format and remove this method from the solver interface
+  // Instead implement the format in the View
+  public Appender dumpFormula(Formula pT);
 
   /**
-   * Creates an uninterpreted predicate (i.e., a UIF with boolean arguments and return type).
+   * Get some version information of the solver.
    */
-  Formula makeUIP(String pName, FormulaList pArgs);
-
-  /**
-   * Declares an uninterpreted predicate (i.e., a UIF with boolean arguments and return type).
-   */
-  void declareUIP(String pName, int pArgCount);
-
-
-  // ----------------- Numeric formulas -----------------
-
-  public Formula makeNumber(int pI);
-
-  public Formula makeNumber(String pI);
-
-  public Formula makeNegate(Formula pF);
-
-  public Formula makePlus(Formula pF1, Formula pF2);
-
-  public Formula makeMinus(Formula pF1, Formula pF2);
-
-  public Formula makeDivide(Formula pF1, Formula pF2);
-
-  public Formula makeModulo(Formula pF1, Formula pF2);
-
-  public Formula makeMultiply(Formula pF1, Formula pF2);
-
-  // ----------------- Numeric relations -----------------
-
-  public Formula makeEqual(Formula pF1, Formula pF2);
-
-  public Formula makeGt(Formula pF1, Formula pF2);
-
-  public Formula makeGeq(Formula pF1, Formula pF2);
-
-  public Formula makeLt(Formula pF1, Formula pF2);
-
-  public Formula makeLeq(Formula pF1, Formula pF2);
-
-  // ----------------- Bit-manipulation functions -----------------
-
-  public Formula makeBitwiseNot(Formula pF);
-
-  public Formula makeBitwiseAnd(Formula pF1, Formula pF2);
-
-  public Formula makeBitwiseOr(Formula pF1, Formula pF2);
-
-  public Formula makeBitwiseXor(Formula pF1, Formula pF2);
-
-  public Formula makeShiftLeft(Formula pF1, Formula pF2);
-
-  public Formula makeShiftRight(Formula pF1, Formula pF2);
-
-  // ----------------- Uninterpreted functions -----------------
-
-  public Formula makeUIF(String pName, FormulaList pArgs);
-
-  public Formula makeUIF(String pName, FormulaList pArgs, int pIdx);
-
-  // ----------------- Other formulas -----------------
-
-  public Formula makeString(int pI);
-
-  public Formula makeVariable(String pVar, int pIdx);
-
-  public Formula makeVariable(String pVar);
-
-  public Formula makePredicateVariable(String pVar, int pIdx);
-
-  public Formula makeAssignment(Formula pF1, Formula pF2);
-
-  // ----------------- Convert to list -----------------
-
-  public FormulaList makeList(Formula pF);
-
-  public FormulaList makeList(Formula pF1, Formula pF2);
-
-  public FormulaList makeList(List<Formula> pFs);
-
-  // ----------------- Complex formula manipulation -----------------
-
-    /**
-     * Parse a formula given as a String in the common infix notation.
-     * @return The same formula in the internal representation.
-     * @throws IllegalArgumentException If the string cannot be parsed.
-     */
-    public Formula parseInfix(String s) throws IllegalArgumentException;
-
-    /**
-     * Parse a formula given as a String in a solver-specific file format.
-     * @return The same formula in the internal representation.
-     * @throws IllegalArgumentException If the string cannot be parsed.
-     */
-    public Formula parse(String s) throws IllegalArgumentException;
-
-    /**
-     * Parse a formula list given as a String in a solver-specific file format.
-     * @return The list of formulas contained in the string, keyed by their name.
-     * @throws IllegalArgumentException If the string cannot be parsed.
-     */
-    public Map<String, Formula> parseFormulas(String s) throws IllegalArgumentException;
-
-    /**
-     * Given a formula that uses "generic" variables, returns the corresponding
-     * one that "instantiates" such variables according to the given SSA map.
-     *
-     * @param f the generic Formula to instantiate
-     * @param ssa the SSAMap to use
-     * @return a copy of f in which every "generic" variable is replaced by the
-     * corresponding "SSA instance"
-     */
-    public Formula instantiate(Formula f, SSAMap ssa);
-
-    /**
-     * Given an "instantiated" formula, returns the corresponding formula in
-     * which all the variables are "generic" ones. This is the inverse of the
-     * instantiate() method above
-     */
-    public Formula uninstantiate(Formula pF);
-
-    /**
-     * Extracts the atoms from the given formula. Any SSA indices are removed
-     * from the symbols in the atoms.
-     * @param f the formula to operate on
-     * @param splitArithEqualities if true, return (x <= y) and (y <= x)
-     *                             instead of (x = y)
-     * @param conjunctionsOnly if true, don't extract atoms, but only top-level
-     *                         conjuncts. For example, if called on:
-     *                         a & (b | c), the result will be [a, (b | c)]
-     *                         instead of [a, b, c]
-     * @return a collection of (atomic) formulas
-     */
-    public Collection<Formula> extractAtoms(Formula f,
-             boolean splitArithEqualities, boolean conjunctionsOnly);
-
-    /**
-     * Extract all variables referenced in a formula.
-     * @param f the formula to analyze
-     * @return a set of variables
-     */
-    public Set<String> extractVariables(Formula f);
-
-    /**
-     * Create string representation of a formula in a format which may be dumped
-     * to a file.
-     */
-    public String dumpFormula(Formula pT);
-
-    /**
-     * Create string representation of some formulas as a string.
-     * @param pFormulas list of formulae
-     * @return String that describes pFormulas
-     */
-    public String dumpFormulas(Map<String, Formula> pFormulas);
-
-    /**
-     * Looks for uninterpreted functions in the formula and adds bitwise
-     * axioms for them.
-     */
-    public Formula getBitwiseAxioms(Formula f);
-
-    /**
-     * Create the variable representing a predicate for the given atom. There won't
-     * be any tracking of the correspondence between the atom and the variable,
-     * if it is not done by the caller of this method.
-     */
-    public Formula createPredicateVariable(Formula pAtom);
-
-    /**
-     * Splits a formula into into arguments of the top level operator, e.g.,
-     * "f1 or f2" gets split to "f1", "f2".
-     */
-    public Formula[] getArguments(Formula f);
-
-    /**
-     * Checks whether leftFormula occurs in rightFormula.
-     */
-    public boolean checkSyntacticEntails(Formula leftFormula, Formula rightFormula);
-
-    public String getVersion();
+  public String getVersion();
 }