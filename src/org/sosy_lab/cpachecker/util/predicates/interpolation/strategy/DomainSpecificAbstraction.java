/*
 * CPAchecker is a tool for configurable software verification.
 *  This file is part of CPAchecker.
 *
 *  Copyright (C) 2007-2018  Dirk Beyer
 *  All rights reserved.
 *
 *  Licensed under the Apache License, Version 2.0 (the "License");
 *  you may not use this file except in compliance with the License.
 *  You may obtain a copy of the License at
 *
 *      http://www.apache.org/licenses/LICENSE-2.0
 *
 *  Unless required by applicable law or agreed to in writing, software
 *  distributed under the License is distributed on an "AS IS" BASIS,
 *  WITHOUT WARRANTIES OR CONDITIONS OF ANY KIND, either express or implied.
 *  See the License for the specific language governing permissions and
 *  limitations under the License.
 *
 *
 *  CPAchecker web page:
 *    http://cpachecker.sosy-lab.org
 */
package org.sosy_lab.cpachecker.util.predicates.interpolation.strategy;

import com.google.common.base.Splitter;
import com.google.common.collect.Sets;
import java.util.ArrayList;
import java.util.Collections;
import java.util.HashMap;
import java.util.HashSet;
import java.util.List;
import java.util.Map;
import java.util.Set;
import java.util.logging.Level;
import org.sosy_lab.common.log.LogManager;
import org.sosy_lab.common.time.Timer;
import org.sosy_lab.cpachecker.cpa.predicate.BlockFormulaStrategy.BlockFormulas;
import org.sosy_lab.cpachecker.util.predicates.smt.FormulaManagerView;
import org.sosy_lab.cpachecker.util.predicates.smt.Solver;
import org.sosy_lab.java_smt.api.BooleanFormula;
import org.sosy_lab.java_smt.api.FloatingPointRoundingModeFormula;
import org.sosy_lab.java_smt.api.Formula;
import org.sosy_lab.java_smt.api.FormulaType;
import org.sosy_lab.java_smt.api.FormulaType.ArrayFormulaType;
import org.sosy_lab.java_smt.api.InterpolatingProverEnvironment;
import org.sosy_lab.java_smt.api.NumeralFormula.IntegerFormula;
import org.sosy_lab.java_smt.api.NumeralFormula.RationalFormula;
import org.sosy_lab.java_smt.api.ProverEnvironment;
import org.sosy_lab.java_smt.api.SolverContext.ProverOptions;
import org.sosy_lab.java_smt.api.SolverException;

@SuppressWarnings("rawtypes")
public class DomainSpecificAbstraction<T> {
  protected final FormulaManagerView fmgr;
  protected FormulaManagerView oldFmgr;
  private String[] arrayVariablesThatAreUsedInBothParts;
  private String[] arrayVariablesThatAreNotUsedInBothParts;
  private List<BooleanFormula> formulas;
  private final Timer findingCommonVariablesTimer;
  private final Timer buildingLatticeNamesAndLatticeTypesTimer;
  private final Timer renamingTimer;
  private final Timer buildingAbstractionsTimer;
  private final Timer interpolationTimer;
  private final Timer initialVariableExtractionTimer;
  private final Timer feasibilityCheckTimer;
  private final Timer maximisationTimer;
  LogManager logger;
  private HashMap<String, FormulaType> latticeNamesTypes = new HashMap<>();
  protected boolean inequalityInterpolationAbstractions;

  public DomainSpecificAbstraction(
                                   FormulaManagerView pFmgr,
                                   FormulaManagerView oldFmgr0,
                                     LogManager pLogger, Timer pFindingCommonVariablesTimer,
                                   Timer pBuildingLatticeNamesAndLatticeTypesTimer, Timer
                                       pRenamingTimer, Timer pBuildingAbstractionsTimer, Timer
                                       pInterpolationTimer, Timer
                                       pInitialVariableExtractionTimer, Timer
                                       pFeasibilityCheckTimer, Timer pMaximisationTimer, boolean
                                       pInequalityInterpolationAbstractions) {
    fmgr = pFmgr;
    oldFmgr = oldFmgr0;
    logger = pLogger;
    findingCommonVariablesTimer = pFindingCommonVariablesTimer;
    buildingLatticeNamesAndLatticeTypesTimer = pBuildingLatticeNamesAndLatticeTypesTimer;
    renamingTimer = pRenamingTimer;
    buildingAbstractionsTimer = pBuildingAbstractionsTimer;
    interpolationTimer = pInterpolationTimer;
    initialVariableExtractionTimer = pInitialVariableExtractionTimer;
    feasibilityCheckTimer = pFeasibilityCheckTimer;
    maximisationTimer = pMaximisationTimer;
    inequalityInterpolationAbstractions = pInequalityInterpolationAbstractions;
  }


  @SuppressWarnings({"rawtypes", "unchecked"})
  public List<BooleanFormula> domainSpecificAbstractionsCheck(
      Solver mySolver,
      List<BooleanFormula> oldFormulas)
      throws SolverException, InterruptedException {


    ProverEnvironment prover = mySolver
        .newProverEnvironment(ProverOptions.GENERATE_MODELS);
    List<BooleanFormula> interpolants = new ArrayList<>(oldFormulas.size() - 1);
    for (int it = 0; it < oldFormulas.size() - 1; it = it + 1) {
      BooleanFormula oldInterpolant;
      formulas = new ArrayList<>(oldFormulas.size());
      final List<Set<String>> variablesInFormulas = new ArrayList<>(formulas.size());

      final List<Map<String, Formula>> variableTypes = new ArrayList<>(oldFormulas.size() - 1);
      initialVariableExtractionTimer.start();
      try {
        if (it == 0) {
          formulas.add(oldFormulas.get(it));
          formulas.add(oldFormulas.get(it + 1));
        } else {
          oldInterpolant = oldFmgr.translateFrom(interpolants.get(it - 1), fmgr);
          formulas.add(oldInterpolant);
          formulas.add(oldFormulas.get(it));
          formulas.add(oldFormulas.get(it + 1));
          variablesInFormulas.add(oldFmgr.extractVariableNames(oldInterpolant));
          variableTypes.add(oldFmgr.extractVariables(oldInterpolant));
        }

        for (int i = it; i < oldFormulas.size(); i++) {
          variablesInFormulas.add(oldFmgr.extractVariableNames(oldFormulas.get(i)));
          variableTypes.add(oldFmgr.extractVariables(oldFormulas.get(i)));
        }
      } finally {
        initialVariableExtractionTimer.stop();
      }
      List<List<Formula>> frontierList = new ArrayList<>(formulas.size());
      Set<String> variables1 = new HashSet<>();
      Set<String> variables2 = new HashSet<>();
      findingCommonVariablesTimer.start();
      try {
        if (it == 0) {
          variables1 = variablesInFormulas.get(0);
          for (int i = 1; i < variablesInFormulas.size(); i++) {
            for (String f : variablesInFormulas.get(i)) {
              variables2.add(f);
            }
          }
        } else {
          for (String f : variablesInFormulas.get(0)) {
            variables1.add(f);
          }
          for (String f : variablesInFormulas.get(1)) {
            variables1.add(f);
          }
          for (int i = 2; i < variablesInFormulas.size(); i++) {
            for (String f : variablesInFormulas.get(i)) {
              variables2.add(f);
            }
          }
        }
      } finally {
        findingCommonVariablesTimer.stop();
      }
      Set<String> variablesThatAreUsedInBothParts = Sets.intersection(variables1, variables2)
          .immutableCopy();
      Set<String> variablesThatAreNotUsedInBothParts = Sets.difference(variables1, variables2)
          .immutableCopy();
      HashMap<String, FormulaType> variablesUsedInBothPartsClasses = new HashMap<>();

      arrayVariablesThatAreUsedInBothParts = variablesThatAreUsedInBothParts.toArray(new
          String[variablesThatAreUsedInBothParts.size
          ()]);
      arrayVariablesThatAreNotUsedInBothParts = variablesThatAreNotUsedInBothParts.toArray(new
          String[variablesThatAreNotUsedInBothParts.size
          ()]);


      for (int i = 0; i < arrayVariablesThatAreUsedInBothParts.length; i++) {
        Formula helperFormula;
        FormulaType helperFormulaType;
        for (Map<String, Formula> f : variableTypes) {
          helperFormula = f.get(arrayVariablesThatAreUsedInBothParts[i]);
          if (helperFormula != null) {
            helperFormulaType = oldFmgr.getFormulaType(helperFormula);
            variablesUsedInBothPartsClasses.put(arrayVariablesThatAreUsedInBothParts[i],
                helperFormulaType);
          }
        }
      }
      String[] latticeNames = new String[arrayVariablesThatAreUsedInBothParts.length];
      List<BooleanFormula> relationAbstraction1Formula =
          new ArrayList<>(variablesThatAreUsedInBothParts.size());
      List<BooleanFormula> relationAbstraction2Formula =
          new ArrayList<>(variablesThatAreUsedInBothParts.size());

      String[] relationAbstraction1 = new String[variablesThatAreUsedInBothParts.size()];
      String[] relationAbstraction2 = new String[variablesThatAreUsedInBothParts.size()];

      buildingLatticeNamesAndLatticeTypesTimer.start();
      try {

        if ((arrayVariablesThatAreUsedInBothParts.length % 2) == 0) {
          for (int i = 0; i < arrayVariablesThatAreUsedInBothParts.length; i = i + 2) {
            FormulaType resultType1 = variablesUsedInBothPartsClasses.get
                (arrayVariablesThatAreUsedInBothParts[i]);
            FormulaType resultType2 = variablesUsedInBothPartsClasses.get
                (arrayVariablesThatAreUsedInBothParts[i + 1]);
            if (!resultType1.equals(resultType2)) {
              relationAbstraction1[i] = arrayVariablesThatAreUsedInBothParts[i] + " = " +
                  arrayVariablesThatAreUsedInBothParts[i] + "#";
              relationAbstraction1[i + 1] = arrayVariablesThatAreUsedInBothParts[i + 1] + " = " +
                  arrayVariablesThatAreUsedInBothParts[i + 1] + "#";
              Formula helperFormula1, helperFormula2,
                  helperFormula7, helperFormula8;
              BooleanFormula helperFormula5, helperFormula6;
              if (resultType1.isArrayType()){
                ArrayFormulaType resultType1Array = (ArrayFormulaType) resultType1;
                //FormulaType indexType1 = resultType1Array.getIndexType();
                //FormulaType elementType1 = resultType1Array.getElementType();
                //helperFormula1 = fmgr.makeVariable(FormulaType.getArrayType(elementType1,
                //    indexType1),
                //    arrayVariablesThatAreUsedInBothParts[i]);
                helperFormula1 = fmgr.makeVariable(resultType1Array,
                    arrayVariablesThatAreUsedInBothParts[i]);
               // helperFormula7 = fmgr.makeVariable(FormulaType.getArrayType(elementType1,
                //    indexType1),
                //    arrayVariablesThatAreUsedInBothParts[i] + "#");
                helperFormula7 = fmgr.makeVariable(resultType1Array,
                        arrayVariablesThatAreUsedInBothParts[i] + "#");
              } else if (resultType1.isBitvectorType()){
                FormulaType.BitvectorType bitv = (FormulaType.BitvectorType) resultType1;
                int size = bitv.getSize();
                helperFormula1 = fmgr.makeVariable(FormulaType.getBitvectorTypeWithSize(size),
                    arrayVariablesThatAreUsedInBothParts[i]);
                helperFormula7 = fmgr.makeVariable(FormulaType.getBitvectorTypeWithSize(size),
                    arrayVariablesThatAreUsedInBothParts[i] + "#");
              } else {
                helperFormula1 = fmgr.makeVariable(resultType1,
                    arrayVariablesThatAreUsedInBothParts[i]);
                helperFormula7 = fmgr.makeVariable(resultType1,
                    arrayVariablesThatAreUsedInBothParts[i] + "#");
              }
              if (resultType2.isArrayType()){
                ArrayFormulaType resultType2Array = (ArrayFormulaType) resultType2;
                /*helperFormula2 = fmgr.makeVariable(FormulaType.getArrayType(elementType2,
                    indexType2),
                    arrayVariablesThatAreUsedInBothParts[i+1]); */
                helperFormula2 = fmgr.makeVariable(resultType2Array,
                    arrayVariablesThatAreUsedInBothParts[i+1]);
                /*helperFormula8 = fmgr.makeVariable(FormulaType.getArrayType(elementType2,
                    indexType2),
                    arrayVariablesThatAreUsedInBothParts[i+1] + "#"); */
                helperFormula8 = fmgr.makeVariable(resultType2Array,
                    arrayVariablesThatAreUsedInBothParts[i+1] + "#");
              } else if (resultType2.isBitvectorType()){
                FormulaType.BitvectorType bitv = (FormulaType.BitvectorType) resultType2;
                int size = bitv.getSize();
                helperFormula2 = fmgr.makeVariable(FormulaType.getBitvectorTypeWithSize(size),
                    arrayVariablesThatAreUsedInBothParts[i+1]);
                helperFormula8 = fmgr.makeVariable(FormulaType.getBitvectorTypeWithSize(size),
                    arrayVariablesThatAreUsedInBothParts[i+1] + "#");
              } else {
                helperFormula2 = fmgr.makeVariable(resultType2,
                    arrayVariablesThatAreUsedInBothParts[i+1]);
                helperFormula8 = fmgr.makeVariable(resultType2,
                    arrayVariablesThatAreUsedInBothParts[i+1] + "#");
              }
              if (inequalityInterpolationAbstractions && (resultType2.isBitvectorType() ||
                  resultType2.isIntegerType() || resultType2.isRationalType() ||
                  resultType2.isFloatingPointRoundingModeType()
              )){
                helperFormula5 = fmgr.makeLessOrEqual(helperFormula2, helperFormula8, false);
              } else {
                helperFormula5 = fmgr.makeEqual(helperFormula2, helperFormula8);
              }
              if (inequalityInterpolationAbstractions && (resultType1.isBitvectorType() ||
                  resultType1.isIntegerType() || resultType1.isRationalType() || resultType1.isFloatingPointRoundingModeType()
              )) {
                helperFormula6 = fmgr.makeLessOrEqual(helperFormula1, helperFormula7, false);
              } else {
                helperFormula6 = fmgr.makeEqual(helperFormula1, helperFormula7);
              }
              relationAbstraction1Formula.add(helperFormula6);
              relationAbstraction1Formula.add(helperFormula5);
              latticeNames[i] = arrayVariablesThatAreUsedInBothParts[i];
              latticeNames[i + 1] =
                  arrayVariablesThatAreUsedInBothParts[i + 1];
              latticeNamesTypes.put(latticeNames[i], resultType1);
              latticeNamesTypes.put(latticeNames[i + 1], resultType2);
            } else if (resultType1.isArrayType() && resultType2.isArrayType()) {
              ArrayFormulaType resultType1Array = (ArrayFormulaType) resultType1;
              ArrayFormulaType resultType2Array = (ArrayFormulaType) resultType2;
              relationAbstraction1[i] = arrayVariablesThatAreUsedInBothParts[i] + " = " +
                  arrayVariablesThatAreUsedInBothParts[i] + "#";
              relationAbstraction1[i + 1] = arrayVariablesThatAreUsedInBothParts[i + 1] + " = " +
                  arrayVariablesThatAreUsedInBothParts[i + 1] + "#";
              Formula helperFormula1, helperFormula2,
                  helperFormula7, helperFormula8;
              BooleanFormula helperFormula5, helperFormula6;
              /*helperFormula1 = fmgr.makeVariable(FormulaType.getArrayType(elementType1,
                  indexType1),
                  arrayVariablesThatAreUsedInBothParts[i]); */
              helperFormula1 = fmgr.makeVariable(resultType1Array,
                  arrayVariablesThatAreUsedInBothParts[i]);
              /*helperFormula2 = fmgr.makeVariable(FormulaType.getArrayType(elementType2,
                  indexType2),
                  arrayVariablesThatAreUsedInBothParts[i + 1]); */
              helperFormula2 = fmgr.makeVariable(resultType2Array,
                  arrayVariablesThatAreUsedInBothParts[i + 1]);
              /*helperFormula7 = fmgr.makeVariable(FormulaType.getArrayType(elementType1,
                  indexType1),
                  arrayVariablesThatAreUsedInBothParts[i] + "#"); */
              helperFormula7 = fmgr.makeVariable(resultType1Array,
                  arrayVariablesThatAreUsedInBothParts[i] + "#");
              /*helperFormula8 = fmgr.makeVariable(FormulaType.getArrayType(elementType2,
                  indexType2),
                  arrayVariablesThatAreUsedInBothParts[i + 1] + "#");*/
              helperFormula8 = fmgr.makeVariable(resultType2Array,
                  arrayVariablesThatAreUsedInBothParts[i + 1] + "#");
              helperFormula5 = fmgr.makeEqual(helperFormula2, helperFormula8);
              helperFormula6 = fmgr.makeEqual(helperFormula1, helperFormula7);
              relationAbstraction1Formula.add(helperFormula6);
              relationAbstraction1Formula.add(helperFormula5);
              latticeNames[i] = arrayVariablesThatAreUsedInBothParts[i];
              latticeNames[i + 1] =
                  arrayVariablesThatAreUsedInBothParts[i + 1];
              latticeNamesTypes.put(latticeNames[i], resultType1);
              latticeNamesTypes.put(latticeNames[i + 1], resultType1);
            } else if (resultType1.isBooleanType() && resultType2.isBooleanType()) {
              relationAbstraction1[i] = arrayVariablesThatAreUsedInBothParts[i] + " = " +
                  arrayVariablesThatAreUsedInBothParts[i] + "#";
              relationAbstraction1[i + 1] = arrayVariablesThatAreUsedInBothParts[i + 1] + " = " +
                  arrayVariablesThatAreUsedInBothParts[i + 1] + "#";
              BooleanFormula helperFormula1, helperFormula2, helperFormula7, helperFormula8;
              BooleanFormula helperFormula5, helperFormula6;
              helperFormula1 = fmgr.makeVariable(FormulaType.BooleanType,
                  arrayVariablesThatAreUsedInBothParts[i]);
              helperFormula2 = fmgr.makeVariable(FormulaType.BooleanType,
                  arrayVariablesThatAreUsedInBothParts[i + 1]);
              helperFormula7 = fmgr.makeVariable(FormulaType.BooleanType,
                  arrayVariablesThatAreUsedInBothParts[i] + "#");
              helperFormula8 = fmgr.makeVariable(FormulaType.BooleanType,
                  arrayVariablesThatAreUsedInBothParts[i + 1] + "#");
              helperFormula5 = fmgr.makeEqual(helperFormula2, helperFormula8);
              helperFormula6 = fmgr.makeEqual(helperFormula1, helperFormula7);
              relationAbstraction1Formula.add(helperFormula6);
              relationAbstraction1Formula.add(helperFormula5);
              latticeNames[i] = arrayVariablesThatAreUsedInBothParts[i];
              latticeNames[i + 1] =
                  arrayVariablesThatAreUsedInBothParts[i + 1];
              latticeNamesTypes.put(latticeNames[i], resultType1);
              latticeNamesTypes.put(latticeNames[i + 1], resultType1);
            } else if (resultType1.isBitvectorType() &&
                resultType2.isBitvectorType()) {
                FormulaType.BitvectorType bitv = (FormulaType.BitvectorType) resultType1;
                int size = bitv.getSize();
                FormulaType.BitvectorType bitv2 = (FormulaType.BitvectorType) resultType2;
                int size2 = bitv2.getSize();
                Formula helperFormula1, helperFormula2,
                    helperFormula7, helperFormula8;
                BooleanFormula helperFormula5, helperFormula6;
                helperFormula1 = fmgr.makeVariable(FormulaType.getBitvectorTypeWithSize(size),
                    arrayVariablesThatAreUsedInBothParts[i]);
                helperFormula2 = fmgr.makeVariable(FormulaType.getBitvectorTypeWithSize(size2),
                    arrayVariablesThatAreUsedInBothParts[i + 1]);
                helperFormula7 = fmgr.makeVariable(FormulaType.getBitvectorTypeWithSize(size),
                    arrayVariablesThatAreUsedInBothParts[i] + "#");
                helperFormula8 = fmgr.makeVariable(FormulaType.getBitvectorTypeWithSize(size2),
                    arrayVariablesThatAreUsedInBothParts[i + 1] + "#");
              if (!inequalityInterpolationAbstractions) {
                helperFormula5 = fmgr.makeEqual(helperFormula2, helperFormula8);
                helperFormula6 = fmgr.makeEqual(helperFormula1, helperFormula7);
                relationAbstraction1[i] = arrayVariablesThatAreUsedInBothParts[i] + " = " +
                    arrayVariablesThatAreUsedInBothParts[i] + "#";
                relationAbstraction1[i + 1] = arrayVariablesThatAreUsedInBothParts[i + 1] + " = " +
                    arrayVariablesThatAreUsedInBothParts[i + 1] + "#";
              } else {
                helperFormula5 = fmgr.makeLessOrEqual(helperFormula2, helperFormula8, false);
                helperFormula6 = fmgr.makeLessOrEqual(helperFormula1, helperFormula7, false);
                relationAbstraction1[i] = arrayVariablesThatAreUsedInBothParts[i] + " < " +
                    arrayVariablesThatAreUsedInBothParts[i] + "#";
                relationAbstraction1[i + 1] = arrayVariablesThatAreUsedInBothParts[i + 1] + " < " +
                    arrayVariablesThatAreUsedInBothParts[i + 1] + "#";
              }
                relationAbstraction1Formula.add(helperFormula6);
                relationAbstraction1Formula.add(helperFormula5);
              latticeNames[i] = arrayVariablesThatAreUsedInBothParts[i];
              latticeNames[i + 1] =
                  arrayVariablesThatAreUsedInBothParts[i + 1];
              latticeNamesTypes.put(latticeNames[i], resultType1);
              latticeNamesTypes.put(latticeNames[i + 1], resultType1);
            } else if (resultType1 == resultType2
                && !resultType1.isIntegerType()
                && !resultType1.isFloatingPointRoundingModeType()
                && !resultType1.isRationalType()) {
              relationAbstraction1[i] = arrayVariablesThatAreUsedInBothParts[i] + " = " +
                  arrayVariablesThatAreUsedInBothParts[i] + "#";
              relationAbstraction1[i + 1] = arrayVariablesThatAreUsedInBothParts[i + 1] + " = " +
                  arrayVariablesThatAreUsedInBothParts[i + 1] + "#";
              Formula helperFormula1, helperFormula2,
                  helperFormula7, helperFormula8;
              BooleanFormula helperFormula5, helperFormula6;
              helperFormula1 = fmgr.makeVariable(resultType1,
                  arrayVariablesThatAreUsedInBothParts[i]);
              helperFormula2 = fmgr.makeVariable(resultType2,
                  arrayVariablesThatAreUsedInBothParts[i + 1]);
              helperFormula7 = fmgr.makeVariable(resultType1,
                  arrayVariablesThatAreUsedInBothParts[i] + "#");
              helperFormula8 = fmgr.makeVariable(resultType2,
                  arrayVariablesThatAreUsedInBothParts[i + 1] + "#");
              helperFormula5 = fmgr.makeEqual(helperFormula2, helperFormula8);
              helperFormula6 = fmgr.makeEqual(helperFormula1, helperFormula7);
              relationAbstraction1Formula.add(helperFormula6);
              relationAbstraction1Formula.add(helperFormula5);
              latticeNames[i] = arrayVariablesThatAreUsedInBothParts[i];
              latticeNames[i + 1] =
                  arrayVariablesThatAreUsedInBothParts[i + 1];
              latticeNamesTypes.put(latticeNames[i], resultType1);
              latticeNamesTypes.put(latticeNames[i + 1], resultType2);
            } else {
              if (resultType1.isIntegerType() && resultType2.isIntegerType()) {
                IntegerFormula helperFormula1, helperFormula2, helperFormula3, helperFormula4,
                    helperFormula7, helperFormula8;
                BooleanFormula helperFormula5, helperFormula6;
                helperFormula1 = fmgr.makeVariable(FormulaType.IntegerType,
                    arrayVariablesThatAreUsedInBothParts[i]);
                helperFormula2 = fmgr.makeVariable(FormulaType.IntegerType,
                    arrayVariablesThatAreUsedInBothParts[i + 1]);
                helperFormula3 = fmgr.makeMinus(helperFormula1, helperFormula2);
                helperFormula7 = fmgr.makeVariable(FormulaType.IntegerType,
                    arrayVariablesThatAreUsedInBothParts[i] + "#");
                helperFormula8 = fmgr.makeVariable(FormulaType.IntegerType,
                    arrayVariablesThatAreUsedInBothParts[i + 1] + "#");
                helperFormula4 = fmgr.makeMinus(helperFormula7, helperFormula8);
                if (!inequalityInterpolationAbstractions) {
                  helperFormula5 = fmgr.makeEqual(helperFormula3, helperFormula4);
                  helperFormula6 = fmgr.makeEqual(helperFormula1, helperFormula7);
                  relationAbstraction1[i] = arrayVariablesThatAreUsedInBothParts[i] + " = " +
                      arrayVariablesThatAreUsedInBothParts[i] + "#";
                  relationAbstraction1[i + 1] = arrayVariablesThatAreUsedInBothParts[i] + " - " +
                      arrayVariablesThatAreUsedInBothParts[i + 1] + " = " +
                      arrayVariablesThatAreUsedInBothParts[i] + "#" + " - " +
                      arrayVariablesThatAreUsedInBothParts[i + 1] + "#";
                } else {
                  helperFormula5 = fmgr.makeLessOrEqual(helperFormula3, helperFormula4, false);
                  helperFormula6 = fmgr.makeLessOrEqual(helperFormula1, helperFormula7, false);
                  relationAbstraction1[i] = arrayVariablesThatAreUsedInBothParts[i] + " < " +
                      arrayVariablesThatAreUsedInBothParts[i] + "#";
                  relationAbstraction1[i + 1] = arrayVariablesThatAreUsedInBothParts[i] + " - " +
                      arrayVariablesThatAreUsedInBothParts[i + 1] + " < " +
                      arrayVariablesThatAreUsedInBothParts[i] + "#" + " - " +
                      arrayVariablesThatAreUsedInBothParts[i + 1] + "#";
                }
                relationAbstraction1Formula.add(helperFormula6);
                relationAbstraction1Formula.add(helperFormula5);
              } else if (resultType1.isRationalType() && resultType2.isRationalType()) {
                RationalFormula helperFormula1, helperFormula2, helperFormula3, helperFormula4,
                    helperFormula7, helperFormula8;
                BooleanFormula helperFormula5, helperFormula6;
                helperFormula1 = fmgr.makeVariable(FormulaType.RationalType,
                    arrayVariablesThatAreUsedInBothParts[i]);
                helperFormula2 = fmgr.makeVariable(FormulaType.RationalType,
                    arrayVariablesThatAreUsedInBothParts[i + 1]);
                helperFormula3 = fmgr.makeMinus(helperFormula1, helperFormula2);
                helperFormula7 = fmgr.makeVariable(FormulaType.RationalType,
                    arrayVariablesThatAreUsedInBothParts[i] + "#");
                helperFormula8 = fmgr.makeVariable(FormulaType.RationalType,
                    arrayVariablesThatAreUsedInBothParts[i + 1] + "#");
                helperFormula4 = fmgr.makeMinus(helperFormula7, helperFormula8);
                if (!inequalityInterpolationAbstractions) {
                  helperFormula5 = fmgr.makeEqual(helperFormula3, helperFormula4);
                  helperFormula6 = fmgr.makeEqual(helperFormula1, helperFormula7);
                  relationAbstraction1[i] = arrayVariablesThatAreUsedInBothParts[i] + " = " +
                      arrayVariablesThatAreUsedInBothParts[i] + "#";
                  relationAbstraction1[i + 1] = arrayVariablesThatAreUsedInBothParts[i] + " - " +
                      arrayVariablesThatAreUsedInBothParts[i + 1] + " = " +
                      arrayVariablesThatAreUsedInBothParts[i] + "#" + " - " +
                      arrayVariablesThatAreUsedInBothParts[i + 1] + "#";
                } else {
                  helperFormula5 = fmgr.makeLessOrEqual(helperFormula3, helperFormula4, false);
                  helperFormula6 = fmgr.makeLessOrEqual(helperFormula1, helperFormula7, false);
                  relationAbstraction1[i] = arrayVariablesThatAreUsedInBothParts[i] + " < " +
                      arrayVariablesThatAreUsedInBothParts[i] + "#";
                  relationAbstraction1[i + 1] = arrayVariablesThatAreUsedInBothParts[i] + " - " +
                      arrayVariablesThatAreUsedInBothParts[i + 1] + " < " +
                      arrayVariablesThatAreUsedInBothParts[i] + "#" + " - " +
                      arrayVariablesThatAreUsedInBothParts[i + 1] + "#";
                }
                relationAbstraction1Formula.add(helperFormula6);
                relationAbstraction1Formula.add(helperFormula5);
              } else if (resultType1.isFloatingPointRoundingModeType() &&
                  resultType2.isFloatingPointRoundingModeType()) {
                FloatingPointRoundingModeFormula helperFormula1, helperFormula2, helperFormula3,
                    helperFormula4,
                    helperFormula7, helperFormula8;
                BooleanFormula helperFormula5, helperFormula6;
                helperFormula1 = fmgr.makeVariable(FormulaType.FloatingPointRoundingModeType,
                    arrayVariablesThatAreUsedInBothParts[i]);
                helperFormula2 = fmgr.makeVariable(FormulaType.FloatingPointRoundingModeType,
                    arrayVariablesThatAreUsedInBothParts[i + 1]);
                helperFormula3 = fmgr.makeMinus(helperFormula1, helperFormula2);
                helperFormula7 = fmgr.makeVariable(FormulaType.FloatingPointRoundingModeType,
                    arrayVariablesThatAreUsedInBothParts[i] + "#");
                helperFormula8 = fmgr.makeVariable(FormulaType.FloatingPointRoundingModeType,
                    arrayVariablesThatAreUsedInBothParts[i + 1] + "#");
                helperFormula4 = fmgr.makeMinus(helperFormula7, helperFormula8);
                if (!inequalityInterpolationAbstractions) {
                  helperFormula5 = fmgr.makeEqual(helperFormula3, helperFormula4);
                  helperFormula6 = fmgr.makeEqual(helperFormula1, helperFormula7);
                  relationAbstraction1[i] = arrayVariablesThatAreUsedInBothParts[i] + " = " +
                      arrayVariablesThatAreUsedInBothParts[i] + "#";
                  relationAbstraction1[i + 1] = arrayVariablesThatAreUsedInBothParts[i] + " - " +
                      arrayVariablesThatAreUsedInBothParts[i + 1] + " = " +
                      arrayVariablesThatAreUsedInBothParts[i] + "#" + " - " +
                      arrayVariablesThatAreUsedInBothParts[i + 1] + "#";
                } else {
                  helperFormula5 = fmgr.makeLessOrEqual(helperFormula3, helperFormula4, false);
                  helperFormula6 = fmgr.makeLessOrEqual(helperFormula1, helperFormula7, false);
                  relationAbstraction1[i] = arrayVariablesThatAreUsedInBothParts[i] + " < " +
                      arrayVariablesThatAreUsedInBothParts[i] + "#";
                  relationAbstraction1[i + 1] = arrayVariablesThatAreUsedInBothParts[i] + " - " +
                      arrayVariablesThatAreUsedInBothParts[i + 1] + " < " +
                      arrayVariablesThatAreUsedInBothParts[i] + "#" + " - " +
                      arrayVariablesThatAreUsedInBothParts[i + 1] + "#";
                }
                relationAbstraction1Formula.add(helperFormula6);
                relationAbstraction1Formula.add(helperFormula5);
              }
              latticeNames[i] = arrayVariablesThatAreUsedInBothParts[i];
              latticeNames[i + 1] = arrayVariablesThatAreUsedInBothParts[i] + " - " +
                  arrayVariablesThatAreUsedInBothParts[i + 1];
              latticeNamesTypes.put(latticeNames[i], resultType1);
              latticeNamesTypes.put(latticeNames[i + 1], resultType1);
            }
          }
          for (int i = 0; i < arrayVariablesThatAreUsedInBothParts.length; i = i + 2) {
            FormulaType resultType1 = variablesUsedInBothPartsClasses.get
                (arrayVariablesThatAreUsedInBothParts[i]);
            FormulaType resultType2 = variablesUsedInBothPartsClasses.get
                (arrayVariablesThatAreUsedInBothParts[i + 1]);
            if (!resultType1.equals(resultType2)) {
              relationAbstraction2[i] = arrayVariablesThatAreUsedInBothParts[i] + " = " +
                  arrayVariablesThatAreUsedInBothParts[i] + "##";
              relationAbstraction2[i + 1] = arrayVariablesThatAreUsedInBothParts[i + 1] + " = " +
                  arrayVariablesThatAreUsedInBothParts[i + 1] + "##";
              Formula helperFormula1, helperFormula2,
                  helperFormula7, helperFormula8;
              BooleanFormula helperFormula5, helperFormula6;
              if (resultType1.isArrayType()){
                ArrayFormulaType resultType1Array = (ArrayFormulaType) resultType1;
                /*helperFormula1 = fmgr.makeVariable(FormulaType.getArrayType(elementType1,
                    indexType1),
                    arrayVariablesThatAreUsedInBothParts[i]); */
                helperFormula1 = fmgr.makeVariable(resultType1Array,
                    arrayVariablesThatAreUsedInBothParts[i]);
                /*helperFormula7 = fmgr.makeVariable(FormulaType.getArrayType(elementType1,
                    indexType1),
                    arrayVariablesThatAreUsedInBothParts[i] + "##"); */
                helperFormula7 = fmgr.makeVariable(resultType1Array,
                    arrayVariablesThatAreUsedInBothParts[i] + "##");
              } else if (resultType1.isBitvectorType()){
                FormulaType.BitvectorType bitv = (FormulaType.BitvectorType) resultType1;
                int size = bitv.getSize();
                helperFormula1 = fmgr.makeVariable(FormulaType.getBitvectorTypeWithSize(size),
                    arrayVariablesThatAreUsedInBothParts[i]);
                helperFormula7 = fmgr.makeVariable(FormulaType.getBitvectorTypeWithSize(size),
                    arrayVariablesThatAreUsedInBothParts[i] + "##");
              } else {
                helperFormula1 = fmgr.makeVariable(resultType1,
                    arrayVariablesThatAreUsedInBothParts[i]);
                helperFormula7 = fmgr.makeVariable(resultType1,
                    arrayVariablesThatAreUsedInBothParts[i] + "##");
              }
              if (resultType2.isArrayType()){
                ArrayFormulaType resultType2Array = (ArrayFormulaType) resultType2;
                /*helperFormula2 = fmgr.makeVariable(FormulaType.getArrayType(elementType2,
                    indexType2),
                    arrayVariablesThatAreUsedInBothParts[i+1]); */
                helperFormula2 = fmgr.makeVariable(resultType2Array,
                    arrayVariablesThatAreUsedInBothParts[i+1]);
                /*helperFormula8 = fmgr.makeVariable(FormulaType.getArrayType(elementType2,
                    indexType2),
                    arrayVariablesThatAreUsedInBothParts[i+1] + "##");*/
                helperFormula8 = fmgr.makeVariable(resultType2Array,
                    arrayVariablesThatAreUsedInBothParts[i+1] + "##");
              } else if (resultType2.isBitvectorType()){
                FormulaType.BitvectorType bitv = (FormulaType.BitvectorType) resultType2;
                int size = bitv.getSize();
                helperFormula2 = fmgr.makeVariable(FormulaType.getBitvectorTypeWithSize(size),
                    arrayVariablesThatAreUsedInBothParts[i+1]);
                helperFormula8 = fmgr.makeVariable(FormulaType.getBitvectorTypeWithSize(size),
                    arrayVariablesThatAreUsedInBothParts[i+1] + "##");
              } else {
                helperFormula2 = fmgr.makeVariable(resultType2,
                    arrayVariablesThatAreUsedInBothParts[i+1]);
                helperFormula8 = fmgr.makeVariable(resultType2,
                    arrayVariablesThatAreUsedInBothParts[i+1] + "##");
              }
              if (inequalityInterpolationAbstractions && (resultType2.isBitvectorType() ||
                  resultType2.isIntegerType() || resultType2.isRationalType() ||
                  resultType2.isFloatingPointRoundingModeType()
              )){
                helperFormula5 = fmgr.makeLessOrEqual(helperFormula2, helperFormula8, false);
              } else {
                helperFormula5 = fmgr.makeEqual(helperFormula2, helperFormula8);
              }
              if (inequalityInterpolationAbstractions && (resultType1.isBitvectorType() ||
                  resultType1.isIntegerType() || resultType1.isRationalType() || resultType1.isFloatingPointRoundingModeType()
              )) {
                helperFormula6 = fmgr.makeLessOrEqual(helperFormula1, helperFormula7, false);
              } else {
                helperFormula6 = fmgr.makeEqual(helperFormula1, helperFormula7);
              }
              relationAbstraction2Formula.add(helperFormula6);
              relationAbstraction2Formula.add(helperFormula5);
            } else if (resultType1.isArrayType() && resultType2.isArrayType()) {
              ArrayFormulaType resultType1Array = (ArrayFormulaType) resultType1;
              ArrayFormulaType resultType2Array = (ArrayFormulaType) resultType2;
              relationAbstraction2[i] = arrayVariablesThatAreUsedInBothParts[i] + " = " +
                  arrayVariablesThatAreUsedInBothParts[i] + "##";
              relationAbstraction2[i + 1] = arrayVariablesThatAreUsedInBothParts[i + 1] + " = " +
                  arrayVariablesThatAreUsedInBothParts[i + 1] + "##";
              Formula helperFormula1, helperFormula2,
                  helperFormula7, helperFormula8;
              BooleanFormula helperFormula5, helperFormula6;
              /*helperFormula1 = fmgr.makeVariable(FormulaType.getArrayType(elementType1,
                  indexType1),
                  arrayVariablesThatAreUsedInBothParts[i]); */
              helperFormula1 = fmgr.makeVariable(resultType1Array,
                  arrayVariablesThatAreUsedInBothParts[i]);
              /*helperFormula2 = fmgr.makeVariable(FormulaType.getArrayType(elementType2,
                  indexType2),
                  arrayVariablesThatAreUsedInBothParts[i + 1]);*/
              helperFormula2 = fmgr.makeVariable(resultType2Array,
                  arrayVariablesThatAreUsedInBothParts[i + 1]);
              /*helperFormula7 = fmgr.makeVariable(FormulaType.getArrayType(elementType1,
                  indexType1),
                  arrayVariablesThatAreUsedInBothParts[i] + "##");*/
              helperFormula7 = fmgr.makeVariable(resultType1Array,
                  arrayVariablesThatAreUsedInBothParts[i] + "##");
              /*helperFormula8 = fmgr.makeVariable(FormulaType.getArrayType(elementType2,
                  indexType2),
                  arrayVariablesThatAreUsedInBothParts[i + 1] + "##");*/
              helperFormula8 = fmgr.makeVariable(resultType2Array,
                  arrayVariablesThatAreUsedInBothParts[i + 1] + "##");
              helperFormula5 = fmgr.makeEqual(helperFormula2, helperFormula8);
              helperFormula6 = fmgr.makeEqual(helperFormula1, helperFormula7);
              relationAbstraction2Formula.add(helperFormula6);
              relationAbstraction2Formula.add(helperFormula5);
            } else if (resultType1.isBooleanType() && resultType2.isBooleanType()) {
              relationAbstraction2[i] = arrayVariablesThatAreUsedInBothParts[i] + " = " +
                  arrayVariablesThatAreUsedInBothParts[i] + "##";
              relationAbstraction2[i + 1] = arrayVariablesThatAreUsedInBothParts[i + 1] + " = " +
                  arrayVariablesThatAreUsedInBothParts[i + 1] + "##";
              BooleanFormula helperFormula1, helperFormula2,
                  helperFormula7, helperFormula8;
              BooleanFormula helperFormula5, helperFormula6;
              helperFormula1 = fmgr.makeVariable(FormulaType.BooleanType,
                  arrayVariablesThatAreUsedInBothParts[i]);
              helperFormula2 = fmgr.makeVariable(FormulaType.BooleanType,
                  arrayVariablesThatAreUsedInBothParts[i + 1]);
              helperFormula7 = fmgr.makeVariable(FormulaType.BooleanType,
                  arrayVariablesThatAreUsedInBothParts[i] + "##");
              helperFormula8 = fmgr.makeVariable(FormulaType.BooleanType,
                  arrayVariablesThatAreUsedInBothParts[i + 1] + "##");
              helperFormula5 = fmgr.makeEqual(helperFormula2, helperFormula8);
              helperFormula6 = fmgr.makeEqual(helperFormula1, helperFormula7);
              relationAbstraction2Formula.add(helperFormula6);
              relationAbstraction2Formula.add(helperFormula5);
            } else if (resultType1.isBitvectorType() &&
                resultType2.isBitvectorType()) {
              relationAbstraction2[i] = arrayVariablesThatAreUsedInBothParts[i] + " = " +
                  arrayVariablesThatAreUsedInBothParts[i] + "##";
              relationAbstraction2[i + 1] = arrayVariablesThatAreUsedInBothParts[i + 1] + " = " +
                  arrayVariablesThatAreUsedInBothParts[i + 1] + "##";
              FormulaType.BitvectorType bitv = (FormulaType.BitvectorType) resultType1;
              int size = bitv.getSize();
              FormulaType.BitvectorType bitv2 = (FormulaType.BitvectorType) resultType2;
              int size2 = bitv2.getSize();
              Formula helperFormula1, helperFormula2,
                  helperFormula7, helperFormula8;
              BooleanFormula helperFormula5, helperFormula6;
              helperFormula1 = fmgr.makeVariable(FormulaType.getBitvectorTypeWithSize(size),
                  arrayVariablesThatAreUsedInBothParts[i]);
              helperFormula2 = fmgr.makeVariable(FormulaType.getBitvectorTypeWithSize(size2),
                  arrayVariablesThatAreUsedInBothParts[i + 1]);
              helperFormula7 = fmgr.makeVariable(FormulaType.getBitvectorTypeWithSize(size),
                  arrayVariablesThatAreUsedInBothParts[i] + "##");
              helperFormula8 = fmgr.makeVariable(FormulaType.getBitvectorTypeWithSize(size2),
                  arrayVariablesThatAreUsedInBothParts[i + 1] + "##");
              if (!inequalityInterpolationAbstractions) {
                helperFormula5 = fmgr.makeEqual(helperFormula2, helperFormula8);
                helperFormula6 = fmgr.makeEqual(helperFormula1, helperFormula7);
                relationAbstraction2[i] = arrayVariablesThatAreUsedInBothParts[i] + " = " +
                    arrayVariablesThatAreUsedInBothParts[i] + "##";
                relationAbstraction2[i + 1] = arrayVariablesThatAreUsedInBothParts[i + 1] + " = " +
                    arrayVariablesThatAreUsedInBothParts[i + 1] + "##";
              } else {
                helperFormula5 = fmgr.makeLessOrEqual(helperFormula2, helperFormula8, false);
                helperFormula6 = fmgr.makeLessOrEqual(helperFormula1, helperFormula7, false);
                relationAbstraction2[i] = arrayVariablesThatAreUsedInBothParts[i] + " < " +
                    arrayVariablesThatAreUsedInBothParts[i] + "##";
                relationAbstraction2[i + 1] = arrayVariablesThatAreUsedInBothParts[i + 1] + " < " +
                    arrayVariablesThatAreUsedInBothParts[i + 1] + "##";
              }
              relationAbstraction2Formula.add(helperFormula6);
              relationAbstraction2Formula.add(helperFormula5);
            } else if (resultType1 == resultType2
                && !resultType1.isIntegerType()
                && !resultType1.isFloatingPointRoundingModeType()
                && !resultType1.isRationalType()) {
              relationAbstraction1[i] = arrayVariablesThatAreUsedInBothParts[i] + " = " +
                  arrayVariablesThatAreUsedInBothParts[i] + "##";
              relationAbstraction1[i + 1] = arrayVariablesThatAreUsedInBothParts[i + 1] + " = " +
                  arrayVariablesThatAreUsedInBothParts[i + 1] + "##";
              Formula helperFormula1, helperFormula2,
                  helperFormula7, helperFormula8;
              BooleanFormula helperFormula5, helperFormula6;
              helperFormula1 = fmgr.makeVariable(resultType1,
                  arrayVariablesThatAreUsedInBothParts[i]);
              helperFormula2 = fmgr.makeVariable(resultType2,
                  arrayVariablesThatAreUsedInBothParts[i + 1]);
              helperFormula7 = fmgr.makeVariable(resultType1,
                  arrayVariablesThatAreUsedInBothParts[i] + "##");
              helperFormula8 = fmgr.makeVariable(resultType2,
                  arrayVariablesThatAreUsedInBothParts[i + 1] + "##");
              helperFormula5 = fmgr.makeEqual(helperFormula2, helperFormula8);
              helperFormula6 = fmgr.makeEqual(helperFormula1, helperFormula7);
              relationAbstraction2Formula.add(helperFormula6);
              relationAbstraction2Formula.add(helperFormula5);
            } else {
              if (resultType1.isIntegerType() && resultType2.isIntegerType()) {
                IntegerFormula helperFormula1, helperFormula2, helperFormula3, helperFormula4,
                    helperFormula7, helperFormula8;
                BooleanFormula
                    helperFormula5, helperFormula6;
                helperFormula1 = fmgr.makeVariable(FormulaType.IntegerType,
                    arrayVariablesThatAreUsedInBothParts[i]);
                helperFormula2 = fmgr.makeVariable(FormulaType.IntegerType,
                    arrayVariablesThatAreUsedInBothParts[i + 1]);
                helperFormula3 = fmgr.makeMinus(helperFormula1, helperFormula2);
                helperFormula7 = fmgr.makeVariable(FormulaType.IntegerType,
                    arrayVariablesThatAreUsedInBothParts[i] + "##");
                helperFormula8 = fmgr.makeVariable(FormulaType.IntegerType,
                    arrayVariablesThatAreUsedInBothParts[i + 1] + "##");
                helperFormula4 = fmgr.makeMinus(helperFormula7, helperFormula8);
                if (!inequalityInterpolationAbstractions) {
                  helperFormula5 = fmgr.makeEqual(helperFormula3, helperFormula4);
                  helperFormula6 = fmgr.makeEqual(helperFormula1, helperFormula7);
                  relationAbstraction2[i] = arrayVariablesThatAreUsedInBothParts[i] + " = " +
                      arrayVariablesThatAreUsedInBothParts[i] + "##";
                  relationAbstraction2[i + 1] = arrayVariablesThatAreUsedInBothParts[i] + " - " +
                      arrayVariablesThatAreUsedInBothParts[i + 1] + " = " +
                      arrayVariablesThatAreUsedInBothParts[i] + "##" + " - " +
                      arrayVariablesThatAreUsedInBothParts[i + 1] + "##";
                } else {
                  helperFormula5 = fmgr.makeLessOrEqual(helperFormula3, helperFormula4, false);
                  helperFormula6 = fmgr.makeLessOrEqual(helperFormula1, helperFormula7, false);
                  relationAbstraction2[i] = arrayVariablesThatAreUsedInBothParts[i] + " < " +
                      arrayVariablesThatAreUsedInBothParts[i] + "##";
                  relationAbstraction2[i + 1] = arrayVariablesThatAreUsedInBothParts[i] + " - " +
                      arrayVariablesThatAreUsedInBothParts[i + 1] + " < " +
                      arrayVariablesThatAreUsedInBothParts[i] + "##" + " - " +
                      arrayVariablesThatAreUsedInBothParts[i + 1] + "##";
                }
                relationAbstraction2Formula.add(helperFormula6);
                relationAbstraction2Formula.add(helperFormula5);
              } else if (resultType1.isRationalType() && resultType2.isRationalType()) {
                RationalFormula helperFormula1, helperFormula2, helperFormula3, helperFormula4,
                    helperFormula7, helperFormula8;
                BooleanFormula
                    helperFormula5, helperFormula6;
                helperFormula1 = fmgr.makeVariable(FormulaType.RationalType,
                    arrayVariablesThatAreUsedInBothParts[i]);
                helperFormula2 = fmgr.makeVariable(FormulaType.RationalType,
                    arrayVariablesThatAreUsedInBothParts[i + 1]);
                helperFormula3 = fmgr.makeMinus(helperFormula1, helperFormula2);
                helperFormula7 = fmgr.makeVariable(FormulaType.RationalType,
                    arrayVariablesThatAreUsedInBothParts[i] + "##");
                helperFormula8 = fmgr.makeVariable(FormulaType.RationalType,
                    arrayVariablesThatAreUsedInBothParts[i + 1] + "##");
                helperFormula4 = fmgr.makeMinus(helperFormula7, helperFormula8);
                if (!inequalityInterpolationAbstractions) {
                  helperFormula5 = fmgr.makeEqual(helperFormula3, helperFormula4);
                  helperFormula6 = fmgr.makeEqual(helperFormula1, helperFormula7);
                  relationAbstraction2[i] = arrayVariablesThatAreUsedInBothParts[i] + " = " +
                      arrayVariablesThatAreUsedInBothParts[i] + "##";
                  relationAbstraction2[i + 1] = arrayVariablesThatAreUsedInBothParts[i] + " - " +
                      arrayVariablesThatAreUsedInBothParts[i + 1] + " = " +
                      arrayVariablesThatAreUsedInBothParts[i] + "##" + " - " +
                      arrayVariablesThatAreUsedInBothParts[i + 1] + "##";
                } else {
                  helperFormula5 = fmgr.makeLessOrEqual(helperFormula3, helperFormula4, false);
                  helperFormula6 = fmgr.makeLessOrEqual(helperFormula1, helperFormula7, false);
                  relationAbstraction2[i] = arrayVariablesThatAreUsedInBothParts[i] + " < " +
                      arrayVariablesThatAreUsedInBothParts[i] + "##";
                  relationAbstraction2[i + 1] = arrayVariablesThatAreUsedInBothParts[i] + " - " +
                      arrayVariablesThatAreUsedInBothParts[i + 1] + " < " +
                      arrayVariablesThatAreUsedInBothParts[i] + "##" + " - " +
                      arrayVariablesThatAreUsedInBothParts[i + 1] + "##";
                }
                relationAbstraction2Formula.add(helperFormula6);
                relationAbstraction2Formula.add(helperFormula5);
              } else if (resultType1.isFloatingPointRoundingModeType() &&
                  resultType2.isFloatingPointRoundingModeType()) {
                FloatingPointRoundingModeFormula helperFormula1, helperFormula2, helperFormula3,
                    helperFormula4,
                    helperFormula7, helperFormula8;
                BooleanFormula
                    helperFormula5, helperFormula6;
                helperFormula1 = fmgr.makeVariable(FormulaType.FloatingPointRoundingModeType,
                    arrayVariablesThatAreUsedInBothParts[i]);
                helperFormula2 = fmgr.makeVariable(FormulaType.FloatingPointRoundingModeType,
                    arrayVariablesThatAreUsedInBothParts[i + 1]);
                helperFormula3 = fmgr.makeMinus(helperFormula1, helperFormula2);
                helperFormula7 = fmgr.makeVariable(FormulaType.FloatingPointRoundingModeType,
                    arrayVariablesThatAreUsedInBothParts[i] + "##");
                helperFormula8 = fmgr.makeVariable(FormulaType.FloatingPointRoundingModeType,
                    arrayVariablesThatAreUsedInBothParts[i + 1] + "##");
                helperFormula4 = fmgr.makeMinus(helperFormula7, helperFormula8);
                if (!inequalityInterpolationAbstractions) {
                  helperFormula5 = fmgr.makeEqual(helperFormula3, helperFormula4);
                  helperFormula6 = fmgr.makeEqual(helperFormula1, helperFormula7);
                  relationAbstraction2[i] = arrayVariablesThatAreUsedInBothParts[i] + " = " +
                      arrayVariablesThatAreUsedInBothParts[i] + "##";
                  relationAbstraction2[i + 1] = arrayVariablesThatAreUsedInBothParts[i] + " - " +
                      arrayVariablesThatAreUsedInBothParts[i + 1] + " = " +
                      arrayVariablesThatAreUsedInBothParts[i] + "##" + " - " +
                      arrayVariablesThatAreUsedInBothParts[i + 1] + "##";
                } else {
                  helperFormula5 = fmgr.makeLessOrEqual(helperFormula3, helperFormula4, false);
                  helperFormula6 = fmgr.makeLessOrEqual(helperFormula1, helperFormula7, false);
                  relationAbstraction2[i] = arrayVariablesThatAreUsedInBothParts[i] + " < " +
                      arrayVariablesThatAreUsedInBothParts[i] + "##";
                  relationAbstraction2[i + 1] = arrayVariablesThatAreUsedInBothParts[i] + " - " +
                      arrayVariablesThatAreUsedInBothParts[i + 1] + " < " +
                      arrayVariablesThatAreUsedInBothParts[i] + "##" + " - " +
                      arrayVariablesThatAreUsedInBothParts[i + 1] + "##";
                }
                relationAbstraction2Formula.add(helperFormula6);
                relationAbstraction2Formula.add(helperFormula5);
              }
            }
          }
        } else {
          int i;
          for (i = 0; i < arrayVariablesThatAreUsedInBothParts.length - 1; i = i + 2) {
            FormulaType resultType1 = variablesUsedInBothPartsClasses.get
                (arrayVariablesThatAreUsedInBothParts[i]);
            FormulaType resultType2 = variablesUsedInBothPartsClasses.get
                (arrayVariablesThatAreUsedInBothParts[i + 1]);
            if (!resultType1.equals(resultType2)) {
              relationAbstraction1[i] = arrayVariablesThatAreUsedInBothParts[i] + " = " +
                  arrayVariablesThatAreUsedInBothParts[i] + "#";
              relationAbstraction1[i + 1] = arrayVariablesThatAreUsedInBothParts[i + 1] + " = " +
                  arrayVariablesThatAreUsedInBothParts[i + 1] + "#";
              Formula helperFormula1, helperFormula2,
                  helperFormula7, helperFormula8;
              BooleanFormula helperFormula5, helperFormula6;
              if (resultType1.isArrayType()){
                ArrayFormulaType resultType1Array = (ArrayFormulaType) resultType1;
                /*helperFormula1 = fmgr.makeVariable(FormulaType.getArrayType(elementType1,
                    indexType1),
                    arrayVariablesThatAreUsedInBothParts[i]); */
                helperFormula1 = fmgr.makeVariable(resultType1Array,
                    arrayVariablesThatAreUsedInBothParts[i]);
                /*helperFormula7 = fmgr.makeVariable(FormulaType.getArrayType(elementType1,
                    indexType1),
                    arrayVariablesThatAreUsedInBothParts[i] + "#");*/
                helperFormula7 = fmgr.makeVariable(resultType1Array,
                    arrayVariablesThatAreUsedInBothParts[i] + "#");
              } else if (resultType1.isBitvectorType()){
                FormulaType.BitvectorType bitv = (FormulaType.BitvectorType) resultType1;
                int size = bitv.getSize();
                helperFormula1 = fmgr.makeVariable(FormulaType.getBitvectorTypeWithSize(size),
                    arrayVariablesThatAreUsedInBothParts[i]);
                helperFormula7 = fmgr.makeVariable(FormulaType.getBitvectorTypeWithSize(size),
                    arrayVariablesThatAreUsedInBothParts[i] + "#");
              } else {
                helperFormula1 = fmgr.makeVariable(resultType1,
                    arrayVariablesThatAreUsedInBothParts[i]);
                helperFormula7 = fmgr.makeVariable(resultType1,
                    arrayVariablesThatAreUsedInBothParts[i] + "#");
              }
              if (resultType2.isArrayType()){
                ArrayFormulaType resultType2Array = (ArrayFormulaType) resultType2;
                /*helperFormula2 = fmgr.makeVariable(FormulaType.getArrayType(elementType2,
                    indexType2),
                    arrayVariablesThatAreUsedInBothParts[i+1]);*/
                helperFormula2 = fmgr.makeVariable(resultType2Array,
                    arrayVariablesThatAreUsedInBothParts[i+1]);
                /*helperFormula8 = fmgr.makeVariable(FormulaType.getArrayType(elementType2,
                    indexType2),
                    arrayVariablesThatAreUsedInBothParts[i+1] + "#"); */
                helperFormula8 = fmgr.makeVariable(resultType2Array,
                    arrayVariablesThatAreUsedInBothParts[i+1] + "#");
              } else if (resultType2.isBitvectorType()){
                FormulaType.BitvectorType bitv = (FormulaType.BitvectorType) resultType2;
                int size = bitv.getSize();
                helperFormula2 = fmgr.makeVariable(FormulaType.getBitvectorTypeWithSize(size),
                    arrayVariablesThatAreUsedInBothParts[i+1]);
                helperFormula8 = fmgr.makeVariable(FormulaType.getBitvectorTypeWithSize(size),
                    arrayVariablesThatAreUsedInBothParts[i+1] + "#");
              } else {
                helperFormula2 = fmgr.makeVariable(resultType2,
                    arrayVariablesThatAreUsedInBothParts[i+1]);
                helperFormula8 = fmgr.makeVariable(resultType2,
                    arrayVariablesThatAreUsedInBothParts[i+1] + "#");
              }
              helperFormula5 = fmgr.makeEqual(helperFormula2, helperFormula8);
              helperFormula6 = fmgr.makeEqual(helperFormula1, helperFormula7);
              relationAbstraction1Formula.add(helperFormula6);
              relationAbstraction1Formula.add(helperFormula5);
              latticeNames[i] = arrayVariablesThatAreUsedInBothParts[i];
              latticeNames[i + 1] =
                  arrayVariablesThatAreUsedInBothParts[i + 1];
              latticeNamesTypes.put(latticeNames[i], resultType1);
              latticeNamesTypes.put(latticeNames[i + 1], resultType2);
            } else if (resultType1.isArrayType() && resultType2.isArrayType()) {
              ArrayFormulaType resultType1Array = (ArrayFormulaType) resultType1;
              ArrayFormulaType resultType2Array = (ArrayFormulaType) resultType2;
              relationAbstraction1[i] = arrayVariablesThatAreUsedInBothParts[i] + " = " +
                  arrayVariablesThatAreUsedInBothParts[i] + "#";
              relationAbstraction1[i + 1] = arrayVariablesThatAreUsedInBothParts[i + 1] + " = " +
                  arrayVariablesThatAreUsedInBothParts[i + 1] + "#";
              Formula helperFormula1, helperFormula2,
                  helperFormula7, helperFormula8;
              BooleanFormula helperFormula5, helperFormula6;
              /*helperFormula1 = fmgr.makeVariable(FormulaType.getArrayType(elementType1,
                  indexType1),
                  arrayVariablesThatAreUsedInBothParts[i]); */
              helperFormula1 = fmgr.makeVariable(resultType1Array,
                  arrayVariablesThatAreUsedInBothParts[i]);
              /*helperFormula2 = fmgr.makeVariable(FormulaType.getArrayType(elementType2,
                  indexType2),
                  arrayVariablesThatAreUsedInBothParts[i + 1]);*/
              helperFormula2 = fmgr.makeVariable(resultType2Array,
                  arrayVariablesThatAreUsedInBothParts[i + 1]);
              /*helperFormula7 = fmgr.makeVariable(FormulaType.getArrayType(elementType1,
                  indexType1),
                  arrayVariablesThatAreUsedInBothParts[i] + "#");*/
              helperFormula7 = fmgr.makeVariable(resultType1Array,
                  arrayVariablesThatAreUsedInBothParts[i] + "#");
              /*helperFormula8 = fmgr.makeVariable(FormulaType.getArrayType(elementType2,
                  indexType2),
                  arrayVariablesThatAreUsedInBothParts[i + 1] + "#");*/
              helperFormula8 = fmgr.makeVariable(resultType2Array,
                  arrayVariablesThatAreUsedInBothParts[i + 1] + "#");
              if (inequalityInterpolationAbstractions && (resultType2.isBitvectorType() ||
                  resultType2.isIntegerType() || resultType2.isRationalType() ||
                  resultType2.isFloatingPointRoundingModeType()
              )){
                helperFormula5 = fmgr.makeLessOrEqual(helperFormula2, helperFormula8, false);
              } else {
                helperFormula5 = fmgr.makeEqual(helperFormula2, helperFormula8);
              }
              if (inequalityInterpolationAbstractions && (resultType1.isBitvectorType() ||
                  resultType1.isIntegerType() || resultType1.isRationalType() || resultType1.isFloatingPointRoundingModeType()
              )) {
                helperFormula6 = fmgr.makeLessOrEqual(helperFormula1, helperFormula7, false);
              } else {
                helperFormula6 = fmgr.makeEqual(helperFormula1, helperFormula7);
              }
              relationAbstraction1Formula.add(helperFormula6);
              relationAbstraction1Formula.add(helperFormula5);
              latticeNames[i] = arrayVariablesThatAreUsedInBothParts[i];
              latticeNames[i + 1] =
                  arrayVariablesThatAreUsedInBothParts[i + 1];
              latticeNamesTypes.put(latticeNames[i], resultType1);
              latticeNamesTypes.put(latticeNames[i + 1], resultType1);
            } else if (resultType1.isBooleanType() && resultType2.isBooleanType()) {
              relationAbstraction1[i] = arrayVariablesThatAreUsedInBothParts[i] + " = " +
                  arrayVariablesThatAreUsedInBothParts[i] + "#";
              relationAbstraction1[i + 1] = arrayVariablesThatAreUsedInBothParts[i + 1] + " = " +
                  arrayVariablesThatAreUsedInBothParts[i + 1] + "#";
              BooleanFormula helperFormula1, helperFormula2,
                  helperFormula7, helperFormula8;
              BooleanFormula helperFormula5, helperFormula6;
              helperFormula1 = fmgr.makeVariable(FormulaType.BooleanType,
                  arrayVariablesThatAreUsedInBothParts[i]);
              helperFormula2 = fmgr.makeVariable(FormulaType.BooleanType,
                  arrayVariablesThatAreUsedInBothParts[i + 1]);
              helperFormula7 = fmgr.makeVariable(FormulaType.BooleanType,
                  arrayVariablesThatAreUsedInBothParts[i] + "#");
              helperFormula8 = fmgr.makeVariable(FormulaType.BooleanType,
                  arrayVariablesThatAreUsedInBothParts[i + 1] + "#");
              helperFormula5 = fmgr.makeEqual(helperFormula2, helperFormula8);
              helperFormula6 = fmgr.makeEqual(helperFormula1, helperFormula7);
              relationAbstraction1Formula.add(helperFormula6);
              relationAbstraction1Formula.add(helperFormula5);
              latticeNames[i] = arrayVariablesThatAreUsedInBothParts[i];
              latticeNames[i + 1] =
                  arrayVariablesThatAreUsedInBothParts[i + 1];
              latticeNamesTypes.put(latticeNames[i], resultType1);
              latticeNamesTypes.put(latticeNames[i + 1], resultType1);
            } else if (resultType1.isBitvectorType() &&
                resultType2.isBitvectorType()) {
              FormulaType.BitvectorType bitv = (FormulaType.BitvectorType) resultType1;
              int size = bitv.getSize();
              FormulaType.BitvectorType bitv2 = (FormulaType.BitvectorType) resultType2;
              int size2 = bitv2.getSize();
              Formula helperFormula1, helperFormula2,
                  helperFormula7, helperFormula8;
              BooleanFormula helperFormula5, helperFormula6;
              helperFormula1 = fmgr.makeVariable(FormulaType.getBitvectorTypeWithSize(size),
                  arrayVariablesThatAreUsedInBothParts[i]);
              helperFormula2 = fmgr.makeVariable(FormulaType.getBitvectorTypeWithSize(size2),
                  arrayVariablesThatAreUsedInBothParts[i + 1]);
              helperFormula7 = fmgr.makeVariable(FormulaType.getBitvectorTypeWithSize(size),
                  arrayVariablesThatAreUsedInBothParts[i] + "#");
              helperFormula8 = fmgr.makeVariable(FormulaType.getBitvectorTypeWithSize(size2),
                  arrayVariablesThatAreUsedInBothParts[i + 1] + "#");
              if (!inequalityInterpolationAbstractions) {
                helperFormula5 = fmgr.makeEqual(helperFormula2, helperFormula8);
                helperFormula6 = fmgr.makeEqual(helperFormula1, helperFormula7);
                relationAbstraction1[i] = arrayVariablesThatAreUsedInBothParts[i] + " = " +
                    arrayVariablesThatAreUsedInBothParts[i] + "#";
                relationAbstraction1[i + 1] = arrayVariablesThatAreUsedInBothParts[i + 1] + " = " +
                    arrayVariablesThatAreUsedInBothParts[i + 1] + "#";
              } else {
                helperFormula5 = fmgr.makeLessOrEqual(helperFormula2, helperFormula8, false);
                helperFormula6 = fmgr.makeLessOrEqual(helperFormula1, helperFormula7, false);
                relationAbstraction1[i] = arrayVariablesThatAreUsedInBothParts[i] + " < " +
                    arrayVariablesThatAreUsedInBothParts[i] + "#";
                relationAbstraction1[i + 1] = arrayVariablesThatAreUsedInBothParts[i + 1] + " < " +
                    arrayVariablesThatAreUsedInBothParts[i + 1] + "#";
              }
              relationAbstraction1Formula.add(helperFormula6);
              relationAbstraction1Formula.add(helperFormula5);
              latticeNames[i] = arrayVariablesThatAreUsedInBothParts[i];
              latticeNames[i + 1] =
                  arrayVariablesThatAreUsedInBothParts[i + 1];
              latticeNamesTypes.put(latticeNames[i], resultType1);
              latticeNamesTypes.put(latticeNames[i + 1], resultType1);
            } else if (resultType1 == resultType2
                && !resultType1.isIntegerType()
                && !resultType1.isFloatingPointRoundingModeType()
                && !resultType1.isRationalType()) {
              relationAbstraction1[i] = arrayVariablesThatAreUsedInBothParts[i] + " = " +
                  arrayVariablesThatAreUsedInBothParts[i] + "#";
              relationAbstraction1[i + 1] = arrayVariablesThatAreUsedInBothParts[i + 1] + " = " +
                  arrayVariablesThatAreUsedInBothParts[i + 1] + "#";
              Formula helperFormula1, helperFormula2,
                  helperFormula7, helperFormula8;
              BooleanFormula helperFormula5, helperFormula6;
              helperFormula1 = fmgr.makeVariable(resultType1,
                  arrayVariablesThatAreUsedInBothParts[i]);
              helperFormula2 = fmgr.makeVariable(resultType2,
                  arrayVariablesThatAreUsedInBothParts[i + 1]);
              helperFormula7 = fmgr.makeVariable(resultType1,
                  arrayVariablesThatAreUsedInBothParts[i] + "#");
              helperFormula8 = fmgr.makeVariable(resultType2,
                  arrayVariablesThatAreUsedInBothParts[i + 1] + "#");
              helperFormula5 = fmgr.makeEqual(helperFormula2, helperFormula8);
              helperFormula6 = fmgr.makeEqual(helperFormula1, helperFormula7);
              relationAbstraction1Formula.add(helperFormula6);
              relationAbstraction1Formula.add(helperFormula5);
              latticeNames[i] = arrayVariablesThatAreUsedInBothParts[i];
              latticeNames[i + 1] =
                  arrayVariablesThatAreUsedInBothParts[i + 1];
              latticeNamesTypes.put(latticeNames[i], resultType1);
              latticeNamesTypes.put(latticeNames[i + 1], resultType2);
            } else {
              if (resultType1.isIntegerType() && resultType2.isIntegerType()) {
                IntegerFormula helperFormula1, helperFormula2, helperFormula3, helperFormula4,
                    helperFormula7, helperFormula8;
                BooleanFormula helperFormula5, helperFormula6;
                helperFormula1 = fmgr.makeVariable(FormulaType.IntegerType,
                    arrayVariablesThatAreUsedInBothParts[i]);
                helperFormula2 = fmgr.makeVariable(FormulaType.IntegerType,
                    arrayVariablesThatAreUsedInBothParts[i + 1]);
                helperFormula3 = fmgr.makeMinus(helperFormula1, helperFormula2);
                helperFormula7 = fmgr.makeVariable(FormulaType.IntegerType,
                    arrayVariablesThatAreUsedInBothParts[i] + "#");
                helperFormula8 = fmgr.makeVariable(FormulaType.IntegerType,
                    arrayVariablesThatAreUsedInBothParts[i + 1] + "#");
                helperFormula4 = fmgr.makeMinus(helperFormula7, helperFormula8);
                if (!inequalityInterpolationAbstractions) {
                  helperFormula5 = fmgr.makeEqual(helperFormula3, helperFormula4);
                  helperFormula6 = fmgr.makeEqual(helperFormula1, helperFormula7);
                  relationAbstraction1[i] = arrayVariablesThatAreUsedInBothParts[i] + " = " +
                      arrayVariablesThatAreUsedInBothParts[i] + "#";
                  relationAbstraction1[i + 1] = arrayVariablesThatAreUsedInBothParts[i] + " - " +
                      arrayVariablesThatAreUsedInBothParts[i + 1] + " = " +
                      arrayVariablesThatAreUsedInBothParts[i] + "#" + " - " +
                      arrayVariablesThatAreUsedInBothParts[i + 1] + "#";
                } else {
                  helperFormula5 = fmgr.makeLessOrEqual(helperFormula3, helperFormula4, false);
                  helperFormula6 = fmgr.makeLessOrEqual(helperFormula1, helperFormula7, false);
                  relationAbstraction1[i] = arrayVariablesThatAreUsedInBothParts[i] + " < " +
                      arrayVariablesThatAreUsedInBothParts[i] + "#";
                  relationAbstraction1[i + 1] = arrayVariablesThatAreUsedInBothParts[i] + " - " +
                      arrayVariablesThatAreUsedInBothParts[i + 1] + " < " +
                      arrayVariablesThatAreUsedInBothParts[i] + "#" + " - " +
                      arrayVariablesThatAreUsedInBothParts[i + 1] + "#";
                }
                relationAbstraction1Formula.add(helperFormula6);
                relationAbstraction1Formula.add(helperFormula5);
              } else if (resultType1.isRationalType() && resultType2.isRationalType()) {
                RationalFormula helperFormula1, helperFormula2, helperFormula3, helperFormula4,
                    helperFormula7, helperFormula8;
                BooleanFormula helperFormula5, helperFormula6;
                helperFormula1 = fmgr.makeVariable(FormulaType.RationalType,
                    arrayVariablesThatAreUsedInBothParts[i]);
                helperFormula2 = fmgr.makeVariable(FormulaType.RationalType,
                    arrayVariablesThatAreUsedInBothParts[i + 1]);
                helperFormula3 = fmgr.makeMinus(helperFormula1, helperFormula2);
                helperFormula7 = fmgr.makeVariable(FormulaType.RationalType,
                    arrayVariablesThatAreUsedInBothParts[i] + "#");
                helperFormula8 = fmgr.makeVariable(FormulaType.RationalType,
                    arrayVariablesThatAreUsedInBothParts[i + 1] + "#");
                helperFormula4 = fmgr.makeMinus(helperFormula7, helperFormula8);
                if (!inequalityInterpolationAbstractions) {
                  helperFormula5 = fmgr.makeEqual(helperFormula3, helperFormula4);
                  helperFormula6 = fmgr.makeEqual(helperFormula1, helperFormula7);
                  relationAbstraction1[i] = arrayVariablesThatAreUsedInBothParts[i] + " = " +
                      arrayVariablesThatAreUsedInBothParts[i] + "#";
                  relationAbstraction1[i + 1] = arrayVariablesThatAreUsedInBothParts[i] + " - " +
                      arrayVariablesThatAreUsedInBothParts[i + 1] + " = " +
                      arrayVariablesThatAreUsedInBothParts[i] + "#" + " - " +
                      arrayVariablesThatAreUsedInBothParts[i + 1] + "#";
                } else {
                  helperFormula5 = fmgr.makeLessOrEqual(helperFormula3, helperFormula4, false);
                  helperFormula6 = fmgr.makeLessOrEqual(helperFormula1, helperFormula7, false);
                  relationAbstraction1[i] = arrayVariablesThatAreUsedInBothParts[i] + " < " +
                      arrayVariablesThatAreUsedInBothParts[i] + "#";
                  relationAbstraction1[i + 1] = arrayVariablesThatAreUsedInBothParts[i] + " - " +
                      arrayVariablesThatAreUsedInBothParts[i + 1] + " < " +
                      arrayVariablesThatAreUsedInBothParts[i] + "#" + " - " +
                      arrayVariablesThatAreUsedInBothParts[i + 1] + "#";
                }
                relationAbstraction1Formula.add(helperFormula6);
                relationAbstraction1Formula.add(helperFormula5);
              } else if (resultType1.isFloatingPointRoundingModeType() &&
                  resultType2.isFloatingPointRoundingModeType()) {
                FloatingPointRoundingModeFormula helperFormula1, helperFormula2, helperFormula3,
                    helperFormula4,
                    helperFormula7, helperFormula8;
                BooleanFormula helperFormula5, helperFormula6;
                helperFormula1 = fmgr.makeVariable(FormulaType.FloatingPointRoundingModeType,
                    arrayVariablesThatAreUsedInBothParts[i]);
                helperFormula2 = fmgr.makeVariable(FormulaType.FloatingPointRoundingModeType,
                    arrayVariablesThatAreUsedInBothParts[i + 1]);
                helperFormula3 = fmgr.makeMinus(helperFormula1, helperFormula2);
                helperFormula7 = fmgr.makeVariable(FormulaType.FloatingPointRoundingModeType,
                    arrayVariablesThatAreUsedInBothParts[i] + "#");
                helperFormula8 = fmgr.makeVariable(FormulaType.FloatingPointRoundingModeType,
                    arrayVariablesThatAreUsedInBothParts[i + 1] + "#");
                helperFormula4 = fmgr.makeMinus(helperFormula7, helperFormula8);
                if (!inequalityInterpolationAbstractions) {
                  helperFormula5 = fmgr.makeEqual(helperFormula3, helperFormula4);
                  helperFormula6 = fmgr.makeEqual(helperFormula1, helperFormula7);
                  relationAbstraction1[i] = arrayVariablesThatAreUsedInBothParts[i] + " = " +
                      arrayVariablesThatAreUsedInBothParts[i] + "#";
                  relationAbstraction1[i + 1] = arrayVariablesThatAreUsedInBothParts[i] + " - " +
                      arrayVariablesThatAreUsedInBothParts[i + 1] + " = " +
                      arrayVariablesThatAreUsedInBothParts[i] + "#" + " - " +
                      arrayVariablesThatAreUsedInBothParts[i + 1] + "#";
                } else {
                  helperFormula5 = fmgr.makeLessOrEqual(helperFormula3, helperFormula4, false);
                  helperFormula6 = fmgr.makeLessOrEqual(helperFormula1, helperFormula7, false);
                  relationAbstraction1[i] = arrayVariablesThatAreUsedInBothParts[i] + " < " +
                      arrayVariablesThatAreUsedInBothParts[i] + "#";
                  relationAbstraction1[i + 1] = arrayVariablesThatAreUsedInBothParts[i] + " - " +
                      arrayVariablesThatAreUsedInBothParts[i + 1] + " < " +
                      arrayVariablesThatAreUsedInBothParts[i] + "#" + " - " +
                      arrayVariablesThatAreUsedInBothParts[i + 1] + "#";
                }
                relationAbstraction1Formula.add(helperFormula6);
                relationAbstraction1Formula.add(helperFormula5);
              }
              latticeNames[i] = arrayVariablesThatAreUsedInBothParts[i];
              latticeNames[i + 1] = arrayVariablesThatAreUsedInBothParts[i] + " - " +
                  arrayVariablesThatAreUsedInBothParts[i + 1];
              latticeNamesTypes.put(latticeNames[i], resultType1);
              latticeNamesTypes.put(latticeNames[i + 1], resultType1);
            }
          }
          for (i = 0; i < arrayVariablesThatAreUsedInBothParts.length - 1; i = i + 2) {
            FormulaType resultType1 = variablesUsedInBothPartsClasses.get
                (arrayVariablesThatAreUsedInBothParts[i]);
            FormulaType resultType2 = variablesUsedInBothPartsClasses.get
                (arrayVariablesThatAreUsedInBothParts[i + 1]);
            if (!resultType1.equals(resultType2)) {
              relationAbstraction2[i] = arrayVariablesThatAreUsedInBothParts[i] + " = " +
                  arrayVariablesThatAreUsedInBothParts[i] + "##";
              relationAbstraction2[i + 1] = arrayVariablesThatAreUsedInBothParts[i + 1] + " = " +
                  arrayVariablesThatAreUsedInBothParts[i + 1] + "##";
              Formula helperFormula1, helperFormula2,
                  helperFormula7, helperFormula8;
              BooleanFormula helperFormula5, helperFormula6;
              if (resultType1.isArrayType()){
                ArrayFormulaType resultType1Array = (ArrayFormulaType) resultType1;
                /*helperFormula1 = fmgr.makeVariable(FormulaType.getArrayType(elementType1,
                    indexType1),
                    arrayVariablesThatAreUsedInBothParts[i]); */
                helperFormula1 = fmgr.makeVariable(resultType1Array,
                    arrayVariablesThatAreUsedInBothParts[i]);
                /*helperFormula7 = fmgr.makeVariable(FormulaType.getArrayType(elementType1,
                    indexType1),
                    arrayVariablesThatAreUsedInBothParts[i] + "##");*/
                helperFormula7 = fmgr.makeVariable(resultType1Array,
                    arrayVariablesThatAreUsedInBothParts[i] + "##");
              } else if (resultType1.isBitvectorType()){
                FormulaType.BitvectorType bitv = (FormulaType.BitvectorType) resultType1;
                int size = bitv.getSize();
                helperFormula1 = fmgr.makeVariable(FormulaType.getBitvectorTypeWithSize(size),
                    arrayVariablesThatAreUsedInBothParts[i]);
                helperFormula7 = fmgr.makeVariable(FormulaType.getBitvectorTypeWithSize(size),
                    arrayVariablesThatAreUsedInBothParts[i] + "##");
              } else {
                helperFormula1 = fmgr.makeVariable(resultType1,
                    arrayVariablesThatAreUsedInBothParts[i]);
                helperFormula7 = fmgr.makeVariable(resultType1,
                    arrayVariablesThatAreUsedInBothParts[i] + "##");
              }
              if (resultType2.isArrayType()){
                ArrayFormulaType resultType2Array = (ArrayFormulaType) resultType2;
                /*helperFormula2 = fmgr.makeVariable(FormulaType.getArrayType(elementType2,
                    indexType2),
                    arrayVariablesThatAreUsedInBothParts[i+1]);*/
                helperFormula2 = fmgr.makeVariable(resultType2Array,
                    arrayVariablesThatAreUsedInBothParts[i+1]);
                /*helperFormula8 = fmgr.makeVariable(FormulaType.getArrayType(elementType2,
                    indexType2),
                    arrayVariablesThatAreUsedInBothParts[i+1] + "##");*/
                helperFormula8 = fmgr.makeVariable(resultType2Array,
                    arrayVariablesThatAreUsedInBothParts[i+1] + "##");
              } else if (resultType2.isBitvectorType()){
                FormulaType.BitvectorType bitv = (FormulaType.BitvectorType) resultType2;
                int size = bitv.getSize();
                helperFormula2 = fmgr.makeVariable(FormulaType.getBitvectorTypeWithSize(size),
                    arrayVariablesThatAreUsedInBothParts[i+1]);
                helperFormula8 = fmgr.makeVariable(FormulaType.getBitvectorTypeWithSize(size),
                    arrayVariablesThatAreUsedInBothParts[i+1] + "##");
              } else {
                helperFormula2 = fmgr.makeVariable(resultType2,
                    arrayVariablesThatAreUsedInBothParts[i+1]);
                helperFormula8 = fmgr.makeVariable(resultType2,
                    arrayVariablesThatAreUsedInBothParts[i+1] + "##");
              }
              if (inequalityInterpolationAbstractions && (resultType2.isBitvectorType() ||
                  resultType2.isIntegerType() || resultType2.isRationalType() ||
                  resultType2.isFloatingPointRoundingModeType()
              )){
                helperFormula5 = fmgr.makeLessOrEqual(helperFormula2, helperFormula8, false);
              } else {
                helperFormula5 = fmgr.makeEqual(helperFormula2, helperFormula8);
              }
              if (inequalityInterpolationAbstractions && (resultType1.isBitvectorType() ||
                  resultType1.isIntegerType() || resultType1.isRationalType() || resultType1.isFloatingPointRoundingModeType()
              )) {
                helperFormula6 = fmgr.makeLessOrEqual(helperFormula1, helperFormula7, false);
              } else {
                helperFormula6 = fmgr.makeEqual(helperFormula1, helperFormula7);
              }
              relationAbstraction2Formula.add(helperFormula6);
              relationAbstraction2Formula.add(helperFormula5);
            } else if (resultType1.isArrayType() && resultType2.isArrayType()) {
              ArrayFormulaType resultType1Array = (ArrayFormulaType) resultType1;
              ArrayFormulaType resultType2Array = (ArrayFormulaType) resultType2;
              relationAbstraction2[i] = arrayVariablesThatAreUsedInBothParts[i] + " = " +
                  arrayVariablesThatAreUsedInBothParts[i] + "##";
              relationAbstraction2[i + 1] = arrayVariablesThatAreUsedInBothParts[i + 1] + " = " +
                  arrayVariablesThatAreUsedInBothParts[i + 1] + "##";
              Formula helperFormula1, helperFormula2,
                  helperFormula7, helperFormula8;
              BooleanFormula helperFormula5, helperFormula6;
              /*helperFormula1 = fmgr.makeVariable(FormulaType.getArrayType(elementType1,
                  indexType1),
                  arrayVariablesThatAreUsedInBothParts[i]);*/
              helperFormula1 = fmgr.makeVariable(resultType1Array,
                  arrayVariablesThatAreUsedInBothParts[i]);
              /*helperFormula2 = fmgr.makeVariable(FormulaType.getArrayType(elementType2,
                  indexType2),
                  arrayVariablesThatAreUsedInBothParts[i + 1]);*/
              helperFormula2 = fmgr.makeVariable(resultType2Array,
                  arrayVariablesThatAreUsedInBothParts[i + 1]);
              /*helperFormula7 = fmgr.makeVariable(FormulaType.getArrayType(elementType1,
                  indexType1),
                  arrayVariablesThatAreUsedInBothParts[i] + "##");*/
              helperFormula7 = fmgr.makeVariable(resultType1Array,
                  arrayVariablesThatAreUsedInBothParts[i] + "##");
              /*helperFormula8 = fmgr.makeVariable(FormulaType.getArrayType(elementType2,
                  indexType2),
                  arrayVariablesThatAreUsedInBothParts[i + 1] + "##"); */
              helperFormula8 = fmgr.makeVariable(resultType2Array,
                  arrayVariablesThatAreUsedInBothParts[i + 1] + "##");
              helperFormula5 = fmgr.makeEqual(helperFormula2, helperFormula8);
              helperFormula6 = fmgr.makeEqual(helperFormula1, helperFormula7);
              relationAbstraction2Formula.add(helperFormula6);
              relationAbstraction2Formula.add(helperFormula5);
            } else if (resultType1.isBooleanType() && resultType2.isBooleanType()) {
              relationAbstraction2[i] = arrayVariablesThatAreUsedInBothParts[i] + " = " +
                  arrayVariablesThatAreUsedInBothParts[i] + "##";
              relationAbstraction2[i + 1] = arrayVariablesThatAreUsedInBothParts[i + 1] + " = " +
                  arrayVariablesThatAreUsedInBothParts[i + 1] + "##";
              BooleanFormula helperFormula1, helperFormula2,
                  helperFormula7, helperFormula8;
              BooleanFormula helperFormula5, helperFormula6;
              helperFormula1 = fmgr.makeVariable(FormulaType.BooleanType,
                  arrayVariablesThatAreUsedInBothParts[i]);
              helperFormula2 = fmgr.makeVariable(FormulaType.BooleanType,
                  arrayVariablesThatAreUsedInBothParts[i + 1]);
              helperFormula7 = fmgr.makeVariable(FormulaType.BooleanType,
                  arrayVariablesThatAreUsedInBothParts[i] + "##");
              helperFormula8 = fmgr.makeVariable(FormulaType.BooleanType,
                  arrayVariablesThatAreUsedInBothParts[i + 1] + "##");
              helperFormula5 = fmgr.makeEqual(helperFormula2, helperFormula8);
              helperFormula6 = fmgr.makeEqual(helperFormula1, helperFormula7);
              relationAbstraction2Formula.add(helperFormula6);
              relationAbstraction2Formula.add(helperFormula5);
            } else if (resultType1.isBitvectorType() &&
                resultType2.isBitvectorType()) {
              FormulaType.BitvectorType bitv = (FormulaType.BitvectorType) resultType1;
              int size = bitv.getSize();
              FormulaType.BitvectorType bitv2 = (FormulaType.BitvectorType) resultType2;
              int size2 = bitv2.getSize();
              Formula helperFormula1, helperFormula2, helperFormula7, helperFormula8;
              BooleanFormula helperFormula5, helperFormula6;
              helperFormula1 = fmgr.makeVariable(FormulaType.getBitvectorTypeWithSize(size),
                  arrayVariablesThatAreUsedInBothParts[i]);
              helperFormula2 = fmgr.makeVariable(FormulaType.getBitvectorTypeWithSize(size2),
                  arrayVariablesThatAreUsedInBothParts[i + 1]);
              helperFormula7 = fmgr.makeVariable(FormulaType.getBitvectorTypeWithSize(size),
                  arrayVariablesThatAreUsedInBothParts[i] + "##");
              helperFormula8 = fmgr.makeVariable(FormulaType.getBitvectorTypeWithSize(size2),
                  arrayVariablesThatAreUsedInBothParts[i + 1] + "##");
              if (!inequalityInterpolationAbstractions) {
                helperFormula5 = fmgr.makeEqual(helperFormula2, helperFormula8);
                helperFormula6 = fmgr.makeEqual(helperFormula1, helperFormula7);
                relationAbstraction2[i] = arrayVariablesThatAreUsedInBothParts[i] + " = " +
                    arrayVariablesThatAreUsedInBothParts[i] + "##";
                relationAbstraction2[i + 1] = arrayVariablesThatAreUsedInBothParts[i + 1] + " = " +
                    arrayVariablesThatAreUsedInBothParts[i + 1] + "##";
              } else {
                helperFormula5 = fmgr.makeLessOrEqual(helperFormula2, helperFormula8, false);
                helperFormula6 = fmgr.makeLessOrEqual(helperFormula1, helperFormula7, false);
                relationAbstraction2[i] = arrayVariablesThatAreUsedInBothParts[i] + " < " +
                    arrayVariablesThatAreUsedInBothParts[i] + "##";
                relationAbstraction2[i + 1] = arrayVariablesThatAreUsedInBothParts[i + 1] + " < " +
                    arrayVariablesThatAreUsedInBothParts[i + 1] + "##";
              }
              relationAbstraction2Formula.add(helperFormula6);
              relationAbstraction2Formula.add(helperFormula5);
            } else if (resultType1 == resultType2
                && !resultType1.isIntegerType()
                && !resultType1.isFloatingPointRoundingModeType()
                && !resultType1.isRationalType()) {
              relationAbstraction1[i] = arrayVariablesThatAreUsedInBothParts[i] + " = " +
                  arrayVariablesThatAreUsedInBothParts[i] + "##";
              relationAbstraction1[i + 1] = arrayVariablesThatAreUsedInBothParts[i + 1] + " = " +
                  arrayVariablesThatAreUsedInBothParts[i + 1] + "##";
              Formula helperFormula1, helperFormula2,
                  helperFormula7, helperFormula8;
              BooleanFormula helperFormula5, helperFormula6;
              helperFormula1 = fmgr.makeVariable(resultType1,
                  arrayVariablesThatAreUsedInBothParts[i]);
              helperFormula2 = fmgr.makeVariable(resultType2,
                  arrayVariablesThatAreUsedInBothParts[i + 1]);
              helperFormula7 = fmgr.makeVariable(resultType1,
                  arrayVariablesThatAreUsedInBothParts[i] + "##");
              helperFormula8 = fmgr.makeVariable(resultType2,
                  arrayVariablesThatAreUsedInBothParts[i + 1] + "##");
              helperFormula5 = fmgr.makeEqual(helperFormula2, helperFormula8);
              helperFormula6 = fmgr.makeEqual(helperFormula1, helperFormula7);
              relationAbstraction2Formula.add(helperFormula6);
              relationAbstraction2Formula.add(helperFormula5);
            } else {
              if (resultType1.isIntegerType() && resultType2.isIntegerType()) {
                IntegerFormula helperFormula1, helperFormula2, helperFormula3, helperFormula4,
                    helperFormula7, helperFormula8;
                BooleanFormula
                    helperFormula5, helperFormula6;
                helperFormula1 = fmgr.makeVariable(FormulaType.IntegerType,
                    arrayVariablesThatAreUsedInBothParts[i]);
                helperFormula2 = fmgr.makeVariable(FormulaType.IntegerType,
                    arrayVariablesThatAreUsedInBothParts[i + 1]);
                helperFormula3 = fmgr.makeMinus(helperFormula1, helperFormula2);
                helperFormula7 = fmgr.makeVariable(FormulaType.IntegerType,
                    arrayVariablesThatAreUsedInBothParts[i] + "##");
                helperFormula8 = fmgr.makeVariable(FormulaType.IntegerType,
                    arrayVariablesThatAreUsedInBothParts[i + 1] + "##");
                helperFormula4 = fmgr.makeMinus(helperFormula7, helperFormula8);
                if (!inequalityInterpolationAbstractions) {
                  helperFormula5 = fmgr.makeEqual(helperFormula3, helperFormula4);
                  helperFormula6 = fmgr.makeEqual(helperFormula1, helperFormula7);
                  relationAbstraction2[i] = arrayVariablesThatAreUsedInBothParts[i] + " = " +
                      arrayVariablesThatAreUsedInBothParts[i] + "##";
                  relationAbstraction2[i + 1] = arrayVariablesThatAreUsedInBothParts[i] + " - " +
                      arrayVariablesThatAreUsedInBothParts[i + 1] + " = " +
                      arrayVariablesThatAreUsedInBothParts[i] + "##" + " - " +
                      arrayVariablesThatAreUsedInBothParts[i + 1] + "##";
                } else {
                  helperFormula5 = fmgr.makeLessOrEqual(helperFormula3, helperFormula4, false);
                  helperFormula6 = fmgr.makeLessOrEqual(helperFormula1, helperFormula7, false);
                  relationAbstraction2[i] = arrayVariablesThatAreUsedInBothParts[i] + " < " +
                      arrayVariablesThatAreUsedInBothParts[i] + "##";
                  relationAbstraction2[i + 1] = arrayVariablesThatAreUsedInBothParts[i] + " - " +
                      arrayVariablesThatAreUsedInBothParts[i + 1] + " < " +
                      arrayVariablesThatAreUsedInBothParts[i] + "##" + " - " +
                      arrayVariablesThatAreUsedInBothParts[i + 1] + "##";
                }
                relationAbstraction2Formula.add(helperFormula6);
                relationAbstraction2Formula.add(helperFormula5);
              } else if (resultType1.isRationalType() && resultType2.isRationalType()) {
                RationalFormula helperFormula1, helperFormula2, helperFormula3, helperFormula4,
                    helperFormula7, helperFormula8;
                BooleanFormula
                    helperFormula5, helperFormula6;
                helperFormula1 = fmgr.makeVariable(FormulaType.RationalType,
                    arrayVariablesThatAreUsedInBothParts[i]);
                helperFormula2 = fmgr.makeVariable(FormulaType.RationalType,
                    arrayVariablesThatAreUsedInBothParts[i + 1]);
                helperFormula3 = fmgr.makeMinus(helperFormula1, helperFormula2);
                helperFormula7 = fmgr.makeVariable(FormulaType.RationalType,
                    arrayVariablesThatAreUsedInBothParts[i] + "##");
                helperFormula8 = fmgr.makeVariable(FormulaType.RationalType,
                    arrayVariablesThatAreUsedInBothParts[i + 1] + "##");
                helperFormula4 = fmgr.makeMinus(helperFormula7, helperFormula8);
                if (!inequalityInterpolationAbstractions) {
                  helperFormula5 = fmgr.makeEqual(helperFormula3, helperFormula4);
                  helperFormula6 = fmgr.makeEqual(helperFormula1, helperFormula7);
                  relationAbstraction2[i] = arrayVariablesThatAreUsedInBothParts[i] + " = " +
                      arrayVariablesThatAreUsedInBothParts[i] + "##";
                  relationAbstraction2[i + 1] = arrayVariablesThatAreUsedInBothParts[i] + " - " +
                      arrayVariablesThatAreUsedInBothParts[i + 1] + " = " +
                      arrayVariablesThatAreUsedInBothParts[i] + "##" + " - " +
                      arrayVariablesThatAreUsedInBothParts[i + 1] + "##";
                } else {
                  helperFormula5 = fmgr.makeLessOrEqual(helperFormula3, helperFormula4, false);
                  helperFormula6 = fmgr.makeLessOrEqual(helperFormula1, helperFormula7, false);
                  relationAbstraction2[i] = arrayVariablesThatAreUsedInBothParts[i] + " < " +
                      arrayVariablesThatAreUsedInBothParts[i] + "##";
                  relationAbstraction2[i + 1] = arrayVariablesThatAreUsedInBothParts[i] + " - " +
                      arrayVariablesThatAreUsedInBothParts[i + 1] + " < " +
                      arrayVariablesThatAreUsedInBothParts[i] + "##" + " - " +
                      arrayVariablesThatAreUsedInBothParts[i + 1] + "##";
                }
                relationAbstraction2Formula.add(helperFormula6);
                relationAbstraction2Formula.add(helperFormula5);
              } else if (resultType1.isFloatingPointRoundingModeType() &&
                  resultType2.isFloatingPointRoundingModeType()) {
                FloatingPointRoundingModeFormula helperFormula1, helperFormula2, helperFormula3,
                    helperFormula4,
                    helperFormula7, helperFormula8;
                BooleanFormula
                    helperFormula5, helperFormula6;
                helperFormula1 = fmgr.makeVariable(FormulaType.FloatingPointRoundingModeType,
                    arrayVariablesThatAreUsedInBothParts[i]);
                helperFormula2 = fmgr.makeVariable(FormulaType.FloatingPointRoundingModeType,
                    arrayVariablesThatAreUsedInBothParts[i + 1]);
                helperFormula3 = fmgr.makeMinus(helperFormula1, helperFormula2);
                helperFormula7 = fmgr.makeVariable(FormulaType.FloatingPointRoundingModeType,
                    arrayVariablesThatAreUsedInBothParts[i] + "##");
                helperFormula8 = fmgr.makeVariable(FormulaType.FloatingPointRoundingModeType,
                    arrayVariablesThatAreUsedInBothParts[i + 1] + "##");
                helperFormula4 = fmgr.makeMinus(helperFormula7, helperFormula8);
                if (!inequalityInterpolationAbstractions) {
                  helperFormula5 = fmgr.makeEqual(helperFormula3, helperFormula4);
                  helperFormula6 = fmgr.makeEqual(helperFormula1, helperFormula7);
                  relationAbstraction2[i] = arrayVariablesThatAreUsedInBothParts[i] + " = " +
                      arrayVariablesThatAreUsedInBothParts[i] + "##";
                  relationAbstraction2[i + 1] = arrayVariablesThatAreUsedInBothParts[i] + " - " +
                      arrayVariablesThatAreUsedInBothParts[i + 1] + " = " +
                      arrayVariablesThatAreUsedInBothParts[i] + "##" + " - " +
                      arrayVariablesThatAreUsedInBothParts[i + 1] + "##";
                } else {
                  helperFormula5 = fmgr.makeLessOrEqual(helperFormula3, helperFormula4, false);
                  helperFormula6 = fmgr.makeLessOrEqual(helperFormula1, helperFormula7, false);
                  relationAbstraction2[i] = arrayVariablesThatAreUsedInBothParts[i] + " < " +
                      arrayVariablesThatAreUsedInBothParts[i] + "##";
                  relationAbstraction2[i + 1] = arrayVariablesThatAreUsedInBothParts[i] + " - " +
                      arrayVariablesThatAreUsedInBothParts[i + 1] + " < " +
                      arrayVariablesThatAreUsedInBothParts[i] + "##" + " - " +
                      arrayVariablesThatAreUsedInBothParts[i + 1] + "##";
                }
                relationAbstraction2Formula.add(helperFormula6);
                relationAbstraction2Formula.add(helperFormula5);
              }
            }
          }
          relationAbstraction1[arrayVariablesThatAreUsedInBothParts.length - 1] =
              arrayVariablesThatAreUsedInBothParts[arrayVariablesThatAreUsedInBothParts.length - 1]
                  + ""
                  + " = " + arrayVariablesThatAreUsedInBothParts
                  [arrayVariablesThatAreUsedInBothParts.length - 1] + "#";
          FormulaType resultType1 = variablesUsedInBothPartsClasses.get
              (arrayVariablesThatAreUsedInBothParts[arrayVariablesThatAreUsedInBothParts.length
                  - 1]);
          FormulaType resultType2 = variablesUsedInBothPartsClasses.get
              (arrayVariablesThatAreUsedInBothParts[arrayVariablesThatAreUsedInBothParts.length
                  - 1]);
          if (resultType1.isArrayType() && resultType2.isArrayType()) {
            ArrayFormulaType resultType1Array = (ArrayFormulaType) resultType1;
            Formula helperFormula1,
                helperFormula7;
            BooleanFormula helperFormula6;
            /*helperFormula1 = fmgr.makeVariable(FormulaType.getArrayType(elementType1, indexType1),
                arrayVariablesThatAreUsedInBothParts[arrayVariablesThatAreUsedInBothParts.length -
                    1]);*/
            helperFormula1 = fmgr.makeVariable(resultType1Array,
                arrayVariablesThatAreUsedInBothParts[arrayVariablesThatAreUsedInBothParts.length -
                    1]);
            /*helperFormula7 = fmgr.makeVariable(FormulaType.getArrayType(elementType1, indexType1),
                arrayVariablesThatAreUsedInBothParts[arrayVariablesThatAreUsedInBothParts.length
                    - 1]
                    + "#");*/
            helperFormula7 = fmgr.makeVariable(resultType1Array,
                arrayVariablesThatAreUsedInBothParts[arrayVariablesThatAreUsedInBothParts.length
                    - 1]
                    + "#");
            helperFormula6 = fmgr.makeEqual(helperFormula1, helperFormula7);
            relationAbstraction1Formula.add(helperFormula6);
          } else if (resultType1.isIntegerType() && resultType2.isIntegerType()) {
            IntegerFormula helperFormula1, helperFormula2;
            BooleanFormula helperFormula3;
            helperFormula1 = fmgr.makeVariable(FormulaType.IntegerType,
                arrayVariablesThatAreUsedInBothParts[arrayVariablesThatAreUsedInBothParts.length
                    - 1]);
            helperFormula2 =
                fmgr.makeVariable(FormulaType.IntegerType, arrayVariablesThatAreUsedInBothParts
                    [arrayVariablesThatAreUsedInBothParts.length - 1] + "#");
            if (!inequalityInterpolationAbstractions) {
              helperFormula3 = fmgr.makeEqual(helperFormula1, helperFormula2);
            } else {
              helperFormula3 = fmgr.makeLessOrEqual(helperFormula1, helperFormula2, false);
              relationAbstraction1[arrayVariablesThatAreUsedInBothParts.length - 1] =
                  arrayVariablesThatAreUsedInBothParts[arrayVariablesThatAreUsedInBothParts.length - 1]
                      + ""
                      + " < " + arrayVariablesThatAreUsedInBothParts
                      [arrayVariablesThatAreUsedInBothParts.length - 1] + "#";
            }
            relationAbstraction1Formula.add(helperFormula3);
          } else if (resultType1.isRationalType() && resultType2.isRationalType()) {
            RationalFormula helperFormula1, helperFormula2;
            BooleanFormula helperFormula3;
            helperFormula1 = fmgr.makeVariable(FormulaType.RationalType,
                arrayVariablesThatAreUsedInBothParts[arrayVariablesThatAreUsedInBothParts.length
                    - 1]);
            helperFormula2 =
                fmgr.makeVariable(FormulaType.RationalType, arrayVariablesThatAreUsedInBothParts
                    [arrayVariablesThatAreUsedInBothParts.length - 1] + "#");
            if (!inequalityInterpolationAbstractions) {
              helperFormula3 = fmgr.makeEqual(helperFormula1, helperFormula2);
            } else {
              helperFormula3 = fmgr.makeLessOrEqual(helperFormula1, helperFormula2, false);
              relationAbstraction1[arrayVariablesThatAreUsedInBothParts.length - 1] =
                  arrayVariablesThatAreUsedInBothParts[arrayVariablesThatAreUsedInBothParts.length - 1]
                      + ""
                      + " < " + arrayVariablesThatAreUsedInBothParts
                      [arrayVariablesThatAreUsedInBothParts.length - 1] + "#";
            }
            relationAbstraction1Formula.add(helperFormula3);
          } else if (resultType1.isFloatingPointRoundingModeType() && resultType2
              .isFloatingPointRoundingModeType()) {
            FloatingPointRoundingModeFormula helperFormula1, helperFormula2;
            BooleanFormula helperFormula3;
            helperFormula1 = fmgr.makeVariable(FormulaType.FloatingPointRoundingModeType,
                arrayVariablesThatAreUsedInBothParts[arrayVariablesThatAreUsedInBothParts.length
                    - 1]);
            helperFormula2 =
                fmgr.makeVariable(FormulaType.FloatingPointRoundingModeType,
                    arrayVariablesThatAreUsedInBothParts
                        [arrayVariablesThatAreUsedInBothParts.length - 1] + "#");
            if (!inequalityInterpolationAbstractions) {
              helperFormula3 = fmgr.makeEqual(helperFormula1, helperFormula2);
            } else {
              helperFormula3 = fmgr.makeLessOrEqual(helperFormula1, helperFormula2, false);
              relationAbstraction1[arrayVariablesThatAreUsedInBothParts.length - 1] =
                  arrayVariablesThatAreUsedInBothParts[arrayVariablesThatAreUsedInBothParts.length - 1]
                      + ""
                      + " < " + arrayVariablesThatAreUsedInBothParts
                      [arrayVariablesThatAreUsedInBothParts.length - 1] + "#";
            }
            relationAbstraction1Formula.add(helperFormula3);
          } else if (resultType1.isBooleanType() && resultType2.isBooleanType()) {
            BooleanFormula helperFormula1, helperFormula2;
            BooleanFormula helperFormula3;
            helperFormula1 = fmgr.makeVariable(FormulaType.BooleanType,
                arrayVariablesThatAreUsedInBothParts[arrayVariablesThatAreUsedInBothParts.length
                    - 1]);
            helperFormula2 =
                fmgr.makeVariable(FormulaType.BooleanType, arrayVariablesThatAreUsedInBothParts
                    [arrayVariablesThatAreUsedInBothParts.length - 1] + "#");
            helperFormula3 = fmgr.makeEqual(helperFormula1, helperFormula2);
            relationAbstraction1Formula.add(helperFormula3);
          } else if (resultType1.isBitvectorType() && resultType2.isBitvectorType()) {
            FormulaType.BitvectorType bitv = (FormulaType.BitvectorType) resultType1;
            int size = bitv.getSize();
            FormulaType.BitvectorType bitv2 = (FormulaType.BitvectorType) resultType2;
            int size2 = bitv2.getSize();
            Formula helperFormula1, helperFormula2;
            BooleanFormula helperFormula3;
            helperFormula1 = fmgr.makeVariable(FormulaType.getBitvectorTypeWithSize(size),
                arrayVariablesThatAreUsedInBothParts[arrayVariablesThatAreUsedInBothParts.length
                    - 1]);
            helperFormula2 =
                fmgr.makeVariable(FormulaType.getBitvectorTypeWithSize(size2),
                    arrayVariablesThatAreUsedInBothParts
                        [arrayVariablesThatAreUsedInBothParts.length - 1] + "#");
            if (!inequalityInterpolationAbstractions) {
              helperFormula3 = fmgr.makeEqual(helperFormula1, helperFormula2);
            } else {
              helperFormula3 = fmgr.makeLessOrEqual(helperFormula1, helperFormula2, false);
              relationAbstraction1[arrayVariablesThatAreUsedInBothParts.length - 1] =
                  arrayVariablesThatAreUsedInBothParts[arrayVariablesThatAreUsedInBothParts.length - 1]
                      + ""
                      + " < " + arrayVariablesThatAreUsedInBothParts
                      [arrayVariablesThatAreUsedInBothParts.length - 1] + "#";
            }
            relationAbstraction1Formula.add(helperFormula3);
          } else if (resultType1 == resultType2) {
            Formula helperFormula1, helperFormula2;
            BooleanFormula helperFormula3;
            helperFormula1 = fmgr.makeVariable(resultType1,
                arrayVariablesThatAreUsedInBothParts[arrayVariablesThatAreUsedInBothParts.length
                    - 1]);
            helperFormula2 =
                fmgr.makeVariable(resultType2, arrayVariablesThatAreUsedInBothParts
                    [arrayVariablesThatAreUsedInBothParts.length - 1] + "#");
            helperFormula3 = fmgr.makeEqual(helperFormula1, helperFormula2);
            relationAbstraction1Formula.add(helperFormula3);
          }
          relationAbstraction2[arrayVariablesThatAreUsedInBothParts.length - 1] =
              arrayVariablesThatAreUsedInBothParts[arrayVariablesThatAreUsedInBothParts.length - 1]
                  + ""
                  + " = " + arrayVariablesThatAreUsedInBothParts
                  [arrayVariablesThatAreUsedInBothParts.length - 1] + "##";
           if (resultType1.isArrayType() && resultType2.isArrayType()) {
            ArrayFormulaType resultType1Array = (ArrayFormulaType) resultType1;
            Formula helperFormula1,
                helperFormula7;
            BooleanFormula helperFormula6;
            /*helperFormula1 = fmgr.makeVariable(FormulaType.getArrayType(elementType1, indexType1),
                arrayVariablesThatAreUsedInBothParts[arrayVariablesThatAreUsedInBothParts.length -
                    1]);*/
             helperFormula1 = fmgr.makeVariable(resultType1Array,
                 arrayVariablesThatAreUsedInBothParts[arrayVariablesThatAreUsedInBothParts.length -
                     1]);
            /*helperFormula7 = fmgr.makeVariable(FormulaType.getArrayType(elementType1, indexType1),
                arrayVariablesThatAreUsedInBothParts[arrayVariablesThatAreUsedInBothParts.length
                    - 1]
                    + "##");*/
             helperFormula7 = fmgr.makeVariable(resultType1Array,
                 arrayVariablesThatAreUsedInBothParts[arrayVariablesThatAreUsedInBothParts.length
                     - 1]
                     + "##");
            helperFormula6 = fmgr.makeEqual(helperFormula1, helperFormula7);
            relationAbstraction2Formula.add(helperFormula6);
          } else if (resultType2.isIntegerType() && resultType1.isIntegerType()) {
            IntegerFormula helperFormula4, helperFormula5;
            BooleanFormula helperFormula6;
            helperFormula4 = fmgr.makeVariable(FormulaType.IntegerType,
                arrayVariablesThatAreUsedInBothParts[arrayVariablesThatAreUsedInBothParts.length
                    - 1]);
            helperFormula5 = fmgr.makeVariable(FormulaType.IntegerType,
                arrayVariablesThatAreUsedInBothParts
                    [arrayVariablesThatAreUsedInBothParts.length - 1] + "##");
            if (!inequalityInterpolationAbstractions) {
              helperFormula6 = fmgr.makeEqual(helperFormula4, helperFormula5);
            } else {
              helperFormula6 = fmgr.makeLessOrEqual(helperFormula4, helperFormula5, false);
              relationAbstraction2[arrayVariablesThatAreUsedInBothParts.length - 1] =
                  arrayVariablesThatAreUsedInBothParts[arrayVariablesThatAreUsedInBothParts.length - 1]
                      + ""
                      + " < " + arrayVariablesThatAreUsedInBothParts
                      [arrayVariablesThatAreUsedInBothParts.length - 1] + "##";
            }
            relationAbstraction2Formula.add(helperFormula6);
          } else if (resultType2.isRationalType() && resultType1.isRationalType()) {
            RationalFormula helperFormula4, helperFormula5;
            BooleanFormula helperFormula6;
            helperFormula4 = fmgr.makeVariable(FormulaType.RationalType,
                arrayVariablesThatAreUsedInBothParts[arrayVariablesThatAreUsedInBothParts.length
                    - 1]);
            helperFormula5 = fmgr.makeVariable(FormulaType.RationalType,
                arrayVariablesThatAreUsedInBothParts
                    [arrayVariablesThatAreUsedInBothParts.length - 1] + "##");
            if (!inequalityInterpolationAbstractions) {
              helperFormula6 = fmgr.makeEqual(helperFormula4, helperFormula5);
            } else {
              helperFormula6 = fmgr.makeLessOrEqual(helperFormula4, helperFormula5, false);
              relationAbstraction2[arrayVariablesThatAreUsedInBothParts.length - 1] =
                  arrayVariablesThatAreUsedInBothParts[arrayVariablesThatAreUsedInBothParts.length - 1]
                      + ""
                      + " < " + arrayVariablesThatAreUsedInBothParts
                      [arrayVariablesThatAreUsedInBothParts.length - 1] + "##";
            }
            relationAbstraction2Formula.add(helperFormula6);
          } else if (resultType2.isFloatingPointRoundingModeType() && resultType1
              .isFloatingPointRoundingModeType()) {
            FloatingPointRoundingModeFormula helperFormula4, helperFormula5;
            BooleanFormula helperFormula6;
            helperFormula4 = fmgr.makeVariable(FormulaType.FloatingPointRoundingModeType,
                arrayVariablesThatAreUsedInBothParts[arrayVariablesThatAreUsedInBothParts.length
                    - 1]);
            helperFormula5 = fmgr.makeVariable(FormulaType.FloatingPointRoundingModeType,
                arrayVariablesThatAreUsedInBothParts
                    [arrayVariablesThatAreUsedInBothParts.length - 1] + "##");
            if (!inequalityInterpolationAbstractions) {
              helperFormula6 = fmgr.makeEqual(helperFormula4, helperFormula5);
            } else {
              helperFormula6 = fmgr.makeLessOrEqual(helperFormula4, helperFormula5, false);
              relationAbstraction2[arrayVariablesThatAreUsedInBothParts.length - 1] =
                  arrayVariablesThatAreUsedInBothParts[arrayVariablesThatAreUsedInBothParts.length - 1]
                      + ""
                      + " < " + arrayVariablesThatAreUsedInBothParts
                      [arrayVariablesThatAreUsedInBothParts.length - 1] + "##";
            }
            relationAbstraction2Formula.add(helperFormula6);
          } else if (resultType2.isBooleanType() && resultType1.isBooleanType()) {
            BooleanFormula helperFormula4, helperFormula5;
            BooleanFormula helperFormula6;
            helperFormula4 = fmgr.makeVariable(FormulaType.BooleanType,
                arrayVariablesThatAreUsedInBothParts[arrayVariablesThatAreUsedInBothParts.length
                    - 1]);
            helperFormula5 = fmgr.makeVariable(FormulaType.BooleanType,
                arrayVariablesThatAreUsedInBothParts
                    [arrayVariablesThatAreUsedInBothParts.length - 1] + "##");
            helperFormula6 = fmgr.makeEqual(helperFormula4, helperFormula5);
            relationAbstraction2Formula.add(helperFormula6);
          } else if (resultType1.isBitvectorType() && resultType2.isBitvectorType()) {
            FormulaType.BitvectorType bitv = (FormulaType.BitvectorType) resultType1;
            int size = bitv.getSize();
            FormulaType.BitvectorType bitv2 = (FormulaType.BitvectorType) resultType2;
            int size2 = bitv2.getSize();
            Formula helperFormula1, helperFormula2;
            BooleanFormula helperFormula3;
            helperFormula1 = fmgr.makeVariable(FormulaType.getBitvectorTypeWithSize(size),
                arrayVariablesThatAreUsedInBothParts[arrayVariablesThatAreUsedInBothParts.length
                    - 1]);
            helperFormula2 =
                fmgr.makeVariable(FormulaType.getBitvectorTypeWithSize(size2),
                    arrayVariablesThatAreUsedInBothParts
                        [arrayVariablesThatAreUsedInBothParts.length - 1] + "##");
            if (!inequalityInterpolationAbstractions) {
              helperFormula3 = fmgr.makeEqual(helperFormula1, helperFormula2);
            } else {
              helperFormula3 = fmgr.makeLessOrEqual(helperFormula1, helperFormula2, false);
              relationAbstraction2[arrayVariablesThatAreUsedInBothParts.length - 1] =
                  arrayVariablesThatAreUsedInBothParts[arrayVariablesThatAreUsedInBothParts.length - 1]
                      + ""
                      + " < " + arrayVariablesThatAreUsedInBothParts
                      [arrayVariablesThatAreUsedInBothParts.length - 1] + "##";
            }
            relationAbstraction2Formula.add(helperFormula3);
          } else if (resultType1 == resultType2) {
            Formula helperFormula1, helperFormula2;
            BooleanFormula helperFormula3;
            helperFormula1 = fmgr.makeVariable(resultType1,
                arrayVariablesThatAreUsedInBothParts[arrayVariablesThatAreUsedInBothParts.length
                    - 1]);
            helperFormula2 =
                fmgr.makeVariable(resultType2, arrayVariablesThatAreUsedInBothParts
                    [arrayVariablesThatAreUsedInBothParts.length - 1] + "##");
            helperFormula3 = fmgr.makeEqual(helperFormula1, helperFormula2);
            relationAbstraction2Formula.add(helperFormula3);
          }
          latticeNames[latticeNames.length - 1] =
              arrayVariablesThatAreUsedInBothParts[arrayVariablesThatAreUsedInBothParts.length - 1];
          latticeNamesTypes.put(latticeNames[latticeNames.length - 1], resultType1);
        }
      } finally {
        buildingLatticeNamesAndLatticeTypesTimer.stop();
      }

<<<<<<< HEAD
     /* for(Formula x : relationAbstraction1Formula){
=======
    /*  for(Formula x : relationAbstraction1Formula){
>>>>>>> 15ae169e
        logger.log(Level.INFO, "Relation Abstraction 1: " + x.toString());
      }

      for(Formula y : relationAbstraction2Formula){
        logger.log(Level.INFO, "Relation Abstraction 2: " + y.toString());
      }

      for(int i=0; i < latticeNames.length; i++){
        logger.log(Level.INFO, "LatticeName: " + latticeNames[i] + " "
            + "LatticeNameType: " + latticeNamesTypes.get
            (latticeNames[i]));
      } */

      FirstPartRenamingFct renamer1 = new FirstPartRenamingFct
          (arrayVariablesThatAreNotUsedInBothParts, arrayVariablesThatAreUsedInBothParts);
      ScndPartRenamingFct renamer2 = new ScndPartRenamingFct
          (arrayVariablesThatAreNotUsedInBothParts, arrayVariablesThatAreUsedInBothParts);
      BooleanFormula firstPart;
      BooleanFormula scndPart;

      if (it == 0) {
        firstPart = formulas.get(0);
        scndPart = formulas.get(1);
      } else {
        firstPart = formulas.get(1);
        scndPart = formulas.get(2);
      }
      BooleanFormula firstPartChanged;
      BooleanFormula scndPartChanged;
      if (it == 0) {
        firstPartChanged = oldFmgr.renameFreeVariablesAndUFs(firstPart, renamer1);
        scndPartChanged = oldFmgr.renameFreeVariablesAndUFs(scndPart, renamer2);
      } else {
        firstPartChanged = oldFmgr.renameFreeVariablesAndUFs(firstPart, renamer1);
        scndPartChanged = oldFmgr.renameFreeVariablesAndUFs(scndPart, renamer2);
      }
      List<BooleanFormula> changedFomulasRest1 = new ArrayList<>(formulas.size() - 1);
      List<BooleanFormula> changedFomulasRest2 = new ArrayList<>(formulas.size() - 1);

      BooleanFormula helperFormula1;
      BooleanFormula helperFormula2;

      renamingTimer.start();
      try {

        firstPartChanged = fmgr.translateFrom(firstPartChanged, oldFmgr);
        scndPartChanged = fmgr.translateFrom(scndPartChanged, oldFmgr);
        if (it != 0) {
          BooleanFormula addFormula = interpolants.get(it - 1);
          BooleanFormula changedFormula = fmgr.renameFreeVariablesAndUFs(addFormula, renamer1);
          changedFomulasRest1.add(changedFormula);
        }
        for (int i = it + 2; i < oldFormulas.size(); i++) {
          BooleanFormula addFormula = oldFormulas.get(i);
          BooleanFormula changedFormula = oldFmgr.renameFreeVariablesAndUFs(addFormula, renamer2);
          changedFormula = fmgr.translateFrom(changedFormula, oldFmgr);
          changedFomulasRest2.add(changedFormula);
        }
      } finally {
        renamingTimer.stop();
      }


      boolean abstractionFeasible = false;
      //boolean isIncomparable = false;
      helperFormula1 = firstPartChanged;
      helperFormula2 = scndPartChanged;
      String latticenamesH = "";
      //long latticeNamesSize = (long)Math.pow(2, latticeNames.length);
      //int counter;
      buildingAbstractionsTimer.start();
      try {
          for (int h = 0; h < latticeNames.length;
               h++) {
              for (int k = 0; k < relationAbstraction1.length; k++) {
                if (relationAbstraction1[k] != null && latticeNames[h] != null) {
                  if (relationAbstraction1[k].contains(latticeNames[h] + " = ")
                      || relationAbstraction1[k].contains(latticeNames[h] + " < ")) {
                    helperFormula1 = fmgr.makeAnd(helperFormula1, relationAbstraction1Formula.get
                        (k));
                    if (latticenamesH.isEmpty()) {
                      latticenamesH = latticeNames[h];
                    } else {
                      latticenamesH = latticenamesH + " ," + latticeNames[h];
                    }

                  }
                }
                if (relationAbstraction2[k] != null && latticeNames[h] != null) {
                  if (relationAbstraction2[k].contains(latticeNames[h] + " = ")
                      || relationAbstraction2[k].contains(latticeNames[h] + " < ")) {
                    helperFormula2 = fmgr.makeAnd(helperFormula2, relationAbstraction2Formula.get
                        (k));

                  }
                }
              }


<<<<<<< HEAD
          if (!latticenamesH.isEmpty()) {
          BooleanFormula toCheckFormula = fmgr.makeAnd(helperFormula1, helperFormula2);
            List<BooleanFormula> toCheckFormulaList = new ArrayList<>(formulas.size() - 1);
          for (BooleanFormula f : changedFomulasRest1) {
            toCheckFormulaList.add(f);
          }
          toCheckFormulaList.add(toCheckFormula);
          for (BooleanFormula f : changedFomulasRest2) {
            toCheckFormulaList.add(f);
          }
          BlockFormulas toCheckFormulaBlocked = new BlockFormulas(toCheckFormulaList);
          feasibilityCheckTimer.start();
          try {
           // logger.log(Level.INFO, "Feasibility Check on " + toCheckFormulaBlocked.toString());
            abstractionFeasible = prove(toCheckFormulaBlocked, prover);
          } finally {
            feasibilityCheckTimer.stop();
          }
          if (abstractionFeasible) {
              // logger.log(Level.INFO, toCheckFormulaBlocked.toString() + " is feasible");
              List<List<Formula>> frontierListCopy = new ArrayList<>(oldFormulas.size() - 1);
            for ( List<Formula> s : frontierList) {
              frontierListCopy.add(s);
            }
            isIncomparable = checkComparability(frontierListCopy,
                latticenamesH, latticeNames);

            if (isIncomparable) {
            //  logger.log(Level.INFO,  "Incomparable");
              maximisationTimer.start();
            //  logger.log(Level.INFO, "Maximisation");
              try {
                List<Formula> new_frontier_elem = maximise(firstPartChanged,
                    scndPartChanged,
                    relationAbstraction1,
                    relationAbstraction2, relationAbstraction1Formula,
                    relationAbstraction2Formula, latticeNames,
                    latticenamesH,
                     prover);
                frontierList.add(new_frontier_elem);
              //  logger.log(Level.INFO,  "Newly added element into frontier list: " +
               //     new_frontier_elem.toString());
              } finally {
                maximisationTimer.stop();
=======
              if (!latticenamesH.isEmpty()) {
                BooleanFormula toCheckFormula = fmgr.makeAnd(helperFormula1, helperFormula2);
                List<BooleanFormula> toCheckFormulaList =
                    Lists.newArrayListWithExpectedSize(formulas.size() - 1);
                for (BooleanFormula f : changedFomulasRest1) {
                  toCheckFormulaList.add(f);
                }
                toCheckFormulaList.add(toCheckFormula);
                for (BooleanFormula f : changedFomulasRest2) {
                  toCheckFormulaList.add(f);
                }
                BlockFormulas toCheckFormulaBlocked = new BlockFormulas(toCheckFormulaList);
                feasibilityCheckTimer.start();
                try {
                 //  logger.log(Level.INFO, "Feasibility Check on " + toCheckFormulaBlocked
                  //    .toString());
                  abstractionFeasible = prove(toCheckFormulaBlocked, prover);
                } finally {
                  feasibilityCheckTimer.stop();
                }
                if (abstractionFeasible) {
                  // logger.log(Level.INFO, toCheckFormulaBlocked.toString() + " is feasible");
                  // List<List<Formula>> frontierListCopy = Lists
                  //     .newArrayListWithExpectedSize(oldFormulas.size() - 1);
           /* for ( List<Formula> s : frontierList) {
              frontierListCopy.add(s);
            }*/
                  //isIncomparable = checkComparability(frontierListCopy,
                  //  latticenamesH, latticeNames);

                  // if (isIncomparable) {
                  //  logger.log(Level.INFO,  "Incomparable");
                  maximisationTimer.start();
                 // logger.log(Level.INFO, "Maximisation");
                  try {
                    List<Formula> new_frontier_elem = maximise(firstPartChanged,
                        scndPartChanged,
                        relationAbstraction1,
                        relationAbstraction2, relationAbstraction1Formula,
                        relationAbstraction2Formula, latticeNames,
                        latticenamesH,
                        prover, changedFomulasRest1, changedFomulasRest2);
                    frontierList.add(new_frontier_elem);

                   // logger.log(Level.INFO, "Newly added element into frontier list: " +
                   //     new_frontier_elem.toString());
                    break;
                  } finally {
                    maximisationTimer.stop();
                  }
                  // }
                }
>>>>>>> 15ae169e
              }
            }
  } finally

  {
    buildingAbstractionsTimer.stop();
  }

     // logger.log(Level.INFO,  "Frontier List: " + frontierList.toString());
      helperFormula1 = firstPartChanged;
      helperFormula2 = scndPartChanged;
      if (frontierList.size() >= 1) {
        for (Formula y : frontierList.get(0)) {
          for (int k = 0; k < relationAbstraction1.length; k++) {

            if (relationAbstraction1[k].contains(y.toString() + " = ")
                || relationAbstraction1[k].contains(y.toString() + " < ")) {
              helperFormula1 = fmgr.makeAnd(helperFormula1, relationAbstraction1Formula.get
                  (k));


            }

            if (relationAbstraction2[k].contains(y.toString() + " = ")
                || relationAbstraction2[k].contains(y.toString() + " < ")) {
              helperFormula2 = fmgr.makeAnd(helperFormula2, relationAbstraction2Formula.get
                  (k));


            }
          }
        }
      } else {
        if (it == 0) {
          firstPart = formulas.get(0);
          scndPart = formulas.get(1);
        } else {
          firstPart = formulas.get(1);
          scndPart = formulas.get(2);
        }
        helperFormula1 = fmgr.translateFrom(firstPart, oldFmgr);
        helperFormula2 = fmgr.translateFrom(scndPart, oldFmgr);

        changedFomulasRest1.clear();
        changedFomulasRest2.clear();

          if (it != 0) {
            BooleanFormula addFormula = interpolants.get(it - 1);
            changedFomulasRest1.add(addFormula);
          }
          for (int i = it + 2; i < oldFormulas.size(); i++) {
            BooleanFormula addFormula = oldFormulas.get(i);
            addFormula = fmgr.translateFrom(addFormula, oldFmgr);
            changedFomulasRest2.add(addFormula);
          }

      }

      try (@SuppressWarnings("unchecked")
           InterpolatingProverEnvironment<T> myItpProver =
               (InterpolatingProverEnvironment<T>) mySolver.newProverEnvironmentWithInterpolation
                   ()) {


        List<T> myItpGroupIds = new ArrayList<>(formulas.size());

<<<<<<< HEAD
    /*    logger.log(Level.INFO,  "changedFormulasRest1: " + changedFomulasRest1.toString());
=======
     /*   logger.log(Level.INFO,  "changedFormulasRest1: " + changedFomulasRest1.toString());
>>>>>>> 15ae169e
        logger.log(Level.INFO,  "Helper Formula 1: " + helperFormula1.toString());
        logger.log(Level.INFO,  "Helper Formula 2: " + helperFormula2.toString());
        logger.log(Level.INFO,  "changedFomulasRest2: " + changedFomulasRest2.toString()); */

    interpolationTimer.start();
    try {
      if (it != 0) {
        for (BooleanFormula f : changedFomulasRest1) {
          myItpGroupIds.add(myItpProver.push(f));
        }
      }

      myItpGroupIds.add(myItpProver.push(helperFormula1));
      myItpProver.push(helperFormula2);
      if (!changedFomulasRest2.isEmpty()) {
        for (BooleanFormula f : changedFomulasRest2) {
          myItpProver.push(f);
        }
      }

      if (!myItpProver.isUnsat()) {
        throw new SolverException("Interpolant kann nicht berechnet werden!");

      } else {

        BooleanFormula myInterpolant = myItpProver.getInterpolant
            (myItpGroupIds);

        if (myInterpolant != null) {
          interpolants.add(myInterpolant);
          fmgr.translateFrom(myInterpolant, mySolver.getFormulaManager());
        }
      }
    } finally {
      interpolationTimer.stop();
    }
      }

    }
<<<<<<< HEAD
    return interpolants;
=======
    if (interpolants != null && !interpolants.isEmpty()) {
     // logger.log(Level.INFO,  "Interpolants: " + interpolants.toString());
      return interpolants;
    } else {
      return Collections.emptyList();
    }
>>>>>>> 15ae169e
  }

  @SuppressWarnings("rawtypes")
  private Boolean prove(BlockFormulas toCheckFormulaBlocked, ProverEnvironment prover){
    Boolean abstractionFeasible = false;
    try  {
      for (BooleanFormula block : toCheckFormulaBlocked.getFormulas()) {
        prover.push(block);
      }
      if (!prover.isUnsat()) {


        abstractionFeasible = false;

      } else {

        abstractionFeasible = true;
      }
      for (@SuppressWarnings("unused") BooleanFormula block : toCheckFormulaBlocked.getFormulas()) {
        prover.pop();
      }
    } catch (InterruptedException pE) {
      logger.log(Level.WARNING, "Interrupted Exception!");
    } catch (SolverException pE) {
      logger.log(Level.WARNING, "Solver Exception!");
    }
    return abstractionFeasible;
  }
  @SuppressWarnings("rawtypes")
  private List<Formula> maximise(BooleanFormula firstPartChanged,
                                                           BooleanFormula
                                                               scndPartChanged, String[] relationAbstraction1, String[] relationAbstraction2,
                                                           List<BooleanFormula> relationAbstraction1Formula,
                                                           List<BooleanFormula>
                                                               relationAbstraction2Formula,
                                                           String[]
       latticeNames,  String latticenamesH, ProverEnvironment
                                                               prover, List<BooleanFormula>
                                       changedFormulaRest1a, List<BooleanFormula>
                                       changedFormulaRest2a){

   // String[] middleElement = new String[latticeNames.length];
   // int middleElemIndex = 0;
    Boolean isFeasible = true;
    BooleanFormula helperFormula1;
    BooleanFormula helperFormula2;
<<<<<<< HEAD
    List<Formula> maximumFeasibleAbstraction = new ArrayList<>(formulas.size() - 1);
=======
    List<BooleanFormula> changedFormulasRest1 = changedFormulaRest1a;
    List<BooleanFormula> changedFormulasRest2 = changedFormulaRest2a;
     List<Formula> maximumFeasibleAbstraction = Lists
        .newArrayListWithExpectedSize
            (formulas
                .size() - 1);
>>>>>>> 15ae169e

     helperFormula1 = firstPartChanged;
     helperFormula2 = scndPartChanged;
     List<String> middleElem = Lists.newArrayListWithExpectedSize(formulas.size() - 1);
    Iterable<String> splitOperator = Splitter.on(" ,").split(latticenamesH);
    List<String> latticeNamesHElements = Lists.newArrayListWithExpectedSize(formulas.size() - 1);
    List<String> latticeNamesHElementsCopy = Lists.newArrayListWithExpectedSize(formulas.size() -
        1);
    for (String s : splitOperator){
      latticeNamesHElements.add(s);
      latticeNamesHElementsCopy.add(s);
    }
    int counter = 0;
    for (int i = 0; i < latticeNamesHElements.size(); i++){
      if (counter > 4){
        break;
      }
      middleElem.clear();
      latticeNamesHElementsCopy.remove(i);
      if (latticeNamesHElementsCopy.isEmpty()){
        break;
      }
      helperFormula1 = firstPartChanged;
      helperFormula2 = scndPartChanged;
      for (String g2 : latticeNamesHElementsCopy){
        for (int k = 0; k < relationAbstraction1.length; k++) {
          if (relationAbstraction1[k] != null && !(g2 == null)) {
            if (relationAbstraction1[k].contains(g2 + " = ")
                || relationAbstraction1[k].contains(g2 + " < ")) {
              helperFormula1 = fmgr.makeAnd(helperFormula1, relationAbstraction1Formula.get
                  (k));


            }
          }
          if (relationAbstraction2[k] != null && !(g2 == null)) {
            if (relationAbstraction2[k].contains(g2 + " = ")
                || relationAbstraction2[k].contains(g2 + " < ")) {
              helperFormula2 = fmgr.makeAnd(helperFormula2, relationAbstraction2Formula.get
                  (k));


            }
          }
        }
      }
      BooleanFormula toCheckFormula = fmgr.makeAnd(helperFormula1, helperFormula2);
      List<BooleanFormula> toCheckFormulaList =
          Lists.newArrayListWithExpectedSize(formulas.size() - 1);
      for (BooleanFormula f : changedFormulasRest1) {
        toCheckFormulaList.add(f);
      }
      toCheckFormulaList.add(toCheckFormula);
      for (BooleanFormula f : changedFormulasRest2) {
        toCheckFormulaList.add(f);
      }
      BlockFormulas toCheckFormulaBlocked = new BlockFormulas(toCheckFormulaList);
     // logger.log(Level.INFO, "Feasibility Check on " + toCheckFormulaBlocked.toString());
      isFeasible = prove(toCheckFormulaBlocked, prover);
      if (!isFeasible){
        latticeNamesHElementsCopy.clear();
        for (String v : latticeNamesHElements){
          latticeNamesHElementsCopy.add(v);
        }
        counter++;
      } else {
        if (latticeNamesHElementsCopy.size() > 2) {
          for (int i1 = 0; i1 < latticeNamesHElementsCopy.size(); i1 = i1 + 2) {
            middleElem.add(latticeNamesHElementsCopy.get(i1));
          }
        }
        if (latticeNamesHElementsCopy.size() == 2){
          middleElem.add(latticeNamesHElementsCopy.get(1));
        }
        if (!middleElem.isEmpty()) {
            helperFormula1 = firstPartChanged;
            helperFormula2 = scndPartChanged;
          for (String h2 : middleElem) {
            for (int k = 0; k < relationAbstraction1.length; k++) {
              if (relationAbstraction1[k] != null && !(h2 == null)) {
                if (relationAbstraction1[k].contains(h2 + " = ")
                    || relationAbstraction1[k].contains(h2 + " < ")) {
                  helperFormula1 = fmgr.makeAnd(helperFormula1, relationAbstraction1Formula.get
                      (k));


                }
              }
              if (relationAbstraction2[k] != null && !(h2 == null)) {
                if (relationAbstraction2[k].contains(h2 + " = ")
                    || relationAbstraction2[k].contains(h2 + " < ")) {
                  helperFormula2 = fmgr.makeAnd(helperFormula2, relationAbstraction2Formula.get
                      (k));


                }
              }
            }
          }

        BooleanFormula toCheckFormula2 = fmgr.makeAnd(helperFormula1, helperFormula2);
        List<BooleanFormula> toCheckFormulaList2 =
            Lists.newArrayListWithExpectedSize(formulas.size() - 1);
        for (BooleanFormula f : changedFormulasRest1) {
          toCheckFormulaList2.add(f);
        }
        toCheckFormulaList2.add(toCheckFormula2);
        for (BooleanFormula f : changedFormulasRest2) {
          toCheckFormulaList2.add(f);
        }
        BlockFormulas toCheckFormulaBlocked2 = new BlockFormulas(toCheckFormulaList2);
       // logger.log(Level.INFO, "Feasibility Check on " + toCheckFormulaBlocked2.toString());
        isFeasible = prove(toCheckFormulaBlocked2, prover);
        if (!isFeasible) {
          latticeNamesHElements.clear();
          for (String v : latticeNamesHElementsCopy){
            latticeNamesHElements.add(v);
          }
          i = 0;
          counter++;
        } else {
          latticeNamesHElements.clear();
          for (String v : middleElem){
            latticeNamesHElements.add(v);
          }
          i = 0;
          counter++;
        }
      } else {
          latticeNamesHElements.clear();
          for (String v : latticeNamesHElementsCopy){
            latticeNamesHElements.add(v);
          }
          i = 0;
          counter++;
        }
      }
    }

    String maxAbs = "";
    for (String k : latticeNamesHElements){
      if (maxAbs.isEmpty()) {
        maxAbs = k;
      } else {
        maxAbs = maxAbs + " ," + k;
      }
    }

    List<FormulaType> formulaTypes = Lists.newArrayListWithExpectedSize(latticeNamesTypes.size()
        - 1);
    Iterable<String> splitOperator2 = Splitter.on(" ,").split(maxAbs);
    for (String s : splitOperator2) {
      for (int i = 0; i < latticeNames.length; i++) {
        if (latticeNames[i] != null && !(s == null) && s.equals(latticeNames[i])){
          formulaTypes.add(latticeNamesTypes.get(latticeNames[i]));
        }
      }
    }

    maximumFeasibleAbstraction = StringtoIntegerFormulaList
        ( maxAbs, formulaTypes);

    return maximumFeasibleAbstraction;

 /*   for (int i = 0; i < latticeNames.length; i++) {
         if (!latticenamesH.contains
          (latticeNames[i])){
        latticenamesH = latticenamesH + " ," + latticeNames[i];
        helperFormula1 = firstPartChanged;
        helperFormula2 = scndPartChanged;
        Iterable<String> splitOperator = Splitter.on(" ,").split(latticenamesH);
        List<String> latticeNamesHElements = Lists.newArrayListWithExpectedSize(formulas.size() - 1);
        for (String s : splitOperator){
          latticeNamesHElements.add(s);
        }
        for (String s : splitOperator) {

          for (int k = 0; k < relationAbstraction1.length; k++) {
            if (relationAbstraction1[k] != null && !(s == null)) {
              if (relationAbstraction1[k].contains(s + " = ")
                  || relationAbstraction1[k].contains(s + " < ")) {
                helperFormula1 = fmgr.makeAnd(helperFormula1, relationAbstraction1Formula.get
                    (k));


              }
            }
            if (relationAbstraction2[k] != null && !(s == null)) {
              if (relationAbstraction2[k].contains(s + " = ")
                  || relationAbstraction2[k].contains(s + " < ")) {
                helperFormula2 = fmgr.makeAnd(helperFormula2, relationAbstraction2Formula.get
                    (k));


              }
            }
          }
        }
        BooleanFormula toCheckFormula = fmgr.makeAnd(helperFormula1, helperFormula2);
        List<BooleanFormula> toCheckFormulaList = new ArrayList<>(formulas.size() - 1);
        toCheckFormulaList.add(toCheckFormula);
        BlockFormulas toCheckFormulaBlocked = new BlockFormulas(toCheckFormulaList);
        isFeasible = prove(toCheckFormulaBlocked, prover);
        if (isFeasible){
          for (int m = 0; m < latticeNames.length; m++){
            if (!latticenamesH.isEmpty()  &&!latticenamesH.contains
                (latticeNames[m])){
              middleElement[middleElemIndex] = latticenamesH + " ," + latticeNames[m];
              latticenamesH = middleElement[middleElemIndex];
              middleElemIndex++;
            }
          }
          break;
        }
      }
    }

    if (middleElement[0] == null){
      List<FormulaType> formulaTypes = new ArrayList<>(latticeNamesTypes.size() - 1);
      Iterable<String> splitOperator = Splitter.on(" ,").split(latticenamesH);
      for (String s : splitOperator) {
        for (int i = 0; i < latticeNames.length; i++) {
          if (latticeNames[i] != null && !(s == null) && s.equals(latticeNames[i])){
            formulaTypes.add(latticeNamesTypes.get(latticeNames[i]));
          }
        }
      }

        maximumFeasibleAbstraction = StringtoIntegerFormulaList
            ( latticenamesH, formulaTypes);



    } else {
      int counter = 0;
      for (int i = 0; i < middleElement.length; i++) {
        if (middleElement[i] != null) {
          counter++;
        }
      }
      Boolean middleElemFeasible;
      String middleElementString = middleElement[counter / 2];
      helperFormula1 = firstPartChanged;
      helperFormula2 = scndPartChanged;
      Iterable<String> splitOperator = Splitter.on(" ,").split(middleElementString);
      for (String s : splitOperator) {
        for (int k = 0; k < relationAbstraction1.length; k++) {
          if (relationAbstraction1[k] != null) {
            if (relationAbstraction1[k].contains(s + " = ")
                || relationAbstraction1[k].contains(s + " < ")) {
              helperFormula1 = fmgr.makeAnd(helperFormula1, relationAbstraction1Formula.get
                  (k));


            }
          }
          if (relationAbstraction2[k] != null) {
            if (relationAbstraction2[k].contains(s + " = ")
                || relationAbstraction2[k].contains(s + " < ")) {
              helperFormula2 = fmgr.makeAnd(helperFormula2, relationAbstraction2Formula.get
                  (k));


            }
          }
        }
      }
      BooleanFormula toCheckFormula = fmgr.makeAnd(helperFormula1, helperFormula2);
      List<BooleanFormula> toCheckFormulaList = new ArrayList<>(formulas.size() - 1);
      toCheckFormulaList.add(toCheckFormula);
      BlockFormulas toCheckFormulaBlocked = new BlockFormulas(toCheckFormulaList);
      middleElemFeasible = prove(toCheckFormulaBlocked, prover);
      if (middleElemFeasible) {
        List<FormulaType> formulaTypes2 = new ArrayList<>(latticeNamesTypes.size() - 1);
        Iterable<String> splitOperator2 = Splitter.on(" ,").split(middleElement[counter/2]);
        for (String s : splitOperator2) {
          for (int i = 0; i < latticeNames.length; i++) {
            if (latticeNames[i] != null && s.equals(latticeNames[i])){
              formulaTypes2.add(latticeNamesTypes.get(latticeNames[i]));
            }
          }
        }
        maximumFeasibleAbstraction = StringtoIntegerFormulaList
            (middleElement[counter/2],
                formulaTypes2);

      } else {
        List<FormulaType> formulaTypes = new ArrayList<>(latticeNamesTypes.size() - 1);
        Iterable<String> splitOperator3 = Splitter.on(" ,").split(latticenamesH);
        for (String s : splitOperator3) {
          for (int i = 0; i < latticeNames.length; i++) {
            if (latticeNames[i] != null && s.equals(latticeNames[i])){
              formulaTypes.add(latticeNamesTypes.get(latticeNames[i]));
            }
          }
        }

        maximumFeasibleAbstraction = StringtoIntegerFormulaList
            (latticenamesH, formulaTypes);

      }
    }
    return maximumFeasibleAbstraction; */
  }
  @SuppressWarnings({"rawtype", "unchecked"})
  private List<Formula> StringtoIntegerFormulaList(String input, List<FormulaType>
      formulaTypes){
    Formula helperFormula1, helperFormula2, helperFormula3;
    List<Formula> maximumFeasibleAbstraction = new ArrayList<>(formulas.size() - 1);

    if (input.equals("root")){
      return Collections.emptyList();
    }
    if (input.isEmpty()){
      return Collections.emptyList();
    }
    String[] helperArray = new String[2];
    int j = 0;
    Iterable<String> splitOperator = Splitter.on(" ,").split(input);
    for (String s : splitOperator) {
      FormulaType currentType = formulaTypes.get(j);
      if (s.contains(" - ")){
        int i = 0;
        Iterable<String> splitOperator2 = Splitter.on(" - ").split(s);
        for (String t : splitOperator2){
          helperArray[i] = t;
          i++;
        }
        helperFormula1 = fmgr.makeVariable(latticeNamesTypes.get(helperArray[0]),
            helperArray[0]);
        helperFormula2 = fmgr.makeVariable(latticeNamesTypes.get(helperArray[0]), helperArray[1]);
        helperFormula3 = fmgr.makeMinus(helperFormula1, helperFormula2);

      }
      else {
        helperFormula3 = fmgr.makeVariable(currentType, s);
      }
      maximumFeasibleAbstraction.add(helperFormula3);
      j++;
    }
    return maximumFeasibleAbstraction;
  }

  private Boolean checkComparability( List<List<Formula>>
      frontierListCopy,
                                     String
       latticenamesH, String[] latticeNames){
    List<FormulaType> formulaTypes = new ArrayList<>(latticeNamesTypes.size() - 1);
    Iterable<String> splitOperator = Splitter.on(" ,").split(latticenamesH);
    for (String s : splitOperator) {
      for (int i = 0; i < latticeNames.length; i++) {
        if (latticeNames[i] != null && s.equals(latticeNames[i])){
          formulaTypes.add(latticeNamesTypes.get(latticeNames[i]));
        }
      }
    }

    List<Formula> toCompareWith = StringtoIntegerFormulaList(latticenamesH,
         formulaTypes);
    List<List<Formula>> compareList = new ArrayList<>(formulas.size() - 1);
    Boolean isIncomparable = false;
    Boolean comparable = false;
    while (frontierListCopy.size() != 0) {
       List<Formula> smallestList = frontierListCopy.get(0);


      for ( List<Formula> f : frontierListCopy) {
        if (f.size() < smallestList.size()) {
          smallestList = f;
        }
      }
      compareList.add(smallestList);
      frontierListCopy.remove(smallestList);
      for (Formula f : toCompareWith) {
        comparable = false;
        for ( List<Formula> g : compareList) {
          for ( Formula h : g) {

            if (h.equals(f)) {

              comparable = true;
            }
          }

        }
        if (comparable == false) {
          break;
        }
      }

    }
    if (comparable == false) {
      isIncomparable = true;
    }
    return isIncomparable;
  }


}<|MERGE_RESOLUTION|>--- conflicted
+++ resolved
@@ -190,6 +190,7 @@
           new ArrayList<>(variablesThatAreUsedInBothParts.size());
       List<BooleanFormula> relationAbstraction2Formula =
           new ArrayList<>(variablesThatAreUsedInBothParts.size());
+
 
       String[] relationAbstraction1 = new String[variablesThatAreUsedInBothParts.size()];
       String[] relationAbstraction2 = new String[variablesThatAreUsedInBothParts.size()];
@@ -1763,11 +1764,7 @@
         buildingLatticeNamesAndLatticeTypesTimer.stop();
       }
 
-<<<<<<< HEAD
-     /* for(Formula x : relationAbstraction1Formula){
-=======
     /*  for(Formula x : relationAbstraction1Formula){
->>>>>>> 15ae169e
         logger.log(Level.INFO, "Relation Abstraction 1: " + x.toString());
       }
 
@@ -1867,56 +1864,9 @@
               }
 
 
-<<<<<<< HEAD
-          if (!latticenamesH.isEmpty()) {
-          BooleanFormula toCheckFormula = fmgr.makeAnd(helperFormula1, helperFormula2);
-            List<BooleanFormula> toCheckFormulaList = new ArrayList<>(formulas.size() - 1);
-          for (BooleanFormula f : changedFomulasRest1) {
-            toCheckFormulaList.add(f);
-          }
-          toCheckFormulaList.add(toCheckFormula);
-          for (BooleanFormula f : changedFomulasRest2) {
-            toCheckFormulaList.add(f);
-          }
-          BlockFormulas toCheckFormulaBlocked = new BlockFormulas(toCheckFormulaList);
-          feasibilityCheckTimer.start();
-          try {
-           // logger.log(Level.INFO, "Feasibility Check on " + toCheckFormulaBlocked.toString());
-            abstractionFeasible = prove(toCheckFormulaBlocked, prover);
-          } finally {
-            feasibilityCheckTimer.stop();
-          }
-          if (abstractionFeasible) {
-              // logger.log(Level.INFO, toCheckFormulaBlocked.toString() + " is feasible");
-              List<List<Formula>> frontierListCopy = new ArrayList<>(oldFormulas.size() - 1);
-            for ( List<Formula> s : frontierList) {
-              frontierListCopy.add(s);
-            }
-            isIncomparable = checkComparability(frontierListCopy,
-                latticenamesH, latticeNames);
-
-            if (isIncomparable) {
-            //  logger.log(Level.INFO,  "Incomparable");
-              maximisationTimer.start();
-            //  logger.log(Level.INFO, "Maximisation");
-              try {
-                List<Formula> new_frontier_elem = maximise(firstPartChanged,
-                    scndPartChanged,
-                    relationAbstraction1,
-                    relationAbstraction2, relationAbstraction1Formula,
-                    relationAbstraction2Formula, latticeNames,
-                    latticenamesH,
-                     prover);
-                frontierList.add(new_frontier_elem);
-              //  logger.log(Level.INFO,  "Newly added element into frontier list: " +
-               //     new_frontier_elem.toString());
-              } finally {
-                maximisationTimer.stop();
-=======
               if (!latticenamesH.isEmpty()) {
                 BooleanFormula toCheckFormula = fmgr.makeAnd(helperFormula1, helperFormula2);
-                List<BooleanFormula> toCheckFormulaList =
-                    Lists.newArrayListWithExpectedSize(formulas.size() - 1);
+                List<BooleanFormula> toCheckFormulaList = new ArrayList<>(formulas.size() - 1);
                 for (BooleanFormula f : changedFomulasRest1) {
                   toCheckFormulaList.add(f);
                 }
@@ -1935,8 +1885,7 @@
                 }
                 if (abstractionFeasible) {
                   // logger.log(Level.INFO, toCheckFormulaBlocked.toString() + " is feasible");
-                  // List<List<Formula>> frontierListCopy = Lists
-                  //     .newArrayListWithExpectedSize(oldFormulas.size() - 1);
+                  // List<List<Formula>> frontierListCopy = new ArrayList<>(oldFormulas.size() - 1);
            /* for ( List<Formula> s : frontierList) {
               frontierListCopy.add(s);
             }*/
@@ -1965,7 +1914,6 @@
                   }
                   // }
                 }
->>>>>>> 15ae169e
               }
             }
   } finally
@@ -2032,11 +1980,7 @@
 
         List<T> myItpGroupIds = new ArrayList<>(formulas.size());
 
-<<<<<<< HEAD
-    /*    logger.log(Level.INFO,  "changedFormulasRest1: " + changedFomulasRest1.toString());
-=======
      /*   logger.log(Level.INFO,  "changedFormulasRest1: " + changedFomulasRest1.toString());
->>>>>>> 15ae169e
         logger.log(Level.INFO,  "Helper Formula 1: " + helperFormula1.toString());
         logger.log(Level.INFO,  "Helper Formula 2: " + helperFormula2.toString());
         logger.log(Level.INFO,  "changedFomulasRest2: " + changedFomulasRest2.toString()); */
@@ -2076,16 +2020,7 @@
       }
 
     }
-<<<<<<< HEAD
     return interpolants;
-=======
-    if (interpolants != null && !interpolants.isEmpty()) {
-     // logger.log(Level.INFO,  "Interpolants: " + interpolants.toString());
-      return interpolants;
-    } else {
-      return Collections.emptyList();
-    }
->>>>>>> 15ae169e
   }
 
   @SuppressWarnings("rawtypes")
@@ -2132,24 +2067,16 @@
     Boolean isFeasible = true;
     BooleanFormula helperFormula1;
     BooleanFormula helperFormula2;
-<<<<<<< HEAD
-    List<Formula> maximumFeasibleAbstraction = new ArrayList<>(formulas.size() - 1);
-=======
     List<BooleanFormula> changedFormulasRest1 = changedFormulaRest1a;
     List<BooleanFormula> changedFormulasRest2 = changedFormulaRest2a;
-     List<Formula> maximumFeasibleAbstraction = Lists
-        .newArrayListWithExpectedSize
-            (formulas
-                .size() - 1);
->>>>>>> 15ae169e
+     List<Formula> maximumFeasibleAbstraction;
 
      helperFormula1 = firstPartChanged;
      helperFormula2 = scndPartChanged;
-     List<String> middleElem = Lists.newArrayListWithExpectedSize(formulas.size() - 1);
+     List<String> middleElem = new ArrayList<>(formulas.size() - 1);
     Iterable<String> splitOperator = Splitter.on(" ,").split(latticenamesH);
-    List<String> latticeNamesHElements = Lists.newArrayListWithExpectedSize(formulas.size() - 1);
-    List<String> latticeNamesHElementsCopy = Lists.newArrayListWithExpectedSize(formulas.size() -
-        1);
+    List<String> latticeNamesHElements = new ArrayList<>(formulas.size() - 1);
+    List<String> latticeNamesHElementsCopy = new ArrayList<>(formulas.size() - 1);
     for (String s : splitOperator){
       latticeNamesHElements.add(s);
       latticeNamesHElementsCopy.add(s);
@@ -2189,8 +2116,7 @@
         }
       }
       BooleanFormula toCheckFormula = fmgr.makeAnd(helperFormula1, helperFormula2);
-      List<BooleanFormula> toCheckFormulaList =
-          Lists.newArrayListWithExpectedSize(formulas.size() - 1);
+      List<BooleanFormula> toCheckFormulaList = new ArrayList<>(formulas.size() - 1);
       for (BooleanFormula f : changedFormulasRest1) {
         toCheckFormulaList.add(f);
       }
@@ -2243,8 +2169,7 @@
           }
 
         BooleanFormula toCheckFormula2 = fmgr.makeAnd(helperFormula1, helperFormula2);
-        List<BooleanFormula> toCheckFormulaList2 =
-            Lists.newArrayListWithExpectedSize(formulas.size() - 1);
+        List<BooleanFormula> toCheckFormulaList2 = new ArrayList<>(formulas.size() - 1);
         for (BooleanFormula f : changedFormulasRest1) {
           toCheckFormulaList2.add(f);
         }
@@ -2290,8 +2215,7 @@
       }
     }
 
-    List<FormulaType> formulaTypes = Lists.newArrayListWithExpectedSize(latticeNamesTypes.size()
-        - 1);
+    List<FormulaType> formulaTypes = new ArrayList<>(latticeNamesTypes.size() - 1);
     Iterable<String> splitOperator2 = Splitter.on(" ,").split(maxAbs);
     for (String s : splitOperator2) {
       for (int i = 0; i < latticeNames.length; i++) {
@@ -2313,7 +2237,7 @@
         helperFormula1 = firstPartChanged;
         helperFormula2 = scndPartChanged;
         Iterable<String> splitOperator = Splitter.on(" ,").split(latticenamesH);
-        List<String> latticeNamesHElements = Lists.newArrayListWithExpectedSize(formulas.size() - 1);
+        List<String> latticeNamesHElements = new ArrayList<>(formulas.size() - 1);
         for (String s : splitOperator){
           latticeNamesHElements.add(s);
         }
