/*
 *  CPAchecker is a tool for configurable software verification.
 *  This file is part of CPAchecker.
 *
 *  Copyright (C) 2007-2012  Dirk Beyer
 *  All rights reserved.
 *
 *  Licensed under the Apache License, Version 2.0 (the "License");
 *  you may not use this file except in compliance with the License.
 *  You may obtain a copy of the License at
 *
 *      http://www.apache.org/licenses/LICENSE-2.0
 *
 *  Unless required by applicable law or agreed to in writing, software
 *  distributed under the License is distributed on an "AS IS" BASIS,
 *  WITHOUT WARRANTIES OR CONDITIONS OF ANY KIND, either express or implied.
 *  See the License for the specific language governing permissions and
 *  limitations under the License.
 *
 *
 *  CPAchecker web page:
 *    http://cpachecker.sosy-lab.org
 */
package org.sosy_lab.cpachecker.util.predicates.interpolation;

import java.io.File;
import java.io.PrintStream;
import java.util.ArrayDeque;
import java.util.ArrayList;
import java.util.Arrays;
import java.util.Collections;
import java.util.Deque;
import java.util.HashSet;
import java.util.List;
import java.util.Set;
import java.util.concurrent.Callable;
import java.util.concurrent.ExecutionException;
import java.util.concurrent.ExecutorService;
import java.util.concurrent.Executors;
import java.util.concurrent.Future;
import java.util.concurrent.TimeUnit;
import java.util.concurrent.TimeoutException;
import java.util.logging.Level;

import org.sosy_lab.common.Classes.UnexpectedCheckedException;
import org.sosy_lab.common.LogManager;
import org.sosy_lab.common.Timer;
import org.sosy_lab.common.configuration.Configuration;
import org.sosy_lab.common.configuration.InvalidConfigurationException;
import org.sosy_lab.common.configuration.Option;
import org.sosy_lab.common.configuration.Options;
import org.sosy_lab.common.configuration.TimeSpanOption;
import org.sosy_lab.cpachecker.cfa.objectmodel.CFAEdge;
import org.sosy_lab.cpachecker.core.CPAcheckerResult.Result;
import org.sosy_lab.cpachecker.core.reachedset.ReachedSet;
import org.sosy_lab.cpachecker.cpa.art.ARTElement;
import org.sosy_lab.cpachecker.exceptions.CPAException;
import org.sosy_lab.cpachecker.exceptions.CPATransferException;
import org.sosy_lab.cpachecker.exceptions.RefinementFailedException;
import org.sosy_lab.cpachecker.exceptions.RefinementFailedException.Reason;
import org.sosy_lab.cpachecker.exceptions.SolverException;
import org.sosy_lab.cpachecker.util.predicates.CSIsatInterpolatingProver;
import org.sosy_lab.cpachecker.util.predicates.ExtendedFormulaManager;
import org.sosy_lab.cpachecker.util.predicates.FormulaManagerFactory;
import org.sosy_lab.cpachecker.util.predicates.Model;
import org.sosy_lab.cpachecker.util.predicates.Solver;
import org.sosy_lab.cpachecker.util.predicates.interfaces.Formula;
import org.sosy_lab.cpachecker.util.predicates.interfaces.InterpolatingTheoremProver;
import org.sosy_lab.cpachecker.util.predicates.interfaces.PathFormulaManager;
import org.sosy_lab.cpachecker.util.predicates.interfaces.TheoremProver;

import com.google.common.base.Throwables;
import com.google.common.collect.ImmutableMap;
import com.google.common.collect.Lists;
import com.google.common.collect.Sets;
import com.google.common.util.concurrent.ThreadFactoryBuilder;


@Options(prefix="cpa.predicate.refinement")
public abstract class InterpolationManager<I> {

  static class Stats {
    private final Timer cexAnalysisTimer = new Timer();
    private final Timer cexAnalysisSolverTimer = new Timer();
    private final Timer cexAnalysisGetUsefulBlocksTimer = new Timer();
    private final Timer interpolantVerificationTimer = new Timer();

    void printStatistics(PrintStream out, Result result, ReachedSet reached) {
      out.println("  Counterexample analysis:        " + cexAnalysisTimer + " (Max: " + cexAnalysisTimer.printMaxTime() + ", Calls: " + cexAnalysisTimer.getNumberOfIntervals() + ")");
      if (cexAnalysisGetUsefulBlocksTimer.getMaxTime() != 0) {
        out.println("    Cex.focusing:                 " + cexAnalysisGetUsefulBlocksTimer + " (Max: " + cexAnalysisGetUsefulBlocksTimer.printMaxTime() + ")");
      }
      out.println("    Solving time only:            " + cexAnalysisSolverTimer + " (Max: " + cexAnalysisSolverTimer.printMaxTime() + ", Calls: " + cexAnalysisSolverTimer.getNumberOfIntervals() + ")");
      if (interpolantVerificationTimer.getNumberOfIntervals() > 0) {
        out.println("    Interpolant verification:     " + interpolantVerificationTimer);
      }
    }
  }

  final Stats stats = new Stats();

  protected final LogManager logger;
  protected final ExtendedFormulaManager fmgr;
  protected final PathFormulaManager pmgr;
  private final Solver solver;

  private final InterpolatingTheoremProver<?> firstItpProver;
  private final InterpolatingTheoremProver<?> secondItpProver;

  @Option(name="interpolatingProver", toUppercase=true, values={"DEFAULT", "CSISAT"},
      description="Which interpolating solver to use for interpolant generation?\n"
          + "DEFAULT means to use the solver used for everything else as well.")
  private String whichItpProver = "DEFAULT";

  @Option(description="apply deletion-filter to the abstract counterexample, to get "
    + "a minimal set of blocks, before applying interpolation-based refinement")
  private boolean getUsefulBlocks = false;

  @Option(name="shortestCexTrace",
      description="use incremental search in counterexample analysis, "
        + "to find the minimal infeasible prefix")
  private boolean shortestTrace = false;

  @Option(name="shortestCexTraceUseSuffix",
      description="if shortestCexTrace is used, "
        + "start from the end with the incremental search")
  private boolean useSuffix = false;

  @Option(name="shortestCexTraceZigZag",
      description="if shortestCexTrace is used, "
        + "alternatingly search from start and end of the trace")
  private boolean useZigZag = false;

  @Option(name="addWellScopedPredicates",
      description="refinement will try to build 'well-scoped' predicates, "
        + "by cutting spurious traces as explained in Section 5.2 of the paper "
        + "'Abstractions From Proofs'\n(this does not work with function inlining).\n"
        + "THIS FEATURE IS CURRENTLY NOT AVAILABLE. ")
  private boolean wellScopedPredicates = false;

  @Option(description="dump all interpolation problems")
  private boolean dumpInterpolationProblems = false;

  @Option(description="verify if the interpolants fulfill the interpolant properties")
  private boolean verifyInterpolants = false;

  @Option(name="timelimit",
      description="time limit for refinement (use milliseconds or specify a unit; 0 for infinite)")
  @TimeSpanOption(codeUnit=TimeUnit.MILLISECONDS,
      defaultUserUnit=TimeUnit.MILLISECONDS,
      min=0)
  private long itpTimeLimit = 0;

  @Option(name="changesolverontimeout",
      description="try again with a second solver if refinement timed out")
  private boolean changeItpSolveOTF = false;

  @Option(description="skip refinement if input formula is larger than "
    + "this amount of bytes (ignored if 0)")
  private int maxRefinementSize = 0;

  private final ExecutorService executor;

  public InterpolationManager(
      ExtendedFormulaManager pFmgr,
      PathFormulaManager pPmgr,
<<<<<<< HEAD
      Solver pSolver,
=======
      TheoremProver pThmProver,
      FormulaManagerFactory pFmgrFactory,
>>>>>>> 7f570d8e
      Configuration config,
      LogManager pLogger) throws InvalidConfigurationException {
    config.inject(this, InterpolationManager.class);

    logger = pLogger;
    fmgr = pFmgr;
    pmgr = pPmgr;
    solver = pSolver;


    // create solvers
    if (whichItpProver.equals("CSISAT")) {
      firstItpProver = new CSIsatInterpolatingProver(fmgr, logger);
    } else {
      assert whichItpProver.equals("DEFAULT");
      firstItpProver = pFmgrFactory.createInterpolatingTheoremProver(false);
    }

    if (changeItpSolveOTF) {
      if (whichItpProver.equals("CSISAT")) {
        secondItpProver = pFmgrFactory.createInterpolatingTheoremProver(false);
      } else {
        assert whichItpProver.equals("DEFAULT");
        secondItpProver = new CSIsatInterpolatingProver(fmgr, logger);
      }
    } else {
      secondItpProver = null;
    }

    if (itpTimeLimit == 0) {
      executor = null;
    } else {
      // important to use daemon threads here, because we never have the chance to stop the executor
      executor = Executors.newSingleThreadExecutor(new ThreadFactoryBuilder().setDaemon(true).build());
    }

    if (wellScopedPredicates) {
      throw new InvalidConfigurationException("wellScopePredicates are currently disabled");
    }
//    if (inlineFunctions && wellScopedPredicates) {
//      logger.log(Level.WARNING, "Well scoped predicates not possible with function inlining, disabling them.");
//      wellScopedPredicates = false;
//    }
  }

  public String dumpCounterexample(CounterexampleTraceInfo<I> cex) {
    return fmgr.dumpFormula(fmgr.makeConjunction(cex.getCounterExampleFormulas()));
  }

  /**
   * Counterexample analysis and predicate discovery.
   * This method is just an helper to delegate the actual work
   * This is used to detect timeouts for interpolation
   *
   * @param pFormulas the formulas for the path
   * @param elementsOnPath the ARTElements on the path (may be empty if no branching information is required)
   * @throws CPAException
   * @throws InterruptedException
   */
  public CounterexampleTraceInfo<I> buildCounterexampleTrace(
      final List<Formula> pFormulas,
      final Set<ARTElement> elementsOnPath) throws CPAException, InterruptedException {

    // if we don't want to limit the time given to the solver
    if (itpTimeLimit == 0) {
      return buildCounterexampleTraceWithSpecifiedItp(pFormulas, elementsOnPath, firstItpProver);
    }

    assert executor != null;

    // how many times is the problem tried to be solved so far?
    int noOfTries = 0;

    while (true) {
      final InterpolatingTheoremProver<?> currentItpProver =
        (noOfTries == 0) ? firstItpProver : secondItpProver;

      Callable<CounterexampleTraceInfo<I>> tc = new Callable<CounterexampleTraceInfo<I>>() {
        @Override
        public CounterexampleTraceInfo<I> call() throws CPAException, InterruptedException {
          return buildCounterexampleTraceWithSpecifiedItp(pFormulas, elementsOnPath, currentItpProver);
        }
      };

      Future<CounterexampleTraceInfo<I>> future = executor.submit(tc);

      try {
        // here we get the result of the post computation but there is a time limit
        // given to complete the task specified by timeLimit
        return future.get(itpTimeLimit, TimeUnit.MILLISECONDS);

      } catch (TimeoutException e){
        // if first try failed and changeItpSolveOTF enabled try the alternative solver
        if (changeItpSolveOTF && noOfTries == 0) {
          logger.log(Level.WARNING, "SMT-solver timed out during interpolation process, trying next solver.");
          noOfTries++;

        } else {
          logger.log(Level.SEVERE, "SMT-solver timed out during interpolation process");
          throw new RefinementFailedException(Reason.TIMEOUT, null);
        }

      } catch (ExecutionException e) {
        Throwable t = e.getCause();
        Throwables.propagateIfPossible(t, CPAException.class, InterruptedException.class);

        throw new UnexpectedCheckedException("interpolation", t);
      }
    }
  }

  /**
   * Counterexample analysis and predicate discovery.
   * @param pFormulas the formulas for the path
   * @param elementsOnPath the ARTElements on the path (may be empty if no branching information is required)
   * @param pItpProver interpolation solver used
   * @return counterexample info with predicated information
   * @throws CPAException
   */
  private <T> CounterexampleTraceInfo<I> buildCounterexampleTraceWithSpecifiedItp(
      List<Formula> pFormulas, Set<ARTElement> elementsOnPath, InterpolatingTheoremProver<T> pItpProver) throws CPAException, InterruptedException {

    logger.log(Level.FINEST, "Building counterexample trace");
    stats.cexAnalysisTimer.start();
    pItpProver.init();
    try {

      // Final adjustments to the list of formulas
      List<Formula> f = new ArrayList<Formula>(pFormulas); // copy because we will change the list

      if (fmgr.useBitwiseAxioms()) {
        addBitwiseAxioms(f);
      }

      f = Collections.unmodifiableList(f);
      logger.log(Level.ALL, "Counterexample trace formulas:", f);

      // now f is the DAG formula which is satisfiable iff there is a
      // concrete counterexample


      // Check if refinement problem is not too big
      if (maxRefinementSize > 0) {
        int size = fmgr.dumpFormula(fmgr.makeConjunction(f)).length();
        if (size > maxRefinementSize) {
          logger.log(Level.FINEST, "Skipping refinement because input formula is", size, "bytes large.");
          throw new RefinementFailedException(Reason.TooMuchUnrolling, null);
        }
      }


      // Check feasibility of counterexample
      logger.log(Level.FINEST, "Checking feasibility of counterexample trace");
      stats.cexAnalysisSolverTimer.start();

      boolean spurious;
      List<T> itpGroupsIds;
      try {

        if (shortestTrace && getUsefulBlocks) {
          f = Collections.unmodifiableList(getUsefulBlocks(f, useSuffix, useZigZag));
        }

        if (dumpInterpolationProblems) {
          dumpInterpolationProblem(f);
        }

        // initialize all interpolation group ids with "null"
        itpGroupsIds = new ArrayList<T>(Collections.<T>nCopies(f.size(), null));

        if (getUsefulBlocks || !shortestTrace) {
          spurious = checkInfeasibilityOfFullTrace(f, itpGroupsIds, pItpProver);

        } else {
          spurious = checkInfeasabilityOfShortestTrace(f, itpGroupsIds, pItpProver);
        }
        assert itpGroupsIds.size() == f.size();
        assert !itpGroupsIds.contains(null); // has to be filled completely

      } finally {
        stats.cexAnalysisSolverTimer.stop();
      }

      logger.log(Level.FINEST, "Counterexample trace is", (spurious ? "infeasible" : "feasible"));


      // Get either interpolants or error path information
      CounterexampleTraceInfo<I> info;
      if (spurious) {

        List<Formula> interpolants = getInterpolants(pItpProver, itpGroupsIds);
        if (verifyInterpolants) {
          verifyInterpolants(interpolants, f, pItpProver);
        }
        info = extractPredicates(interpolants);

      } else {
        // this is a real bug
        info = getErrorPath(f, pItpProver, elementsOnPath);
      }

      logger.log(Level.ALL, "Counterexample information:", info);

      return info;

    } finally {
      pItpProver.reset();
      stats.cexAnalysisTimer.stop();
    }
  }

  /**
   * Add axioms about bitwise operations to a list of formulas, if such operations
   * are used. This is probably not that helpful currently, we would have to the
   * tell the solver that these are axioms.
   *
   * The axioms are added to the last part of the list of formulas.
   *
   * @param f The list of formulas to scan for bitwise operations.
   */
  private void addBitwiseAxioms(List<Formula> f) {
    Formula bitwiseAxioms = fmgr.makeTrue();

    for (Formula fm : f) {
      Formula a = fmgr.getBitwiseAxioms(fm);
      if (!a.isTrue()) {
        bitwiseAxioms = fmgr.makeAnd(bitwiseAxioms, a);
      }
    }

    if (!bitwiseAxioms.isTrue()) {
      logger.log(Level.ALL, "DEBUG_3", "ADDING BITWISE AXIOMS TO THE",
          "LAST GROUP: ", bitwiseAxioms);
      int lastIndex = f.size()-1;
      f.set(lastIndex, fmgr.makeAnd(f.get(lastIndex), bitwiseAxioms));
    }
  }

  /**
   * Try to find out which formulas out of a list of formulas are relevant for
   * making the conjunction unsatisfiable.
   *
   * @param f The list of formulas to check.
   * @param suffixTrace Whether to start from the end of the list.
   * @param zigZag Whether to use a zig-zag way, using formulas from the beginning and the end.
   * @return A sublist of f that contains the useful formulas.
   */
  private List<Formula> getUsefulBlocks(List<Formula> f, boolean suffixTrace, boolean zigZag) {

    stats.cexAnalysisGetUsefulBlocksTimer.start();

    // try to find a minimal-unsatisfiable-core of the trace (as Blast does)

    TheoremProver thmProver = solver.getTheoremProver();
    thmProver.init();

    logger.log(Level.ALL, "DEBUG_1", "Calling getUsefulBlocks on path",
        "of length:", f.size());

    Formula[] needed = new Formula[f.size()];
    for (int i = 0; i < needed.length; ++i) {
      needed[i] = fmgr.makeTrue();
    }
    int pos = suffixTrace ? f.size()-1 : 0;
    int incr = suffixTrace ? -1 : 1;
    int toPop = 0;

    while (true) {
      boolean consistent = true;
      // 1. assert all the needed constraints
      for (int i = 0; i < needed.length; ++i) {
        if (!needed[i].isTrue()) {
          thmProver.push(needed[i]);
          ++toPop;
        }
      }
      // 2. if needed is inconsistent, then return it
      if (thmProver.isUnsat()) {
        f = Arrays.asList(needed);
        break;
      }
      // 3. otherwise, assert one block at a time, until we get an
      // inconsistency
      if (zigZag) {
        int s = 0;
        int e = f.size()-1;
        boolean fromStart = false;
        while (true) {
          int i = fromStart ? s : e;
          if (fromStart) {
            ++s;
          } else {
            --e;
          }
          fromStart = !fromStart;

          Formula t = f.get(i);
          thmProver.push(t);
          ++toPop;
          if (thmProver.isUnsat()) {
            // add this block to the needed ones, and repeat
            needed[i] = t;
            logger.log(Level.ALL, "DEBUG_1",
                "Found needed block: ", i, ", term: ", t);
            // pop all
            while (toPop > 0) {
              --toPop;
              thmProver.pop();
            }
            // and go to the next iteration of the while loop
            consistent = false;
            break;
          }

          if (e < s) {
            break;
          }
        }
      } else {
        for (int i = pos; suffixTrace ? i >= 0 : i < f.size();
        i += incr) {
          Formula t = f.get(i);
          thmProver.push(t);
          ++toPop;
          if (thmProver.isUnsat()) {
            // add this block to the needed ones, and repeat
            needed[i] = t;
            logger.log(Level.ALL, "DEBUG_1",
                "Found needed block: ", i, ", term: ", t);
            // pop all
            while (toPop > 0) {
              --toPop;
              thmProver.pop();
            }
            // and go to the next iteration of the while loop
            consistent = false;
            break;
          }
        }
      }
      if (consistent) {
        // if we get here, the trace is consistent:
        // this is a real counterexample!
        break;
      }
    }

    while (toPop > 0) {
      --toPop;
      thmProver.pop();
    }

    thmProver.reset();

    logger.log(Level.ALL, "DEBUG_1", "Done getUsefulBlocks");

    stats.cexAnalysisGetUsefulBlocksTimer.stop();

    return f;
  }


  /**
   * Check the satisfiability of all formulas in a list.
   *
   * @param f The list of formulas to check.
   * @param itpGroupsIds The list where to store the references to the interpolation groups.
   * @param pItpProver The solver to use.
   * @return True if the formulas are unsatisfiable.
   * @throws InterruptedException
   */
  private <T> boolean checkInfeasibilityOfFullTrace(List<Formula> f,
      List<T> itpGroupsIds, InterpolatingTheoremProver<T> pItpProver)
      throws InterruptedException {
    // check all formulas in f at once

    for (int i = useSuffix ? f.size()-1 : 0;
    useSuffix ? i >= 0 : i < f.size(); i += useSuffix ? -1 : 1) {

      itpGroupsIds.set(i, pItpProver.addFormula(f.get(i)));
    }

    return pItpProver.isUnsat();
  }

  /**
   * Check the satisfiability of a list of formulas, while trying to use as few
   * formulas as possible to make it unsatisfiable.
   *
   * @param traceFormulas The list of formulas to check.
   * @param itpGroupsIds The list where to store the references to the interpolation groups.
   * @param pItpProver The solver to use.
   * @return True if the formulas are unsatisfiable.
   * @throws InterruptedException
   */
  private <T> boolean checkInfeasabilityOfShortestTrace(List<Formula> traceFormulas,
      List<T> itpGroupsIds, InterpolatingTheoremProver<T> pItpProver) throws InterruptedException {
    Boolean tmpSpurious = null;

    if (useZigZag) {
      int e = traceFormulas.size()-1;
      int s = 0;
      boolean fromStart = false;
      while (s <= e) {
        int i = fromStart ? s : e;
        if (fromStart) {
          s++;
        } else {
          e--;
        }
        fromStart = !fromStart;

        tmpSpurious = null;
        Formula fm = traceFormulas.get(i);
        itpGroupsIds.set(i, pItpProver.addFormula(fm));
        if (!fm.isTrue()) {
          if (pItpProver.isUnsat()) {
            tmpSpurious = Boolean.TRUE;
            for (int j = s; j <= e; ++j) {
              itpGroupsIds.set(j, pItpProver.addFormula(traceFormulas.get(j)));
            }
            break;
          } else {
            tmpSpurious = Boolean.FALSE;
          }
        }
      }

    } else {
      for (int i = useSuffix ? traceFormulas.size()-1 : 0;
      useSuffix ? i >= 0 : i < traceFormulas.size(); i += useSuffix ? -1 : 1) {

        tmpSpurious = null;
        Formula fm = traceFormulas.get(i);
        itpGroupsIds.set(i, pItpProver.addFormula(fm));
        if (!fm.isTrue()) {
          if (pItpProver.isUnsat()) {
            tmpSpurious = Boolean.TRUE;
            // we need to add the other formulas to the itpProver
            // anyway, so it can setup its internal state properly
            for (int j = i+(useSuffix ? -1 : 1);
            useSuffix ? j >= 0 : j < traceFormulas.size();
            j += useSuffix ? -1 : 1) {
              itpGroupsIds.set(j, pItpProver.addFormula(traceFormulas.get(j)));
            }
            break;
          } else {
            tmpSpurious = Boolean.FALSE;
          }
        }
      }
    }

    return (tmpSpurious == null) ? pItpProver.isUnsat() : tmpSpurious;
  }

  /**
   * Get the interpolants from the solver after the formulas have been proved
   * to be unsatisfiable.
   *
   * @param pItpProver The solver.
   * @param itpGroupsIds The references to the interpolation groups
   * @return A list of all the interpolants.
   */
  private <T> List<Formula> getInterpolants(
      InterpolatingTheoremProver<T> pItpProver, List<T> itpGroupsIds) {

    List<Formula> interpolants = Lists.newArrayListWithExpectedSize(itpGroupsIds.size()-1);

    // The counterexample is spurious. Get the interpolants.

    // how to partition the trace into (A, B) depends on whether
    // there are function calls involved or not: in general, A
    // is the trace from the entry point of the current function
    // to the current point, and B is everything else. To implement
    // this, we keep track of which function we are currently in.
    // if we don't want "well-scoped" predicates, A always starts at the beginning
    Deque<Integer> entryPoints = null;
    if (wellScopedPredicates) {
      entryPoints = new ArrayDeque<Integer>();
      entryPoints.push(0);
    }

    for (int i = 0; i < itpGroupsIds.size()-1; ++i) {
      // last iteration is left out because B would be empty
      final int start_of_a = (wellScopedPredicates ? entryPoints.peek() : 0);

      logger.log(Level.ALL, "Looking for interpolant for formulas from",
          start_of_a, "to", i);

      stats.cexAnalysisSolverTimer.start();
      Formula itp = pItpProver.getInterpolant(itpGroupsIds.subList(start_of_a, i+1));
      stats.cexAnalysisSolverTimer.stop();

      if (dumpInterpolationProblems) {
        File dumpFile = formatFormulaOutputFile("interpolant", i);
        fmgr.dumpFormulaToFile(itp, dumpFile);
      }

      interpolants.add(itp);

      // TODO wellScopedPredicates have been disabled

      // TODO the following code relies on the fact that there is always an abstraction on function call and return

      // If we are entering or exiting a function, update the stack
      // of entry points
      // TODO checking if the abstraction node is a new function
//        if (wellScopedPredicates && e.getAbstractionLocation() instanceof CFAFunctionDefinitionNode) {
//          entryPoints.push(i);
//        }
        // TODO check we are returning from a function
//        if (wellScopedPredicates && e.getAbstractionLocation().getEnteringSummaryEdge() != null) {
//          entryPoints.pop();
//        }
    }

    return interpolants;
  }

  private <T> void verifyInterpolants(List<Formula> interpolants, List<Formula> formulas, InterpolatingTheoremProver<T> prover) throws SolverException, InterruptedException {
    stats.interpolantVerificationTimer.start();
    try {

      final int n = interpolants.size();;
      assert n == (formulas.size() - 1);

      // The following three properties need to be checked:
      // (A)                          true      & f_0 => itp_0
      // (B) \forall i \in [1..n-1] : itp_{i-1} & f_i => itp_i
      // (C)                          itp_{n-1} & f_n => false

      // Check (A)
      if (!checkImplication(formulas.get(0), interpolants.get(0), prover)) {
        throw new SolverException("First interpolant is not implied by first formula");
      }

      // Check (B).
      for (int i = 1; i <= (n-1); i++) {
        Formula conjunct = fmgr.makeAnd(interpolants.get(i-1), formulas.get(i));

        if (!checkImplication(conjunct, interpolants.get(i), prover)) {
          throw new SolverException("Interpolant " + interpolants.get(i) + " is not implied by previous part of the path");
        }
      }

      // Check (C).
      Formula conjunct = fmgr.makeAnd(interpolants.get(n-1), formulas.get(n));
      if (!checkImplication(conjunct, fmgr.makeFalse(), prover)) {
        throw new SolverException("Last interpolant fails to prove infeasibility of the path");
      }


      // Furthermore, check if the interpolants contains only the allowed variables
      List<Set<String>> variablesInFormulas = Lists.newArrayListWithExpectedSize(formulas.size());
      for (Formula f : formulas) {
        variablesInFormulas.add(fmgr.extractVariables(f));
      }

      for (int i = 0; i < interpolants.size(); i++) {

        Set<String> variablesInA = new HashSet<String>();
        for (int j = 0; j <= i; j++) {
          // formula i is in group A
          variablesInA.addAll(variablesInFormulas.get(j));
        }

        Set<String> variablesInB = new HashSet<String>();
        for (int j = i+1; j < formulas.size(); j++) {
          // formula i is in group A
          variablesInB.addAll(variablesInFormulas.get(j));
        }

        Set<String> allowedVariables = Sets.intersection(variablesInA, variablesInB).immutableCopy();
        Set<String> variablesInInterpolant = fmgr.extractVariables(interpolants.get(i));

        variablesInInterpolant.removeAll(allowedVariables);

        if (!variablesInInterpolant.isEmpty()) {
          throw new SolverException("Interpolant "  + interpolants.get(i) + " contains forbidden variable(s) " + variablesInInterpolant);
        }
      }

    } finally {
      stats.interpolantVerificationTimer.stop();
    }
  }

  private <T> boolean checkImplication(Formula a, Formula b, InterpolatingTheoremProver<T> prover) throws InterruptedException {
    // check unsatisfiability of negation of (a => b),
    // i.e., check unsatisfiability of (a & !b)
    Formula f = fmgr.makeAnd(a, fmgr.makeNot(b));
    prover.reset();
    prover.init();

    prover.addFormula(f);
    boolean unsat = prover.isUnsat();
    return unsat;
  }

  /**
   * Get the predicates out of the interpolants.
   *
   * @param interpolants the interpolants
   * @return Information about the counterexample, including the predicates.
   * @throws RefinementFailedException If there were no predicates.
   */
  private <T> CounterexampleTraceInfo<I> extractPredicates(
      List<Formula> interpolants) {

    // the counterexample is spurious. Extract the predicates from
    // the interpolants

    CounterexampleTraceInfo<I> info = new CounterexampleTraceInfo<I>();

    int i = 1;
    for (Formula itp : interpolants) {
      I preds;

      if (itp.isTrue()) {
        logger.log(Level.ALL, "For step", i, "got no interpolant.");
        preds = getTrueInterpolant();

      } else {
        logger.log(Level.ALL, "For step", i, "got:", "interpolant", itp);
        preds = convertInterpolant(itp, i);
      }
      info.addPredicatesForRefinement(preds);
      i++;
    }

    return info;
  }

  protected abstract I convertInterpolant(Formula itp, int step);

  protected abstract I getTrueInterpolant();

  /**
   * Get information about the error path from the solver after the formulas
   * have been proved to be satisfiable.
   *
   * @param f The list of formulas on the path.
   * @param pItpProver The solver.
   * @param elementsOnPath The ARTElements of the paths represented by f.
   * @return Information about the error path, including a satisfying assignment.
   * @throws CPATransferException
   * @throws InterruptedException
   */
  private <T> CounterexampleTraceInfo<I> getErrorPath(List<Formula> f,
      InterpolatingTheoremProver<T> pItpProver, Set<ARTElement> elementsOnPath)
      throws CPATransferException, InterruptedException {

    // get the branchingFormula
    // this formula contains predicates for all branches we took
    // this way we can figure out which branches make a feasible path
    Formula branchingFormula = pmgr.buildBranchingFormula(elementsOnPath);

    if (branchingFormula.isTrue()) {
      return new CounterexampleTraceInfo<I>(f, pItpProver.getModel(), Collections.<Integer, Boolean>emptyMap());
    }

    // add formula to solver environment
    pItpProver.addFormula(branchingFormula);

    // need to ask solver for satisfiability again,
    // otherwise model doesn't contain new predicates
    boolean stillSatisfiable = !pItpProver.isUnsat();

    if (stillSatisfiable) {
      Model model = pItpProver.getModel();
      return new CounterexampleTraceInfo<I>(f, model, pmgr.getBranchingPredicateValuesFromModel(model));

    } else {
      // this should not happen
      logger.log(Level.WARNING, "Could not get precise error path information because of inconsistent reachingPathsFormula!");

      dumpInterpolationProblem(f);
      File dumpFile = formatFormulaOutputFile("formula", f.size());
      fmgr.dumpFormulaToFile(branchingFormula, dumpFile);

      return new CounterexampleTraceInfo<I>(f, new Model(fmgr), Collections.<Integer, Boolean>emptyMap());
    }
  }


  public CounterexampleTraceInfo<I> checkPath(List<CFAEdge> pPath) throws CPATransferException {
    Formula f = pmgr.makeFormulaForPath(pPath).getFormula();

    TheoremProver thmProver = solver.getTheoremProver();
    thmProver.init();
    try {
      thmProver.push(f);
      if (thmProver.isUnsat()) {
        return new CounterexampleTraceInfo<I>();
      } else {
        return new CounterexampleTraceInfo<I>(Collections.singletonList(f), thmProver.getModel(), ImmutableMap.<Integer, Boolean>of());
      }
    } finally {
      thmProver.reset();
    }
  }

  /**
   * Helper method to dump a list of formulas to files.
   */
  private void dumpInterpolationProblem(List<Formula> f) {
    int k = 0;
    for (Formula formula : f) {
      File dumpFile = formatFormulaOutputFile("formula", k++);
      fmgr.dumpFormulaToFile(formula, dumpFile);
    }
  }

  protected File formatFormulaOutputFile(String formula, int index) {
    if (dumpInterpolationProblems) {
      return fmgr.formatFormulaOutputFile("interpolation", stats.cexAnalysisTimer.getNumberOfIntervals(), formula, index);
    } else {
      return null;
    }
  }
}<|MERGE_RESOLUTION|>--- conflicted
+++ resolved
@@ -164,12 +164,8 @@
   public InterpolationManager(
       ExtendedFormulaManager pFmgr,
       PathFormulaManager pPmgr,
-<<<<<<< HEAD
       Solver pSolver,
-=======
-      TheoremProver pThmProver,
       FormulaManagerFactory pFmgrFactory,
->>>>>>> 7f570d8e
       Configuration config,
       LogManager pLogger) throws InvalidConfigurationException {
     config.inject(this, InterpolationManager.class);
