/*
 *  CPAchecker is a tool for configurable software verification.
 *  This file is part of CPAchecker.
 *
 *  Copyright (C) 2007-2011  Dirk Beyer
 *  All rights reserved.
 *
 *  Licensed under the Apache License, Version 2.0 (the "License");
 *  you may not use this file except in compliance with the License.
 *  You may obtain a copy of the License at
 *
 *      http://www.apache.org/licenses/LICENSE-2.0
 *
 *  Unless required by applicable law or agreed to in writing, software
 *  distributed under the License is distributed on an "AS IS" BASIS,
 *  WITHOUT WARRANTIES OR CONDITIONS OF ANY KIND, either express or implied.
 *  See the License for the specific language governing permissions and
 *  limitations under the License.
 *
 *
 *  CPAchecker web page:
 *    http://cpachecker.sosy-lab.org
 */
package org.sosy_lab.cpachecker.util.predicates.smtInterpol;

import java.util.ArrayDeque;
import java.util.Collection;
import java.util.Collections;
import java.util.Deque;
import java.util.HashSet;
import java.util.Set;

import de.uni_freiburg.informatik.ultimate.logic.ApplicationTerm;
import de.uni_freiburg.informatik.ultimate.logic.ConstantTerm;
import de.uni_freiburg.informatik.ultimate.logic.FunctionSymbol;
import de.uni_freiburg.informatik.ultimate.logic.Rational;
import de.uni_freiburg.informatik.ultimate.logic.Term;

/** This is a Class similiar to Mathsat-NativeApi,
 *  it contains some useful functions. */
public class SmtInterpolUtil {

  static boolean log = false; // debug

  /** A Term is an Atom, iff its function is no element of {"And", "Or", "Not"}.*/
  public static boolean isAtom(Term t) {
<<<<<<< HEAD
    boolean is = !isAnd(t) && !isOr(t) && !isNot(t);
    if (log) {
      System.out.println("   isAtom (" + t +"): " + is);
    }
=======
    boolean is = !isAnd(t) && !isOr(t) && !isNot(t) && !isImplication(t) && !isIfThenElse(t);
    assert is || isBoolean(t);
>>>>>>> 30d65383
    return is;
  }

  public static boolean isVariable(Term t) {
    // A variable is the same as an UIF without parameters
    return !isTrue(t) && !isFalse(t)
        && (t instanceof ApplicationTerm)
<<<<<<< HEAD
        && ((ApplicationTerm) t).getParameters().length == 0;
    if (log) {
      System.out.println("   isVariable (" + t +"): " + is);
    }
    return is;
=======
        && ((ApplicationTerm) t).getParameters().length == 0
        && ((ApplicationTerm) t).getFunction().getDefinition() == null;
  }

  public static boolean isUIF(Term t) {
    if (!(t instanceof ApplicationTerm)) {
      return false;
    }
    FunctionSymbol func = ((ApplicationTerm) t).getFunction();
    return (t instanceof ApplicationTerm)
        && ((ApplicationTerm) t).getParameters().length > 0
        && !func.isIntern()
        && !func.isInterpreted();
>>>>>>> 30d65383
  }

  /** check for ConstantTerm with Number or
   * ApplicationTerm with negative Number */
  public static boolean isNumber(Term t) {
    boolean is = false;
    // ConstantTerm with Number --> "123"
    if (t instanceof ConstantTerm) {
      Object value = ((ConstantTerm) t).getValue();
      if (value instanceof Number || value instanceof Rational) {
        is = true;
      }

    } else if (t instanceof ApplicationTerm) {
      ApplicationTerm at = (ApplicationTerm) t;

      // ApplicationTerm with negative Number --> "(- 123)"
      if ("-".equals(at.getFunction().getName())
          && (at.getParameters().length == 1)
          && isNumber(at.getParameters()[0])) {
        is = true;

        // ApplicationTerm with Division --> "(/ 1 5)"
      } else if ("/".equals(at.getFunction().getName())
          && (at.getParameters().length == 2)
          && isNumber(at.getParameters()[0])
          && isNumber(at.getParameters()[1])) {
        is = true;
      }
    }

    // TODO hex or binary data, string?
    if (log) {
      System.out.println("   isNumber (" + t +"): " + is);
    }
    return is;
  }

  /** converts a term to a number,
   * currently only Double is supported. */
  public static double toNumber(Term t) {
    assert isNumber(t) : "term is not a number: " + t;

    // ConstantTerm with Number --> "123"
    if (t instanceof ConstantTerm) {
      Object value = ((ConstantTerm) t).getValue();
      if (value instanceof Number) {
        return ((Number) value).doubleValue();
      } else if (value instanceof Rational) {
        Rational rat = (Rational) value;
        return rat.numerator().divide(rat.denominator()).doubleValue();
      }

      // ApplicationTerm with negative Number --> "-123"
    } else if (t instanceof ApplicationTerm) {
      ApplicationTerm at = (ApplicationTerm) t;

      if ("-".equals(at.getFunction().getName())) {
        return - toNumber(at.getParameters()[0]);
//      } else if ("/".equals(at.getFunction().getName())) {
//        return toNumber(at.getParameters()[0]) /
//          toNumber(at.getParameters()[1]);
      }
    }

    throw new NumberFormatException("unknown format of numeric term: " + t);
  }

  public static boolean isBoolean(Term t) {
<<<<<<< HEAD
    boolean is = (t instanceof ApplicationTerm)
          && t.getTheory().getBooleanSort() == ((ApplicationTerm) t).getSort();
    if (log) {
      System.out.println("   isBoolean (" + t +"): " + is);
    }
    return is;
=======
    return t.getTheory().getBooleanSort() == t.getSort();
>>>>>>> 30d65383
  }

  /** t1 and t2 */
  public static boolean isAnd(Term t) {
<<<<<<< HEAD
    boolean is = (t instanceof ApplicationTerm)
        && t.getTheory().m_And == ((ApplicationTerm) t).getFunction();
    if (log) {
      System.out.println("   isAnd (" + t +"): " + is);
    }
    return is;
=======
    return isFunction(t, t.getTheory().m_And);
>>>>>>> 30d65383
  }

  /** t1 or t2 */
  public static boolean isOr(Term t) {
<<<<<<< HEAD
    boolean is = (t instanceof ApplicationTerm)
        && t.getTheory().m_Or == ((ApplicationTerm) t).getFunction();
    if (log) {
      System.out.println("   isOr (" + t +"): " + is);
    }
    return is;
=======
    return isFunction(t, t.getTheory().m_Or);
>>>>>>> 30d65383
  }

  /** not t */
  public static boolean isNot(Term t) {
<<<<<<< HEAD
    boolean is = (t instanceof ApplicationTerm)
        && t.getTheory().m_Not == ((ApplicationTerm) t).getFunction();
    if (log) {
      System.out.println("   isNot (" + t +"): " + is);
    }
    return is;
=======
    return isFunction(t, t.getTheory().m_Not);
  }

  /** t1 => t2 */
  public static boolean isImplication(Term t) {
    return isFunction(t, t.getTheory().m_Implies);
  }

  /** t1 or t2 */
  public static boolean isXor(Term t) {
    return isFunction(t, t.getTheory().m_Xor);
  }

  /** (ite t1 t2 t3) */
  public static boolean isIfThenElse(Term t) {
    return isFunction(t, "ite");

>>>>>>> 30d65383
  }

  /** t1 = t2 */
  public static boolean isEqual(Term t) {
<<<<<<< HEAD
    boolean is = (t instanceof ApplicationTerm)
        && "=".equals(((ApplicationTerm) t).getFunction().getName());
    if (log) {
      System.out.println("   isEqual (" + t +"): " + is);
=======
    return isFunction(t, "=");
  }

  public static boolean isFunction(Term t, String name) {
    return (t instanceof ApplicationTerm)
        && name.equals(((ApplicationTerm) t).getFunction().getName());
  }

  public static boolean isFunction(Term t, FunctionSymbol func) {
    return (t instanceof ApplicationTerm)
        && func == ((ApplicationTerm) t).getFunction();
  }

  public static Term[] getArgs(Term t) {
    if (t instanceof ApplicationTerm) {
      return ((ApplicationTerm) t).getParameters();
    } else {
      throw new IllegalArgumentException("Cannot get children of term type "
          + t.getClass().getSimpleName() + " in term " + t.toStringDirect());
>>>>>>> 30d65383
    }
    return is;
  }

  public static int getArity(Term t) {
    if (t instanceof ApplicationTerm) {
      return ((ApplicationTerm) t).getParameters().length;
    } else {
      return 0;
    }
  }

  public static Term getArg(Term t, int i) {
    if (t instanceof ApplicationTerm) {
      return ((ApplicationTerm) t).getParameters()[i];
    } else {
      return null;
    }
  }

  public static boolean isTrue(Term t) {
<<<<<<< HEAD
    boolean isTrue = t.getTheory().TRUE == t;
    if (log) {
      System.out.println("   isTrue (" + t +"): " + isTrue);
    }
    return isTrue;
  }

  public static boolean isFalse(Term t) {
    boolean isFalse = t.getTheory().FALSE == t;
    if (log) {
      System.out.println("   isFalse (" + t +"): " + isFalse);
    }
    return isFalse;
=======
    return t.getTheory().TRUE == t;
  }

  public static boolean isFalse(Term t) {
    return t.getTheory().FALSE == t;
>>>>>>> 30d65383
  }

  /** this function creates a new Term with the same function and new parameters. */
  public static Term replaceArgs(SmtInterpolEnvironment env, Term t, Term[] newParams) {
    if (t instanceof ApplicationTerm) {
      ApplicationTerm at = (ApplicationTerm) t;
      Term[] oldParams = at.getParameters();

      assert oldParams.length == newParams.length;
      for (int i=0; i < newParams.length; i++) {
        assert oldParams[i].getSort() == newParams[i].getSort() :
          "Cannot replace " + oldParams[i] + " with " + newParams[i] + ".";
      }

      FunctionSymbol funcSymb = at.getFunction();
      return env.term(funcSymb.getName(), newParams);
    } else {
      // ConstantTerm:            numeral, nothing to replace
      // AnnotatedTerm, LetTerm:  should not happen here
      return t;
    }
  }

  /** this function returns all variables in the terms.
   * Doubles are removed. */
<<<<<<< HEAD
  public static Term[] getVars(Iterable<Term> termList) {
    Set<Term> vars = new HashSet<Term>();
    for (Term t : termList) {
      getVars(t, vars);
    }
    return toTermArray(vars);
  }

  private static void getVars(Term t, Set<Term> vars) {
    if (t instanceof ApplicationTerm &&
        (t != t.getTheory().TRUE) && (t != t.getTheory().FALSE)) {
      Term[] params = ((ApplicationTerm) t).getParameters();
      if (params.length == 0) { // no params --> term is variable
        vars.add(t);

      } else {
        for (Term innerTerm : params) { // recursive call
          getVars(innerTerm, vars);
        }
      }
    }
  }

  /** This function simplifies a term and returns a shorter terms.
   * It factors out common children of the term.
   * Example:   (a&b)|(a&c)  -->   a&(b|c)   */
  public static Term simplify(SmtInterpolEnvironment env, Term t) {
    if (t instanceof ApplicationTerm) {
      ApplicationTerm at = (ApplicationTerm) t;
      String function = at.getFunction().getName();

      // OR:  (a&b&c)|(a&d&e)   -->    a&((b&c)|(d&e))
      // AND: (a|b|c)&(a|d|e)   -->    a|((b|c)&(d|e))
      if ("or".equals(function) || "and".equals(function)) {
        return factorOut(at, env);
=======
  public static Term[] getVars(Collection<Term> termList) {
    Set<Term> vars = new HashSet<>();
    Set<Term> seen = new HashSet<>();
    Deque<Term> todo = new ArrayDeque<>(termList);
>>>>>>> 30d65383

    while (!todo.isEmpty()) {
      Term t = todo.removeLast();
      if (!seen.add(t)) {
        continue;
      }

<<<<<<< HEAD
 /** This method factors out common children of the term.
  * Example:   (a&b)|(a&c)  -->   a&(b|c)   */
  private static Term factorOut(ApplicationTerm at, SmtInterpolEnvironment env) {
    Term[] params = at.getParameters();
    String function = at.getFunction().getName();

    assert params.length >= 2 && ("and".equals(function) || "or".equals(function));

    String childFunction = "and".equals(function) ? "or" : "and";
    List<Set<Term>> children = new ArrayList<Set<Term>>(params.length);

    // collect children of params
    for (Term param : params) {
      if (param instanceof ApplicationTerm) {
        ApplicationTerm appTerm = (ApplicationTerm) param;
        if (childFunction.equals(appTerm.getFunction().getName())) {
          children.add(Sets.newHashSet(appTerm.getParameters()));
        } else {
          return at; // if one child is no AND/OR, there is no common child
        }
      } else {
        return at; // if one child is no AND/OR, there is no common child
=======
      if (isVariable(t)) {
        vars.add(t);
      } else if (t instanceof ApplicationTerm) {
        Term[] params = ((ApplicationTerm) t).getParameters();
        Collections.addAll(todo, params);
>>>>>>> 30d65383
      }
    }
    return toTermArray(vars);
  }

  static Term[] toTermArray(Collection<? extends Term> terms) {
    return terms.toArray(new Term[terms.size()]);
  }

  /** this function can be used to print a bigger term*/
  public static String prettyPrint(Term t) {
    StringBuilder str = new StringBuilder();
    prettyPrint(t, str, 0);
    return str.toString();
  }

  private static void prettyPrint(Term t, StringBuilder str, int n) {
    for (int i=0; i<n; i++) {
      str.append("  ");
    }
    if (t instanceof ApplicationTerm) {
      ApplicationTerm at = (ApplicationTerm) t;
      String function = at.getFunction().getName();
      if ("and".equals(function) || "or".equals(function)) {
        str.append("(").append(function).append("\n");
        for (Term child : at.getParameters()) {
          prettyPrint(child, str, n+1);
        }
        for (int i=0; i<n; i++) {
          str.append("  ");
        }
        str.append(")\n");
      } else {
        str.append(t.toStringDirect()).append("\n");
      }
    } else {
      str.append(t.toStringDirect()).append("\n");
    }
  }
}<|MERGE_RESOLUTION|>--- conflicted
+++ resolved
@@ -38,21 +38,13 @@
 
 /** This is a Class similiar to Mathsat-NativeApi,
  *  it contains some useful functions. */
-public class SmtInterpolUtil {
-
-  static boolean log = false; // debug
+class SmtInterpolUtil {
+  private SmtInterpolUtil() { }
 
   /** A Term is an Atom, iff its function is no element of {"And", "Or", "Not"}.*/
   public static boolean isAtom(Term t) {
-<<<<<<< HEAD
-    boolean is = !isAnd(t) && !isOr(t) && !isNot(t);
-    if (log) {
-      System.out.println("   isAtom (" + t +"): " + is);
-    }
-=======
     boolean is = !isAnd(t) && !isOr(t) && !isNot(t) && !isImplication(t) && !isIfThenElse(t);
     assert is || isBoolean(t);
->>>>>>> 30d65383
     return is;
   }
 
@@ -60,13 +52,6 @@
     // A variable is the same as an UIF without parameters
     return !isTrue(t) && !isFalse(t)
         && (t instanceof ApplicationTerm)
-<<<<<<< HEAD
-        && ((ApplicationTerm) t).getParameters().length == 0;
-    if (log) {
-      System.out.println("   isVariable (" + t +"): " + is);
-    }
-    return is;
-=======
         && ((ApplicationTerm) t).getParameters().length == 0
         && ((ApplicationTerm) t).getFunction().getDefinition() == null;
   }
@@ -80,7 +65,6 @@
         && ((ApplicationTerm) t).getParameters().length > 0
         && !func.isIntern()
         && !func.isInterpreted();
->>>>>>> 30d65383
   }
 
   /** check for ConstantTerm with Number or
@@ -113,9 +97,6 @@
     }
 
     // TODO hex or binary data, string?
-    if (log) {
-      System.out.println("   isNumber (" + t +"): " + is);
-    }
     return is;
   }
 
@@ -150,56 +131,21 @@
   }
 
   public static boolean isBoolean(Term t) {
-<<<<<<< HEAD
-    boolean is = (t instanceof ApplicationTerm)
-          && t.getTheory().getBooleanSort() == ((ApplicationTerm) t).getSort();
-    if (log) {
-      System.out.println("   isBoolean (" + t +"): " + is);
-    }
-    return is;
-=======
     return t.getTheory().getBooleanSort() == t.getSort();
->>>>>>> 30d65383
   }
 
   /** t1 and t2 */
   public static boolean isAnd(Term t) {
-<<<<<<< HEAD
-    boolean is = (t instanceof ApplicationTerm)
-        && t.getTheory().m_And == ((ApplicationTerm) t).getFunction();
-    if (log) {
-      System.out.println("   isAnd (" + t +"): " + is);
-    }
-    return is;
-=======
     return isFunction(t, t.getTheory().m_And);
->>>>>>> 30d65383
   }
 
   /** t1 or t2 */
   public static boolean isOr(Term t) {
-<<<<<<< HEAD
-    boolean is = (t instanceof ApplicationTerm)
-        && t.getTheory().m_Or == ((ApplicationTerm) t).getFunction();
-    if (log) {
-      System.out.println("   isOr (" + t +"): " + is);
-    }
-    return is;
-=======
     return isFunction(t, t.getTheory().m_Or);
->>>>>>> 30d65383
   }
 
   /** not t */
   public static boolean isNot(Term t) {
-<<<<<<< HEAD
-    boolean is = (t instanceof ApplicationTerm)
-        && t.getTheory().m_Not == ((ApplicationTerm) t).getFunction();
-    if (log) {
-      System.out.println("   isNot (" + t +"): " + is);
-    }
-    return is;
-=======
     return isFunction(t, t.getTheory().m_Not);
   }
 
@@ -217,17 +163,10 @@
   public static boolean isIfThenElse(Term t) {
     return isFunction(t, "ite");
 
->>>>>>> 30d65383
   }
 
   /** t1 = t2 */
   public static boolean isEqual(Term t) {
-<<<<<<< HEAD
-    boolean is = (t instanceof ApplicationTerm)
-        && "=".equals(((ApplicationTerm) t).getFunction().getName());
-    if (log) {
-      System.out.println("   isEqual (" + t +"): " + is);
-=======
     return isFunction(t, "=");
   }
 
@@ -247,9 +186,7 @@
     } else {
       throw new IllegalArgumentException("Cannot get children of term type "
           + t.getClass().getSimpleName() + " in term " + t.toStringDirect());
->>>>>>> 30d65383
-    }
-    return is;
+    }
   }
 
   public static int getArity(Term t) {
@@ -269,27 +206,11 @@
   }
 
   public static boolean isTrue(Term t) {
-<<<<<<< HEAD
-    boolean isTrue = t.getTheory().TRUE == t;
-    if (log) {
-      System.out.println("   isTrue (" + t +"): " + isTrue);
-    }
-    return isTrue;
-  }
-
-  public static boolean isFalse(Term t) {
-    boolean isFalse = t.getTheory().FALSE == t;
-    if (log) {
-      System.out.println("   isFalse (" + t +"): " + isFalse);
-    }
-    return isFalse;
-=======
     return t.getTheory().TRUE == t;
   }
 
   public static boolean isFalse(Term t) {
     return t.getTheory().FALSE == t;
->>>>>>> 30d65383
   }
 
   /** this function creates a new Term with the same function and new parameters. */
@@ -315,48 +236,10 @@
 
   /** this function returns all variables in the terms.
    * Doubles are removed. */
-<<<<<<< HEAD
-  public static Term[] getVars(Iterable<Term> termList) {
-    Set<Term> vars = new HashSet<Term>();
-    for (Term t : termList) {
-      getVars(t, vars);
-    }
-    return toTermArray(vars);
-  }
-
-  private static void getVars(Term t, Set<Term> vars) {
-    if (t instanceof ApplicationTerm &&
-        (t != t.getTheory().TRUE) && (t != t.getTheory().FALSE)) {
-      Term[] params = ((ApplicationTerm) t).getParameters();
-      if (params.length == 0) { // no params --> term is variable
-        vars.add(t);
-
-      } else {
-        for (Term innerTerm : params) { // recursive call
-          getVars(innerTerm, vars);
-        }
-      }
-    }
-  }
-
-  /** This function simplifies a term and returns a shorter terms.
-   * It factors out common children of the term.
-   * Example:   (a&b)|(a&c)  -->   a&(b|c)   */
-  public static Term simplify(SmtInterpolEnvironment env, Term t) {
-    if (t instanceof ApplicationTerm) {
-      ApplicationTerm at = (ApplicationTerm) t;
-      String function = at.getFunction().getName();
-
-      // OR:  (a&b&c)|(a&d&e)   -->    a&((b&c)|(d&e))
-      // AND: (a|b|c)&(a|d|e)   -->    a|((b|c)&(d|e))
-      if ("or".equals(function) || "and".equals(function)) {
-        return factorOut(at, env);
-=======
   public static Term[] getVars(Collection<Term> termList) {
     Set<Term> vars = new HashSet<>();
     Set<Term> seen = new HashSet<>();
     Deque<Term> todo = new ArrayDeque<>(termList);
->>>>>>> 30d65383
 
     while (!todo.isEmpty()) {
       Term t = todo.removeLast();
@@ -364,36 +247,11 @@
         continue;
       }
 
-<<<<<<< HEAD
- /** This method factors out common children of the term.
-  * Example:   (a&b)|(a&c)  -->   a&(b|c)   */
-  private static Term factorOut(ApplicationTerm at, SmtInterpolEnvironment env) {
-    Term[] params = at.getParameters();
-    String function = at.getFunction().getName();
-
-    assert params.length >= 2 && ("and".equals(function) || "or".equals(function));
-
-    String childFunction = "and".equals(function) ? "or" : "and";
-    List<Set<Term>> children = new ArrayList<Set<Term>>(params.length);
-
-    // collect children of params
-    for (Term param : params) {
-      if (param instanceof ApplicationTerm) {
-        ApplicationTerm appTerm = (ApplicationTerm) param;
-        if (childFunction.equals(appTerm.getFunction().getName())) {
-          children.add(Sets.newHashSet(appTerm.getParameters()));
-        } else {
-          return at; // if one child is no AND/OR, there is no common child
-        }
-      } else {
-        return at; // if one child is no AND/OR, there is no common child
-=======
       if (isVariable(t)) {
         vars.add(t);
       } else if (t instanceof ApplicationTerm) {
         Term[] params = ((ApplicationTerm) t).getParameters();
         Collections.addAll(todo, params);
->>>>>>> 30d65383
       }
     }
     return toTermArray(vars);
@@ -433,4 +291,5 @@
       str.append(t.toStringDirect()).append("\n");
     }
   }
+
 }