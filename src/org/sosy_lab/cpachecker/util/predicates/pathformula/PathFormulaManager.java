--- conflicted
+++ resolved
@@ -78,11 +78,7 @@
   @Deprecated
   PathFormula makeNewPathFormula(PathFormula pOldFormula, SSAMap pM);
 
-<<<<<<< HEAD
   PathFormula makeNewPathFormula(PathFormula pOldFormula, SSAMap pM, PointerTargetSet pPts);
-=======
-  PathFormula makeNewPathFormula(PathFormula pOldFormula, SSAMap pM, PointerTargetSet pts);
->>>>>>> 9f0a5a0a
 
   PathFormula makeFormulaForPath(List<CFAEdge> pPath) throws CPATransferException, InterruptedException;
 
@@ -143,6 +139,11 @@
    */
   Map<Integer, Boolean> getBranchingPredicateValuesFromModel(Iterable<ValueAssignment> pModel);
 
+  /**
+   * Clear all internal caches.
+   * Some launches are so huge, that may lead to memory limit,
+   * so, in some case it ise useful to reset outdated (and, maybe, necessary) information
+   */
   public void clearCaches();
 
   /**
