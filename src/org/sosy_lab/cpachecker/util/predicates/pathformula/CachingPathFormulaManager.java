--- conflicted
+++ resolved
@@ -23,13 +23,10 @@
  */
 package org.sosy_lab.cpachecker.util.predicates.pathformula;
 
-<<<<<<< HEAD
-=======
 import java.util.HashMap;
 import java.util.List;
 import java.util.Map;
 
->>>>>>> aaaa126a
 import org.sosy_lab.common.time.Timer;
 import org.sosy_lab.cpachecker.cfa.ast.c.CIdExpression;
 import org.sosy_lab.cpachecker.cfa.model.CFAEdge;
@@ -37,17 +34,9 @@
 import org.sosy_lab.cpachecker.exceptions.CPATransferException;
 import org.sosy_lab.cpachecker.exceptions.UnrecognizedCCodeException;
 import org.sosy_lab.cpachecker.util.Pair;
-<<<<<<< HEAD
-=======
 import org.sosy_lab.solver.Model;
->>>>>>> aaaa126a
 import org.sosy_lab.solver.api.BooleanFormula;
 import org.sosy_lab.solver.api.Formula;
-import org.sosy_lab.solver.api.Model.ValueAssignment;
-
-import java.util.HashMap;
-import java.util.List;
-import java.util.Map;
 
 import com.google.common.collect.Multimap;
 
@@ -103,14 +92,11 @@
     final Pair<CFAEdge, PathFormula> formulaCacheKey = Pair.of(pEdge, pOldFormula);
     PathFormula result = andFormulaCache.get(formulaCacheKey);
     if (result == null) {
-      try {
       pathFormulaComputationTimer.start();
       // compute new pathFormula with the operation on the edge
       result = delegate.makeAnd(pOldFormula, pEdge);
+      pathFormulaComputationTimer.stop();
       andFormulaCache.put(formulaCacheKey, result);
-      } finally {
-        pathFormulaComputationTimer.stop();
-      }
 
     } else {
       pathFormulaCacheHits++;
@@ -179,11 +165,7 @@
   }
 
   @Override
-<<<<<<< HEAD
-  public Map<Integer, Boolean> getBranchingPredicateValuesFromModel(Iterable<ValueAssignment> pModel) {
-=======
   public Multimap<Integer, Integer> getBranchingPredicateValuesFromModel(Model pModel) {
->>>>>>> aaaa126a
     return delegate.getBranchingPredicateValuesFromModel(pModel);
   }
 
