--- conflicted
+++ resolved
@@ -178,6 +178,26 @@
   }
 
   @Override
+  public Region makeEqual(Region pF1, Region pF2) {
+    cleanupReferences();
+
+    BDDRegion f1 = (BDDRegion)pF1;
+    BDDRegion f2 = (BDDRegion)pF2;
+
+    return wrap(f1.getBDD().biimp(f2.getBDD()));
+  }
+
+  @Override
+  public Region makeUnequal(Region pF1, Region pF2) {
+    cleanupReferences();
+
+    BDDRegion f1 = (BDDRegion)pF1;
+    BDDRegion f2 = (BDDRegion)pF2;
+
+    return wrap(f1.getBDD().xor(f2.getBDD()));
+  }
+
+  @Override
   public Region createPredicate() {
     cleanupReferences();
 
@@ -192,15 +212,9 @@
 
     BDD f = ((BDDRegion)pF).getBDD();
 
-<<<<<<< HEAD
-    BDDRegion predicate = wrap(factory.ithVar(f.var()));
-    BDDRegion fThen = wrap(f.high());
-    BDDRegion fElse = wrap(f.low());
-=======
     Region predicate = wrap(factory.ithVar(f.var()));
     Region fThen = wrap(f.high());
     Region fElse = wrap(f.low());
->>>>>>> 0130aa4d
 
     return Triple.of(predicate, fThen, fElse);
   }
