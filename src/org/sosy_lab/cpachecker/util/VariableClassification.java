--- conflicted
+++ resolved
@@ -25,24 +25,6 @@
 
 import static com.google.common.base.Preconditions.checkArgument;
 
-<<<<<<< HEAD
-import java.math.BigInteger;
-import java.util.Arrays;
-import java.util.Collection;
-import java.util.HashSet;
-import java.util.Map;
-import java.util.Map.Entry;
-import java.util.Set;
-import java.util.logging.Level;
-
-import org.sosy_lab.common.log.LogManager;
-import org.sosy_lab.common.log.LogManagerWithoutDuplicates;
-import org.sosy_lab.cpachecker.cfa.model.CFAEdge;
-import org.sosy_lab.cpachecker.cfa.model.FunctionCallEdge;
-import org.sosy_lab.cpachecker.cfa.types.c.CCompositeType;
-
-=======
->>>>>>> aaaa126a
 import com.google.common.annotations.VisibleForTesting;
 import com.google.common.base.Optional;
 import com.google.common.base.Preconditions;
@@ -103,15 +85,11 @@
 
   private final Map<Pair<CFAEdge, Integer>, Partition> edgeToPartitions;
 
-<<<<<<< HEAD
-  private final LogManagerWithoutDuplicates logger;
-=======
   public static final Partition SHADOW_PARTITION = new Partition(
       ImmutableMap.<String, Partition>of(),
       ImmutableMap.<Pair<CFAEdge, Integer>, Partition>of());
 
   private final LogManager logger;
->>>>>>> aaaa126a
 
   VariableClassification(boolean pHasRelevantNonIntAddVars,
       Set<String> pIntBoolVars,
@@ -142,7 +120,7 @@
     edgeToPartitions = ImmutableMap.copyOf(pEdgeToPartitions);
     assumedVariables = ImmutableMultiset.copyOf(pAssumedVariables);
     assignedVariables = ImmutableMultiset.copyOf(pAssignedVariables);
-    logger = new LogManagerWithoutDuplicates(pLogger);
+    logger = pLogger;
   }
 
   @VisibleForTesting
@@ -356,7 +334,7 @@
 
       // check for overflow
       if(newScore < oldScore) {
-        logger.logOnce(Level.WARNING,
+        logger.log(Level.WARNING,
             "Highest possible value reached in score computation."
                 + " Error path prefix preference may not be applied reliably.");
         logger.logf(Level.FINE,
